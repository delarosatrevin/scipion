--- conflicted
+++ resolved
@@ -915,10 +915,6 @@
     mkstemp(sfn);
     FileName tmpFileName((String) "kk@" + sfn);
     mDsource.write(tmpFileName);
-<<<<<<< HEAD
-    //std::cout << "Writing " << tmpFileName << std::endl;
-=======
->>>>>>> d28e1a4a
     MetaData auxMetadata;
     bool result1 = auxMetadata.existsBlock(tmpFileName);
     EXPECT_EQ(result1,true);
