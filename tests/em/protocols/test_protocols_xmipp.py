--- conflicted
+++ resolved
@@ -30,9 +30,9 @@
         return cls.runImportMicrograph(pattern, samplingRate=1.237, voltage=300)
     
     @classmethod
-    def runFakedPicking(cls, mics):
+    def runFakedPicking(cls, mics, pattern):
         """ Run a faked particle picking. Coordinates already existing. """
-        coordsFolder = getInputPath('Picking_XmippBPV1')
+        coordsFolder = getInputPath(pattern)
         cls.protPP = XmippProtParticlePicking(importFolder=coordsFolder)                
         cls.protPP.inputMicrographs.set(mics)        
         cls.proj.launchProtocol(cls.protPP, wait=True)
@@ -109,63 +109,48 @@
     @classmethod
     def setUpClass(cls):
         setupProject(cls)    
+        pattern = getInputPath('Micrographs_BPV1_Down3', '*.mrc')
+        protImport = cls.runImportMicrograph(pattern, samplingRate=3.711, voltage=300)
+        pattern = getInputPath('Micrographs_BPV1', '*.mrc')
+        cls.protImport_ori = cls.runImportMicrograph(pattern, samplingRate=1.237, voltage=300)        
+        cls.protPP = cls.runFakedPicking(protImport.outputMicrographs, 'Picking_XmippBPV1_Down3')
     
-    def doExtract(self, boxSize, downsampleType, patternDir):
+    def doExtract(self, boxSize, downsampleType):
         print "Run extract particles"
-        pattern = getInputPath(patternDir, '*.mrc')
-        protImport = self.runImportMicrograph(pattern, samplingRate=1.237, voltage=300)
-        protPP = self.runFakedPicking(protImport.outputMicrographs)
         protExtract = XmippProtExtractParticles(boxSize=boxSize, downsampleType=downsampleType)
-        protExtract.inputCoordinates.set(protPP.outputCoordinates)
+        protExtract.inputCoordinates.set(self.protPP.outputCoordinates)
+        protExtract.inputMicrographs.set(self.protImport_ori.outputMicrographs)
         self.proj.launchProtocol(protExtract, wait=True)
         
         self.assertIsNotNone(protExtract.outputImages, "There was a problem with the extract particles")
         
     def testExtractSameAsPicking(self):
-<<<<<<< HEAD
         print "Run extract particles with downsampling factor equal to the one at picking"
-        self.doExtract(512, self.SAME_AS_PICKING, 'Micrographs_BPV1_Down3')
+        protExtract = XmippProtExtractParticles(boxSize=171, downsampleType=self.SAME_AS_PICKING)
+        protExtract.inputCoordinates.set(self.protPP.outputCoordinates)
+        self.proj.launchProtocol(protExtract, wait=True)
+        
+        self.assertIsNotNone(protExtract.outputImages, "There was a problem with the extract particles")
         
     def testExtractOriginal(self):
         print "Run extract particles with downsampling factor equal to the original micrographs"
-        self.doExtract(512, self.ORIGINAL, )
-#        
-#class TestXmippML2D(TestXmippBase):
-#    @classmethod
-#    def setUpClass(cls):
-#        setupProject(cls)
-#        #TODO: Find a set of images to make this work, with this it does not
-#        pattern = getInputPath('Images_hedimg', '*')
-#        cls.protImport = cls.runImportParticles(pattern=pattern, samplingRate=1.327)
-#        
-#    def testML2D(self):
-#        print "Run ML2D"
-#        protML2D = XmippProtML2D(numberOfReferences=1, maxIters=4, numberOfMpi=1)
-#        protML2D.inputImages.set(self.protImport.outputImages)
-#        self.proj.launchProtocol(protML2D, wait=True)        
-#        
-#        self.assertIsNotNone(protML2D.outputClassification, "There was a problem with ML2D")  
-#        
-#class TestXmippCL2D(TestXmippBase):
-#
-#    @classmethod
-#    def setUpClass(cls):
-#        setupProject(cls)
-#        #TODO: Find a set of images to make this work, with this it does not
-#        pattern = getInputPath('Images_hedimg', '*')
-#        cls.protImport = cls.runImportParticles(pattern=pattern, samplingRate=1.327)
-#        
-#    def testCL2D(self):
-#        print "Run CL2D"
-#        protCL2D = XmippProtCL2D(numberOfReferences=2, numberOfInitialReferences=1, 
-#                                 numberOfIterations=4, numberOfMpi=1)
-#        protCL2D.inputImages.set(self.protImport.outputImages)
-#        self.proj.launchProtocol(protCL2D, wait=True)        
-#        
-#        self.assertIsNotNone(protCL2D.outputClassification, "There was a problem with CL2D")  
-=======
-        print "Run extract particles with Same as picking"
-        self.doExtract(512, self.SAME_AS_PICKING)
+        protExtract = XmippProtExtractParticles(boxSize=512, downsampleType=self.ORIGINAL)
+        protExtract.inputCoordinates.set(self.protPP.outputCoordinates)
+        protExtract.inputMicrographs.set(self.protImport_ori.outputMicrographs)
+        self.proj.launchProtocol(protExtract, wait=True)
+        
+        self.assertIsNotNone(protExtract.outputImages, "There was a problem with the extract particles")
+
+    def testExtractOther(self):
+        print "Run extract particles with downsampling factor equal to other"
+        protExtract = XmippProtExtractParticles(boxSize=256, downsampleType=self.OTHER, downFactor=2)
+        protExtract.inputCoordinates.set(self.protPP.outputCoordinates)
+        protExtract.inputMicrographs.set(self.protImport_ori.outputMicrographs)
+        self.proj.launchProtocol(protExtract, wait=True)
+        
+        self.assertIsNotNone(protExtract.outputImages, "There was a problem with the extract particles")
+
+
      
 def setupClassification(cls):
     """ Method to setup classification Test Cases. """
@@ -203,12 +188,10 @@
         self.proj.launchProtocol(protCL2D, wait=True)        
         
         self.assertIsNotNone(protCL2D.outputClassification, "There was a problem with CL2D")  
->>>>>>> 77fa1bf6
 
         
 
 if __name__ == "__main__":
-    #suite = unittest.TestLoader().loadTestsFromTestCase(TestXmippML2D)
-    #suite = unittest.TestLoader().loadTestsFromName('test_protocols_xmipp.TestXmippTiltedMicrographs.testPreprocess')
+    #suite = unittest.TestLoader().loadTestsFromTestCase(TestXmippExtractParticles)
     #unittest.TextTestRunner(verbosity=2).run(suite)
     unittest.main()