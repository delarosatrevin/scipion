#!/usr/bin/env python

# **************************************************************************
# *
# * Authors:     I. Foche Perez (ifoche@cnb.csic.es)
# *              J. Burguet Castell (jburguet@cnb.csic.es)
# *
# * Unidad de Bioinformatica of Centro Nacional de Biotecnologia, CSIC
# *
# * This program is free software; you can redistribute it and/or modify
# * it under the terms of the GNU General Public License as published by
# * the Free Software Foundation; either version 2 of the License, or
# * (at your option) any later version.
# *
# * This program is distributed in the hope that it will be useful,
# * but WITHOUT ANY WARRANTY; without even the implied warranty of
# * MERCHANTABILITY or FITNESS FOR A PARTICULAR PURPOSE.  See the
# * GNU General Public License for more details.
# *
# * You should have received a copy of the GNU General Public License
# * along with this program; if not, write to the Free Software
# * Foundation, Inc., 59 Temple Place, Suite 330, Boston, MA
# * 02111-1307  USA
# *
# *  All comments concerning this program package may be sent to the
# *  e-mail address 'ifoche@cnb.csic.es'
# *
# **************************************************************************

# Builders and pseudobuilders used be SConscript to install things.


import os
from os.path import join, abspath
import platform
import SCons.Script


# OS boolean vars
MACOSX = (platform.system() == 'Darwin')
WINDOWS = (platform.system() == 'Windows')
LINUX = (platform.system() == 'Linux')

# URL where we have most of our tgz files for libraries, modules and packages.
URL_BASE = 'http://scipionwiki.cnb.csic.es/files/scipion/software'

# Define our builders.
Download = Builder(action='wget -nv $SOURCE -c -O $TARGET')
Untar = Builder(action='tar -C $cdir --recursive-unlink -xzf $SOURCE')

# Create the environment the whole build will use.
env = Environment(ENV=os.environ,
                  tools=['Make', 'AutoConfig'],
                  toolpath=[join('software', 'install', 'scons-tools')])

# Message from autoconf and make, so we don't see all its verbosity.
env['AUTOCONFIGCOMSTR'] = "Configuring $TARGET from $SOURCES"
env['MAKECOMSTR'] = "Compiling & installing $TARGET from $SOURCES "

# Add the path to dynamic libraries so the linker can find them.
if LINUX:
    env.AppendUnique(LIBPATH=os.environ.get('LD_LIBRARY_PATH'))
elif MACOSX:
    print "OS not tested yet"
    env.AppendUnique(LIBPATH=os.environ.get('DYLD_FALLBACK_LIBRARY_PATH'))
elif WINDOWS:
    print "OS not tested yet"


#  ************************************************************************
#  *                                                                      *
#  *                           Pseudobuilders                             *
#  *                                                                      *
#  ************************************************************************

# We have 3 "Pseudo-Builders" http://www.scons.org/doc/HTML/scons-user/ch20.html
#
# They are:
#   addLibrary - install a library
#   addModule  - install a Python module
#   addPackage - install an EM package
#
# Their structure is similar:
#   * Define reasonable defaults
#   * Set --with-<name> option as appropriate
#   * Concatenate builders
#
# For the last step we concatenate the builders this way:
#   target1 = Builder1(env, target1, source1)
#   SideEffect('dummy', target1)
#   target2 = Builder2(env, target2, source2=target1)
#   SideEffect('dummy', target2)
#   ...
#
# So each target becomes the source of the next builder, and the
# dependency is solved. Also, we use SideEffect('dummy', ...) to
# ensure it works in a parallel build (see
# http://www.scons.org/wiki/SConsMethods/SideEffect), and does not try
# to do one step while the previous one is still running in the background.

def addLibrary(env, name, tar=None, buildDir=None, targets=None,
               url=None, flags=[], autoConfigTarget='Makefile',
               deps=[], clean=[], default=True):
    """Add library <name> to the construction process.

    This pseudobuilder downloads the given url, untars the resulting
    tar file, configures the library with the given flags, compiles it
    (in the given buildDir) and installs it. It also tells SCons about
    the proper dependencies (deps).

    If default=False, the library will not be built unless the option
    --with-<name> is used.

    Returns the final targets, the ones that Make will create.

    """
    # Use reasonable defaults.
    tar = tar or ('%s.tgz' % name)
    url = url or ('%s/external/%s' % (URL_BASE, tar))
    buildDir = buildDir or tar.rsplit('.tar.gz', 1)[0].rsplit('.tgz', 1)[0]
    targets = targets or ['lib/lib%s.so' % name]

    # Add "software/lib" and "software/bin" to LD_LIBRARY_PATH and PATH.
    def pathAppend(var, value):
        valueOld = os.environ.get(var, '')
        for i in range(len(flags)):
            if flags[i].startswith('%s=' % var):
                valueOld = flags.pop(i).split('=', 1)[1] + ':' + valueOld
                break
        flags.insert(i, '%s=%s:%s' % (var, value, valueOld))
    pathAppend('LD_LIBRARY_PATH', abspath('software/lib'))
    pathAppend('PATH', abspath('software/bin'))

    # Install everything in the appropriate place.
    flags += ['--prefix=%s' % abspath('software'),
              '--libdir=%s' % abspath('software/lib')]  # not lib64

    # Add the option --with-name, so the user can call SCons with this
    # to activate the library even if it is not on by default.
    if not default:
        AddOption('--with-%s' % name, dest=name, action='store_true',
                  help='Activate library %s' % name)
        if  not GetOption(name):
            return ''

    # Create and concatenate the builders.
    tDownload = Download(env, 'software/tmp/%s' % tar, Value(url))
    SideEffect('dummy', tDownload)  # so it works fine in parallel builds
    tUntar = Untar(env, 'software/tmp/%s/configure' % buildDir, tDownload,
                   cdir='software/tmp')
    SideEffect('dummy', tUntar)  # so it works fine in parallel builds
    Clean(tUntar, 'software/tmp/%s' % buildDir)
    tConfig = env.AutoConfig(
        source=Dir('software/tmp/%s' % buildDir),
        AutoConfigTarget=autoConfigTarget,
        AutoConfigSource='configure',
        AutoConfigParams=flags,
        AutoConfigStdOut='software/log/%s_config.log' % name)
    SideEffect('dummy', tConfig)  # so it works fine in parallel builds
    tMake = env.Make(
        source=tConfig,
        target=['software/%s' % t for t in targets],
        MakePath='software/tmp/%s' % buildDir,
        MakeEnv=os.environ,
        MakeTargets='install',
        MakeStdOut='software/log/%s_make.log' % name)
    SideEffect('dummy', tMake)  # so it works fine in parallel builds

    # Clean the special generated files
    for cFile in clean:
        Clean(tMake, cFile)

    # Add the dependencies.
    for dep in deps:
        Depends(tConfig, dep)

    return tMake


def addModule(env, name, tar=None, buildDir=None, targets=None,
              url=None, flags=[], deps=[], clean=[], default=True):
    """Add Python module <name> to the construction process.

    This pseudobuilder downloads the given url, untars the resulting
    tar file, configures the module with the given flags, compiles it
    (in the given buildDir) and installs it. It also tells SCons about
    the proper dependencies (deps).

    If default=False, the module will not be built unless the option
    --with-<name> is used.

    Returns the final target (software/lib/python2.7/site-packages/<name>).

    """
    # Use reasonable defaults.
    tar = tar or ('%s.tgz' % name)
    url = url or ('%s/python/%s' % (URL_BASE, tar))
    buildDir = buildDir or tar.rsplit('.tar.gz', 1)[0].rsplit('.tgz', 1)[0]
    targets = targets or [name]
    flags += ['--prefix=%s' % abspath('software')]

    # Add the option --with-name, so the user can call SCons with this
    # to activate the module even if it is not on by default.
    if not default:
        AddOption('--with-%s' % name, dest=name, action='store_true',
                  help='Activate module %s' % name)
        if  not GetOption(name):
            return ''

    # Create and concatenate the builders.
    tDownload = Download(env, 'software/tmp/%s' % tar, Value(url))
    SideEffect('dummy', tDownload)  # so it works fine in parallel builds
    tUntar = Untar(env, 'software/tmp/%s/setup.py' % buildDir, tDownload,
                   cdir='software/tmp')
    SideEffect('dummy', tUntar)  # so it works fine in parallel builds
    Clean(tUntar, 'software/tmp/%s' % buildDir)
    tInstall = env.Command(
        ['software/lib/python2.7/site-packages/%s' % t for t in targets],
        tUntar,
        Action('PYTHONHOME="%(root)s" LD_LIBRARY_PATH="%(root)s/lib" '
<<<<<<< HEAD
               'PATH=%(root)s/bin:%(PATH)s '
               '%(root)s/bin/python setup.py install %(flags)s > '
               '%(root)s/log/%(name)s.log 2>&1' % {'root': abspath('software'),
                                                   'PATH' : os.environ['PATH'],
=======
               'PATH="%(root)s/bin:%(PATH)s" '
               '%(root)s/bin/python setup.py install %(flags)s > '
               '%(root)s/log/%(name)s.log 2>&1' % {'root': abspath('software'),
                                                   'PATH': os.environ['PATH'],
>>>>>>> 2a59e580
                                                   'flags': ' '.join(flags),
                                                   'name': name},
               'Compiling & installing %s > software/log/%s.log' % (name, name),
               chdir='software/tmp/%s' % buildDir))
    SideEffect('dummy', tInstall)  # so it works fine in parallel builds

    # Clean the special generated files
    for cFile in clean:
        Clean(lastTarget, cFile)

    # Add the dependencies.
    for dep in deps:
        Depends(tInstall, dep)

    return tInstall


def addPackage(env, name, tar=None, buildDir=None, url=None,
               extraActions=[], deps=[], clean=[], default=True):
    """Add external (EM) package <name> to the construction process.

    This pseudobuilder downloads the given url, untars the resulting
    tar file and copies its content from buildDir into the
    installation directory <name>. It also tells SCons about the
    proper dependencies (deps).

    extraActions is a list of (target, command) that should be
    executed after the package is properly installed.

    If default=False, the package will not be built unless the option
    --with-<name> or --with-all-packages is used.

    Returns the final target (software/em/<name>).

    """
    # Use reasonable defaults.
    tar = tar or ('%s.tgz' % name)
    url = url or ('%s/em/%s' % (URL_BASE, tar))
    buildDir = buildDir or tar.rsplit('.tar.gz', 1)[0].rsplit('.tgz', 1)[0]

    # Add the option --with-<name>, so the user can call SCons with this
    # to get the package even if it is not on by default.
    AddOption('--with-%s' % name, dest=name, metavar='%s_HOME' % name.upper(),
              nargs='?', const='unset',
              help=("Get package %s. With no argument, download and "
                    "install it. To use an existing installation, pass "
                    "the package's directory." % name))
    # So GetOption(name) will be...
    #   None      if we did *not* pass --with-<name>
    #   'unset'   if we passed --with-<name> (nargs=0)
    #   PKG_HOME  if we passed --with-<name>=PKG_HOME (nargs=1)

    # See if we have used the --with-<package> option and exit if appropriate.
    if GetOption('withAllPackages'):
        defaultPackageHome = 'unset'
        # we asked to install all packages, so it is at least as if we
        # also did --with-<name>
    else:
        defaultPackageHome = None
        # by default it is as if we did not use --with-<name>

    packageHome = GetOption(name) or defaultPackageHome

    if not (default or packageHome):
        return ''

    # If we do have a local installation, link to it and exit.
    if packageHome != 'unset':  # default value when calling only --with-package
        # Just link to it and do nothing more.
        return env.Command(
            'software/em/%s/bin' % name,
            Dir(packageHome),
            Action('rm -rf %s && ln -v -s %s %s' % (name, packageHome, name),
                   'Linking package %s to software/em/%s' % (name, name),
                   chdir='software/em'))

    # Donload, untar, link to it and execute any extra actions.
    tDownload = Download(env, 'software/tmp/%s' % tar, Value(url))
    SideEffect('dummy', tDownload)  # so it works fine in parallel builds
    tUntar = Untar(env, Dir('software/em/%s/bin' % buildDir), tDownload,
                   cdir='software/em')
    SideEffect('dummy', tUntar)  # so it works fine in parallel builds
    Clean(tUntar, 'software/em/%s' % buildDir)
    if buildDir != name:
        # Yep, some packages untar to the same directory as the package
        # name (hello Xmipp), and that is not so great. No link to it.
        tLink = env.Command(
            'software/em/%s/bin' % name,  # TODO: find smtg better than "/bin"
            Dir('software/em/%s' % buildDir),
            Action('rm -rf %s && ln -v -s %s %s' % (name, buildDir, name),
                   'Linking package %s to software/em/%s' % (name, name),
                   chdir='software/em'))
    else:
        tLink = tUntar  # just so the targets are properly connected later on
    SideEffect('dummy', tLink)  # so it works fine in parallel builds
    lastTarget = tLink
    for target, command in extraActions:
        lastTarget = env.Command('software/em/%s/%s' % (name, target),
                                 lastTarget,
                                 Action(command, chdir='software/em/%s' % name))
        SideEffect('dummy', lastTarget)  # so it works fine in parallel builds

    # Clean the special generated files
    for cFile in clean:
        Clean(lastTarget, cFile)
    # Add the dependencies. Do it to the "link target" (tLink), so any
    # extra actions (like setup scripts) have everything in place.
    for dep in deps:
        Depends(tLink, dep)

    return lastTarget


# Add methods so SConscript can call them.
env.AddMethod(addLibrary, "AddLibrary")
env.AddMethod(addModule, "AddModule")
env.AddMethod(addPackage, "AddPackage")



# TODO: check the code below to see if we can do a nice "purge".

# def _removeInstallation(env):
#     """
#     Function that cleans the folders used by a scipion installation in order to completely remove everything related to that installation
#     """
#     # Dictionary to store the folder that need to be emptied (TOCLEAN) or deleted (TOREMOVE)
#     UNINSTALL = {'TOCLEAN': [join('software','lib'),
#                              join('software', 'lib64'),
#                              join('software', 'bin'),
#                              join('software', 'man'),
#                              join('software', 'share'),
#                              join('software', 'tmp'),
#                              join('software', 'log')],
#                  'TOREMOVE': [join('software', 'install', 'scons-2.3.1')]}
# #    if _ask("Proceeding with Scipion purge process. Everything is going to be removed from the machine. Are you sure?") != 'y':
# #        return False
#     for dir in UNINSTALL.get('TOCLEAN'):
#         print "Cleaning %s" % dir
#         list = os.listdir(dir)
#         for thing in list:
#             path = join(dir, thing)
#             if thing == '.gitignore':
#                 continue
#             if os.path.isfile(path) or os.path.islink(path):
#                 os.unlink(path)
#             else:
#                 shutil.rmtree(path)
#     for dir in UNINSTALL.get('TOREMOVE'):
#         print "Deleting %s" % dir
#         shutil.rmtree(dir)
#     return True

# ########################
# # Command-line options #
# ########################

# AddOption('--update',
#           dest='update',
#           action='store_true',
#           help='Check for packages or libraries updates')
# AddOption('--purge',
#           dest='purge',
#           action='store_true',
#           help='Completely clean the installation and its binaries')
# AddOption('--binary',
#           dest='binary',
#           action='store_true',
#           help='After doing the installation, create and package a binary for distribution')

AddOption('--with-all-packages', dest='withAllPackages', action='store_true',
          help='Get all EM packages')


Export('env')

env.SConscript('SConscript')<|MERGE_RESOLUTION|>--- conflicted
+++ resolved
@@ -218,17 +218,10 @@
         ['software/lib/python2.7/site-packages/%s' % t for t in targets],
         tUntar,
         Action('PYTHONHOME="%(root)s" LD_LIBRARY_PATH="%(root)s/lib" '
-<<<<<<< HEAD
-               'PATH=%(root)s/bin:%(PATH)s '
-               '%(root)s/bin/python setup.py install %(flags)s > '
-               '%(root)s/log/%(name)s.log 2>&1' % {'root': abspath('software'),
-                                                   'PATH' : os.environ['PATH'],
-=======
                'PATH="%(root)s/bin:%(PATH)s" '
                '%(root)s/bin/python setup.py install %(flags)s > '
                '%(root)s/log/%(name)s.log 2>&1' % {'root': abspath('software'),
                                                    'PATH': os.environ['PATH'],
->>>>>>> 2a59e580
                                                    'flags': ' '.join(flags),
                                                    'name': name},
                'Compiling & installing %s > software/log/%s.log' % (name, name),
