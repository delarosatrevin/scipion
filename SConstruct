--- conflicted
+++ resolved
@@ -364,12 +364,12 @@
     else:
         lastTarget = library
     env.Default(lastTarget)
-    
+
     for dep in deps:
         env.Depends(sources, dep)
-    
+
     env.Alias(name, lastTarget)
-    
+
     return lastTarget
 
 
@@ -547,11 +547,11 @@
 
     if mpi: ccCopy = env['MPI_CC']
     elif nvcc: ccCopy = env['NVCC']
-    else: ccCopy = env['CC']  
+    else: ccCopy = env['CC']
 
     if mpi: cxxCopy = env['MPI_CXX']
     elif nvcc: cxxCopy = env['NVCC']
-    else: cxxCopy = env['CXX']  
+    else: cxxCopy = env['CXX']
 
     linkCopy = env['MPI_LINKERFORPROGRAMS'] if mpi else env['LINKERFORPROGRAMS']
     incsCopy += env['CPPPATH'] + ['libraries', Dir(SCIPION_SW + '/include').abspath,
@@ -560,11 +560,7 @@
     cxxflagsCopy = cxxflags + env['CXXFLAGS']
     linkflagsCopy = linkflags + env['LINKFLAGS']
     ldLibraryPathCopy = [env['LIBPATH']]
-<<<<<<< HEAD
     appendUnique(libPathsCopy, env.get('LIBPATH', '').split(os.pathsep))
-=======
-    appendUnique(libPathsCopy, env.get('LIBPATH', '').split(":"))
->>>>>>> ba53cbab
     env2 = Environment()
     if mpi: 
         appendUnique(incsCopy, env['MPI_INCLUDE'])
@@ -573,7 +569,7 @@
         appendUnique(ldLibraryPathCopy, env['MPI_LIBDIR'])
     env2['ENV']['LD_LIBRARY_PATH'] = env['ENV'].get('LD_LIBRARY_PATH', '')
     env2['ENV']['PATH'] = env['ENV']['PATH']
-    
+
     program = env2.Program(
                           File(join(installDir, name)).abspath,
                           source=sources,
