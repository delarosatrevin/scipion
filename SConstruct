#!/usr/bin/env python

# **************************************************************************
# *
# * Authors:     I. Foche Perez (ifoche@cnb.csic.es)
# *              J. Burguet Castell (jburguet@cnb.csic.es)
# *
# * Unidad de Bioinformatica of Centro Nacional de Biotecnologia, CSIC
# *
# * This program is free software; you can redistribute it and/or modify
# * it under the terms of the GNU General Public License as published by
# * the Free Software Foundation; either version 2 of the License, or
# * (at your option) any later version.
# *
# * This program is distributed in the hope that it will be useful,
# * but WITHOUT ANY WARRANTY; without even the implied warranty of
# * MERCHANTABILITY or FITNESS FOR A PARTICULAR PURPOSE.  See the
# * GNU General Public License for more details.
# *
# * You should have received a copy of the GNU General Public License
# * along with this program; if not, write to the Free Software
# * Foundation, Inc., 59 Temple Place, Suite 330, Boston, MA
# * 02111-1307  USA
# *
# *  All comments concerning this program package may be sent to the
# *  e-mail address 'ifoche@cnb.csic.es'
# *
# **************************************************************************

# Builders and pseudobuilders used be SConscript to install things.


import os
from os.path import join, abspath, splitext
import sys
from itertools import izip

from subprocess import STDOUT, check_call, CalledProcessError
from glob import glob
import tarfile
import fnmatch
import platform
import SCons.Script
import SCons.SConf

MACOSX = (platform.system() == 'Darwin')
WINDOWS = (platform.system() == 'Windows')
LINUX = (platform.system() == 'Linux')

# URL where we have most of our tgz files for libraries, modules and packages.
URL_BASE = os.environ['SCIPION_URL_SOFTWARE']

# Define our builders
if LINUX:
    download = Builder(action='wget -nv -c -O $TARGET $SOURCE')
    untar = Builder(action='tar -C $cdir --recursive-unlink -xzf $SOURCE')
elif MACOSX:
    download = Builder(action='curl -L "$SOURCE" -o "$TARGET"')
    untar = Builder(action='tar -C $cdir -xzf $SOURCE')
else:
    print 'OS not tested yet'
    Exit(1)

# Create the environment the whole build will use.
env = Environment(ENV=os.environ,
                  BUILDERS=Environment()['BUILDERS'],
                  tools=['Make', 'AutoConfig'],
                  toolpath=[join('software', 'install', 'scons-tools')])
# TODO: BUILDERS var added from the tricky creation of a new environment.
# If not, they lose default builders like "Program", which are needed later
# (by CheckLib and so on). See http://www.scons.org/doc/2.0.1/HTML/scons-user/x3516.html
# See how to change it into a cleaner way (not doing BUILDERS=Environment()['BUILDERS']!)

AddOption('--verbose', dest='verbose', action='store_true',
          help='Show full message of compilation lines')
# Message from autoconf and make, so we don't see all its verbosity.
if not GetOption('verbose'):
    env['AUTOCONFIGCOMSTR'] = "Configuring $TARGET from $SOURCES"
    env['MAKECOMSTR'] = "Compiling & installing $TARGET from $SOURCES "


def targetInBuild(env, targetName):
    return targetName in map(str, BUILD_TARGETS)


# Add the path to dynamic libraries so the linker can find them.

if LINUX:
    env.AppendUnique(LIBPATH=os.environ.get('LD_LIBRARY_PATH', ''))
elif MACOSX:
    env.AppendUnique(LIBPATH=os.environ.get('DYLD_FALLBACK_LIBRARY_PATH', ''))
elif WINDOWS:
    print "OS not tested yet"
    Exit(1)
else:
    print "Unknown system: %s\nPlease tell the developers." % platform.system()

# Python and SCons versions are fixed
env.EnsurePythonVersion(2, 7)
env.EnsureSConsVersion(2, 3, 2)


# TODO: see after all is clean and crispy if we can avoid fixing the versions.
# We can specify a range of valid version after we check it works with them.


#  ************************************************************************
#  *                                                                      *
#  *                       Auxiliar functions                             *
#  *                                                                      *
#  ************************************************************************


def appendUnique(elist, element):
    'Add element to a list only if it doesnt previously exist'
    if element not in elist:
        if not isinstance(element, basestring):
            elist.extend(element)
        else:
            elist.append(element)


def CheckMPI(context, mpi_inc, mpi_libpath, mpi_lib, mpi_cc, mpi_cxx, mpi_link, replace):
    context.Message('* Checking for MPI ... ')

    lastLIBS = context.env.get('LIBS', '')
    lastLIBPATH = context.env['LIBPATH']
    lastCPPPATH = context.env['CPPPATH']
    lastCC = context.env['CC']
    lastCXX = context.env['CXX']

    # TODO Replace() also here?
    context.env.Append(LIBS=mpi_lib, LIBPATH=mpi_libpath,
                       CPPPATH=mpi_inc)
    context.env.Replace(LINK=mpi_link)
    context.env.Replace(CC=mpi_cc, CXX=mpi_cxx)

    # Test only C++ mpi compiler
    ret = context.TryLink('''
    #include <mpi.h>
    int main(int argc, char** argv)
    {
        MPI_Init(0, 0);
        MPI_Finalize();
        return 0;
    }
    ''', '.cpp')

    # NOTE: We don't want MPI flags for not-mpi programs (always revert)
    # env['mpi'] remains 1 so those can be enabled again when needed
    if not replace:
        context.env.Replace(LIBS=lastLIBS)
        context.env.Replace(LIBPATH=lastLIBPATH)
        context.env.Replace(CPPPATH=lastCPPPATH)
        context.env.Replace(CC=lastCC)
        context.env.Replace(CXX=lastCXX)

    context.Result(ret)
    return ret


#  ************************************************************************
#  *                                                                      *
#  *                           Pseudobuilders                             *
#  *                                                                      *
#  ************************************************************************

# We have several "Pseudo-Builders" http://www.scons.org/doc/HTML/scons-user/ch20.html
#
# They are:
#   addCppLibrary - install a EM package library
#   addJavaLibrary    - install a java jar
#   addProgram        - install a EM package program
#
# Their structure is similar:
#   * Define reasonable defaults
#   * Set --with-<name> option as appropriate
#   * Concatenate builders
#
# For the last step we concatenate the builders this way:
#   target1 = Builder1(env, target1, source1)
#   SideEffect('dummy', target1)
#   target2 = Builder2(env, target2, source2=target1)
#   SideEffect('dummy', target2)
#   ...
#
# So each target becomes the source of the next builder, and the
# dependency is solved. Also, we use SideEffect('dummy', ...) to
# ensure it works in a parallel build (see
# http://www.scons.org/wiki/SConsMethods/SideEffect), and does not try
# to do one step while the previous one is still running in the background.


def addCppLibrary(env, name, dirs=[], tars=[], untarTargets=['configure'], patterns=[], incs=[],
                  libs=[], prefix=None, suffix=None, installDir=None, libpath=['lib'], deps=[],
                  mpi=False, cuda=False, default=True, target=None):
    """Add self-made and compiled shared library to the compilation process
    
    This pseudobuilder access given directory, compiles it
    and installs it. It also tells SCons about it dependencies.

    If default=False, the library will not be built unless the option
    --with-<name> is used.

    Returns the final targets, the ones that Make will create.
    """
    _libs = list(libs)
    _libpath = list(libpath)
    if name == "XmippReconsAdaptCuda":
        _libs.append("XmippReconsCuda")
        _libs.append("cudart")
        _libs.append("cuda")
        _libs.append("cufft")
        _libpath.append(env['CUDA_LIB'])
    if name == "XmippParallel" and cuda==True:
        _libs.append("XmippReconsAdaptCuda")
    _incs = list(incs)
    lastTarget = deps
    prefix = 'lib' if prefix is None else prefix
    suffix = '.so' if suffix is None else suffix

    basedir = 'lib'
    targetName = join(basedir, target if target else prefix + name)
    sources = []

    _libpath.append(Dir('#software/lib').abspath)

    for d, p in izip(dirs, patterns):
        sources += glob(join(env['PACKAGE']['SCONSCRIPT'], d, p))

    if not sources and env.TargetInBuild(name):
        Exit('No sources found for Library: %s. Exiting!!!' % name)

    # FIXME: There must be a key in env dictionary that breaks the compilation. Please find it to make it more beautiful
    env2 = Environment()
    env2['ENV']['PATH'] = env['ENV']['PATH']

    mpiArgs = {}
    if mpi:
        _libpath.append(env['MPI_LIBDIR'])
        _libs.append(env['MPI_LIB'])
        _incs.append(env['MPI_INCLUDE'])

        mpiArgs = {'CC': env['MPI_CC'],
                   'CXX': env['MPI_CXX'],
                   'LINK': env['MPI_LINKERFORPROGRAMS']}
        #         conf = Configure(env, custom_tests = {'CheckMPI': CheckMPI})
        #         if not conf.CheckMPI(env['MPI_INCLUDE'], env['MPI_LIBDIR'],
        #                              env['MPI_LIB'], env['MPI_CC'], env['MPI_CXX'],
        #                              env['MPI_LINKERFORPROGRAMS'], False):
        #             print >> sys.stderr, 'ERROR: MPI is not properly working. Exiting...'
        #             Exit(1)
        #         env = conf.Finish()
        env2.PrependENVPath('PATH', env['MPI_BINDIR'])
    #if env['CUDA']:
    #    mpiArgs['CC']  = env['CC']  + " -DCUDA"
    #    mpiArgs['CXX'] = env['CXX'] + " -DCUDA"
    # AJ
#    elif cuda:
#        _libs.append(['cudart', 'cublas', 'cufft', 'curand', 'cusparse', 'nvToolsExt'])
#        _incs.append(env['NVCC_INCLUDE'])
#        _libpath.append(env['NVCC_LIBDIR'])
#        mpiArgs = {'CC': env['NVCC'], 'CXX': env['NVCC'], 'LINK': env['LINKERFORPROGRAMS']}
    # FIN AJ


    _incs.append(env['CPPPATH'])
    _incs.append('#software/include')

    library = env2.SharedLibrary(
        target=targetName,
        # source=lastTarget,
        source=sources,
        CPPPATH=_incs,
        LIBPATH=_libpath,
        LIBS=_libs,
        SHLIBPREFIX=prefix,
        SHLIBSUFFIX=suffix,
        CXXFLAGS=env['CXXFLAGS'],
        LINKFLAGS=env['LINKFLAGS'],
        **mpiArgs)
    SideEffect('dummy', library)
    env.Depends(library, sources)

    if installDir:
        install = env.Install(installDir, library)
        SideEffect('dummy', install)
        lastTarget = install
    else:
        lastTarget = library
    env.Default(lastTarget)

<<<<<<< HEAD
=======
    for dep in deps:
        env.Depends(sources, dep)

    env.Alias(name, lastTarget)

    return lastTarget

def addCppLibraryCuda(env, name, dirs=[], tars=[], untarTargets=['configure'], patterns=[], incs=[],
                  libs=[], prefix=None, suffix=None, installDir=None, libpath=['lib'], deps=[],
                  mpi=False, cuda=False, default=True, target=None):
    """Add self-made and compiled shared library to the compilation process

    This pseudobuilder access given directory, compiles it
    and installs it. It also tells SCons about it dependencies.

    If default=False, the library will not be built unless the option
    --with-<name> is used.

    Returns the final targets, the ones that Make will create.
    """
    _libs = list(libs)
    _libpath = list(libpath)
    _incs = list(incs)
    lastTarget = deps
    prefix = 'lib' if prefix is None else prefix
    suffix = '.so' if suffix is None else suffix

    basedir = 'lib'
    targetName = join(basedir, target if target else prefix + name)
    sources = []

    _libpath.append(Dir('#software/lib').abspath)

    for d, p in izip(dirs, patterns):
        sources += glob(join(env['PACKAGE']['SCONSCRIPT'], d, p))

    if not sources and env.TargetInBuild(name):
        Exit('No sources found for Library: %s. Exiting!!!' % name)

    # FIXME: There must be a key in env dictionary that breaks the compilation. Please find it to make it more beautiful
    env2 = Environment()
    env2['ENV']['PATH'] = env['ENV']['PATH']

    mpiArgs = {}
    if mpi:
        _libpath.append(env['MPI_LIBDIR'])
        _libs.append(env['MPI_LIB'])
        _incs.append(env['MPI_INCLUDE'])

        mpiArgs = {'CC': env['MPI_CC'],
                   'CXX': env['MPI_CXX'],
                   'LINK': env['MPI_LINKERFORPROGRAMS']}
        env2.PrependENVPath('PATH', env['MPI_BINDIR'])

    # AJ
    elif cuda:
        _libs.append(['cudart', 'cublas', 'cufft', 'curand', 'cusparse', 'nvToolsExt'])
        _incs.append(env['NVCC_INCLUDE'])
        _libpath.append(env['NVCC_LIBDIR'])
        mpiArgs = {'CC': env['NVCC'], 'CXX': env['NVCC'], 'LINK': env['LINKERFORPROGRAMS']}
    # FIN AJ


    _incs.append(env['CPPPATH'])
    _incs.append('#software/include')

    library = env2.Library(
        target=targetName,
        # source=lastTarget,
        source=sources,
        CPPPATH=_incs,
        LIBPATH=_libpath,
        LIBS=_libs,
        SHLIBPREFIX=prefix,
        SHLIBSUFFIX=suffix,
        CXXFLAGS=env['CXXFLAGS'],
        LINKFLAGS=env['LINKFLAGS'],
        **mpiArgs)
    SideEffect('dummy', library)
    env.Depends(library, sources)

    if installDir:
        install = env.Install(installDir, library)
        SideEffect('dummy', install)
        lastTarget = install
    else:
        lastTarget = library
    env.Default(lastTarget)
    
>>>>>>> 5498a706
    for dep in deps:
        env.Depends(sources, dep)

    env.Alias(name, lastTarget)

    return lastTarget


def addCppLibraryCuda(env, name, dirs=[], tars=[], untarTargets=['configure'], patterns=[], incs=[],
                  libs=[], prefix=None, suffix=None, installDir=None, libpath=['lib'], deps=[],
                  mpi=False, cuda=False, default=True, target=None):
    """Add self-made and compiled shared library to the compilation process

    This pseudobuilder access given directory, compiles it
    and installs it. It also tells SCons about it dependencies.

    If default=False, the library will not be built unless the option
    --with-<name> is used.

    Returns the final targets, the ones that Make will create.
    """
    _libs = list(libs)
    _libpath = list(libpath)
    _incs = list(incs)
    lastTarget = deps
    prefix = 'lib' if prefix is None else prefix
    suffix = '.so' if suffix is None else suffix

    basedir = 'lib'
    targetName = join(basedir, target if target else prefix + name)
    sources = []

    _libpath.append(Dir('#software/lib').abspath)

    for d, p in izip(dirs, patterns):
        sources += glob(join(env['PACKAGE']['SCONSCRIPT'], d, p))

    if not sources and env.TargetInBuild(name):
        Exit('No sources found for Library: %s. Exiting!!!' % name)

    # FIXME: There must be a key in env dictionary that breaks the compilation. Please find it to make it more beautiful
    env2 = Environment()
    env2['ENV']['PATH'] = env['ENV']['PATH']

    mpiArgs = {}
    if mpi:
        _libpath.append(env['MPI_LIBDIR'])
        _libs.append(env['MPI_LIB'])
        _incs.append(env['MPI_INCLUDE'])

        mpiArgs = {'CC': env['MPI_CC'],
                   'CXX': env['MPI_CXX'],
                   'LINK': env['MPI_LINKERFORPROGRAMS']}
        #         conf = Configure(env, custom_tests = {'CheckMPI': CheckMPI})
        #         if not conf.CheckMPI(env['MPI_INCLUDE'], env['MPI_LIBDIR'],
        #                              env['MPI_LIB'], env['MPI_CC'], env['MPI_CXX'],
        #                              env['MPI_LINKERFORPROGRAMS'], False):
        #             print >> sys.stderr, 'ERROR: MPI is not properly working. Exiting...'
        #             Exit(1)
        #         env = conf.Finish()
        env2.PrependENVPath('PATH', env['MPI_BINDIR'])

    # AJ
    elif cuda:
        _libs.append(['cudart', 'cublas', 'cufft', 'curand', 'cusparse', 'nvToolsExt'])
        _incs.append(env['NVCC_INCLUDE'])
        _libpath.append(env['NVCC_LIBDIR'])
        mpiArgs = {'CC': env['NVCC'], 'CXX': env['NVCC'], 'LINK': env['LINKERFORPROGRAMS']}
    # FIN AJ


    _incs.append(env['CPPPATH'])
    _incs.append('#software/include')

    library = env2.Library(
        target=targetName,
        # source=lastTarget,
        source=sources,
        CPPPATH=_incs,
        LIBPATH=_libpath,
        LIBS=_libs,
        SHLIBPREFIX=prefix,
        SHLIBSUFFIX=suffix,
        CXXFLAGS=env['CXXFLAGS'],
        LINKFLAGS=env['LINKFLAGS'],
        **mpiArgs)
    SideEffect('dummy', library)
    env.Depends(library, sources)

    if installDir:
        install = env.Install(installDir, library)
        SideEffect('dummy', install)
        lastTarget = install
    else:
        lastTarget = library
    env.Default(lastTarget)

    for dep in deps:
        env.Depends(sources, dep)

    env.Alias(name, lastTarget)

    return lastTarget




def symLink(env, target, source):
    # As the link will be in bin/ directory we need to move up
    sources = source
    current = Dir('.').path + '/'
    import SCons
    if isinstance(target, SCons.Node.NodeList) or isinstance(target, list):
        link = target[0].path
    else:
        link = target
    if isinstance(link, basestring) and link.startswith(current):
        link = link.split(current)[1]
    if isinstance(sources, SCons.Node.NodeList) or isinstance(sources, list):
        sources = source[0].path
    if isinstance(sources, basestring) and sources.startswith(current):
        sources = sources.split(current)[1]

    sources = os.path.relpath(sources, os.path.split(link)[0])
    # if os.path.lexists(link):
    #    os.remove(link)
    # print 'Linking to %s from %s' % (sources, link)
    # os.symlink(sources, link)
    result = env.Command(Entry(link),
                         Entry(source),
                         Action('rm -rf %s && ln -v -s %s %s' % (Entry(link).abspath, sources,
                                                                 Entry(link).abspath),
                                'Creating a link from %s to %s' % (link, sources)))
    env.Default(result)
    return result


def Cmd(cmd):
    print cmd
    os.system(cmd)


def AddMatchingFiles((pattern, blacklist, sources), directory, files):
    ''' Callback, adds all matching files in dir '''
    for filename in fnmatch.filter(files, pattern):
        if filename not in blacklist:
            sources.append(join(directory, filename))


def Glob(path, pattern, blacklist=[]):
    """ Custom made globbing, walking into all subdirectories from path. """
    sources = []
    os.path.walk(path, AddMatchingFiles, (pattern, blacklist, sources))
    return sources


def CreateFileList(path, pattern, filename, root='', root2=''):
    fOut = open(filename, 'w+')
    files = [f.replace(root, root2) + '\n' for f in Glob(path, pattern, [])]
    fOut.writelines(files)
    fOut.close()


def CompileJavaJar(target, source, env):
    """Add self-made and compiled java library to the compilation process """
    srcDir = str(source[0])
    print "Compiling jar: ", target[0]
    buildDir = join(env['PACKAGE']['SCONSCRIPT'], env['JAVA_BUILDPATH'])
    classPath = "'%s/*'" % join(env['PACKAGE']['SCONSCRIPT'], env['JAVA_LIBPATH'])
    globalSrcDir = join(env['PACKAGE']['SCONSCRIPT'], env['JAVA_SOURCEPATH'])
    jarfile = str(target[0])
    name = os.path.basename(jarfile)
    listfile = join(buildDir, name + '_source.txt')
    classfile = join(buildDir, name + '_classes.txt')
    CreateFileList(srcDir, '*.java', listfile)
    Cmd(env['JAVAC'] + ' -cp %(classPath)s -d %(buildDir)s -sourcepath %(srcDir)s @%(listfile)s' % locals())

    classDir = join(buildDir, os.path.relpath(srcDir, globalSrcDir))
    # This is needed for compiling IJ plugins
    # where the file 'plugins.config' need to be include in the final .jar file
    configFile = 'plugins.config'
    pluginDest = ''
    if os.path.exists(join(srcDir, configFile)):
        pluginDest = join(classDir, configFile)
        Cmd('cp %s %s' % (join(srcDir, configFile), pluginDest))
    CreateFileList(classDir, '*.class', classfile, buildDir + '/', '-C %(buildDir)s ' % locals())
    jarFlags = env['JARFLAGS']
    Cmd(env['JAR'] + ' %(jarFlags)s %(jarfile)s @%(classfile)s %(pluginDest)s' % locals())


def addJavaLibrary(env, name, path, deps=[], default=True):
    """ Add self-made and compiled java library to the compilation process
    This pseudobuilder access given directory, compiles it
    and installs it. It also tells SCons about it dependencies.

    If default=False, the library will not be built unless the option
    --with-<name> is used.

    Returns the final targets, the ones that Make will create.
    """
    libPath = join(env['PACKAGE']['SCONSCRIPT'], env['JAVA_LIBPATH'])
    srcPath = join(env['PACKAGE']['SCONSCRIPT'], env['JAVA_SOURCEPATH'])

    # Get all java files inside the source 
    libSrcPath = join(srcPath, path)
    sources = Glob(libSrcPath, "*.java")

    jar = '%s.jar' % name
    jarfile = join(libPath, jar)
    jarCreation = env.Command(jarfile, [libSrcPath], CompileJavaJar)

    for sd in sources + deps:
        env.Depends(jarCreation, sd)

    env.Alias(jar, jarCreation)
    if default:
        env.Default(jar)

    packageName = env['PACKAGE']['NAME']
    env.Alias(packageName + '-java', jarCreation)

    return jarCreation


def addJavaTest(env, name, source, installDir=None, default=True):
    """Add java test to the compilation process
    
    This pseudobuilder executes a java test using the Command builder.

    If default=False, the test will not be done unless the option
    --with-java-tests is used.

    Returns the final targets, the ones that Command returns.
    """
    if not env.TargetInBuild('run_java_tests'):
        return ''
    installDir = installDir or 'java/lib'
    classPath = ":".join(glob(join(Dir(installDir).abspath, '*.jar')))
    cmd = '%s -cp %s org.junit.runner.JUnitCore xmipp.test.%s' % (join(env['JAVA_BINDIR'], 'java'), classPath, name)
    runTest = env.Command(name, join(installDir, source), cmd)
    env.Alias('run_java_tests', runTest)
    env.Default(runTest)

    return runTest


def addProgram(env, name, src=None, pattern=None, installDir=None,
               libPaths=[], incs=[], libs=[], cxxflags=[], linkflags=[],
               deps=[], mpi=False, cuda=False, nvcc=False, default=True):
    """Add, compile and install a program to the compilation process
    
    This pseudobuilder compiles a C++ program using CXX compiler and linker.
    
    This is designed to compile the different parts of a EM software

    If default=False, the program will not be compiled unless the 
    --with-<program-name> is used.

    Returns the final targets, the ones that Command returns.
    
    """
    if not default and not GetOption(name):
        AddOption('--with-%s' % name, dest=name, action='store_true',
                  help='Add the program %s to the compilation' % name)
        return ''
    src = src or ['src']
    pattern = pattern or ['*.cpp']
    installDir = installDir or 'bin'
    libs = libs or []
    libPathsCopy = libPaths + [Dir('lib').abspath, Dir('#software/lib').abspath]
    incsCopy = list(incs) or []
    if cuda or nvcc:
        libs += ['cudart', 'cublas', 'cufft', 'curand', 'cusparse', 'nvToolsExt']
        incsCopy += [env['NVCC_INCLUDE']]
        libPathsCopy += [env['NVCC_LIBDIR']]
    sources = []
    for s, p in izip(src, pattern):
        sources += glob(join(s, p))

    if mpi:
        ccCopy = env['MPI_CC']
    elif nvcc:
        ccCopy = env['NVCC']
    else:
        ccCopy = env['CC']

    if mpi:
        cxxCopy = env['MPI_CXX']
    elif nvcc:
        cxxCopy = env['NVCC']
    else:
        cxxCopy = env['CXX']

    linkCopy = env['MPI_LINKERFORPROGRAMS'] if mpi else env['LINKERFORPROGRAMS']
    incsCopy += env['CPPPATH'] + ['libraries', Dir('#software/include').abspath,
                                  Dir('#software/include/python2.7').abspath]
    libsCopy = libs
    cxxflagsCopy = cxxflags + env['CXXFLAGS']
    linkflagsCopy = linkflags + env['LINKFLAGS']
    ldLibraryPathCopy = [env['LIBPATH']]
    appendUnique(libPathsCopy, env.get('LIBPATH', '').split(":"))
    env2 = Environment()
    if mpi:
        appendUnique(incsCopy, env['MPI_INCLUDE'])
        appendUnique(libPathsCopy, env['MPI_LIBDIR'])
        appendUnique(libsCopy, env['MPI_LIB'])
        appendUnique(ldLibraryPathCopy, env['MPI_LIBDIR'])
    env2['ENV']['LD_LIBRARY_PATH'] = env['ENV'].get('LD_LIBRARY_PATH', '')
    env2['ENV']['PATH'] = env['ENV']['PATH']

    program = env2.Program(
        File(join(installDir, name)).abspath,
        source=sources,
        CC=ccCopy,
        CXX=cxxCopy,
        CPPPATH=incsCopy,
        LIBPATH=libPathsCopy,
        LIBS=libsCopy,
        CXXFLAGS=cxxflagsCopy,
        LINKFLAGS=linkflagsCopy,
        LINK=linkCopy,
        LD_LIBRARY_PATH=ldLibraryPathCopy
    )
    env2.Default(program)

    env2.Depends(program, deps)

    return program


def compilerConfig(env):
    """Check the good state of the C and C++ compilers and return the proper env."""

    conf = Configure(env)
    # ---- check for environment variables
    if 'CC' in os.environ:
        conf.env.Replace(CC=os.environ['CC'])
    else:
        conf.env.Replace(CC='gcc')
    print(">> Using C compiler: " + conf.env.get('CC'))

    if 'CFLAGS' in os.environ:
        conf.env.Replace(CFLAGS=os.environ['CFLAGS'])
        print(">> Using custom C build flags")

    if 'CXX' in os.environ:
        conf.env.Replace(CXX=os.environ['CXX'])
    else:
        conf.env.Replace(CXX='g++')
    print(">> Using C++ compiler: " + conf.env.get('CXX'))

    if 'CXXFLAGS' in os.environ:
        conf.env.Append(CPPFLAGS=os.environ['CXXFLAGS'])
        print(">> Appending custom C++ build flags : " + os.environ['CXXFLAGS'])

    if 'LDFLAGS' in os.environ:
        conf.env.Append(LINKFLAGS=os.environ['LDFLAGS'])
        print(">> Appending custom link flags : " + os.environ['LDFLAGS'])

    conf.CheckCC()
    conf.CheckCXX()
    env = conf.Finish()
    return env


def libraryTest(env, name, lang='c'):
    """Check the existence of a concrete C/C++ library."""
    env2 = Environment(LIBS=env.get('LIBS', ''))
    conf = Configure(env2)
    conf.CheckLib(name, language=lang)
    env2 = conf.Finish()
    # conf.Finish() returns the environment it used, and we may want to use it,
    # like:  return conf.Finish()  but we don't do that so we keep our env clean :)


# Add methods so SConscript can call them.
env.AddMethod(untar, 'Untar')
env.AddMethod(compilerConfig, 'CompilerConfig')
env.AddMethod(addCppLibrary, 'AddCppLibrary')
env.AddMethod(addCppLibraryCuda, 'AddCppLibraryCuda')
env.AddMethod(addJavaLibrary, 'AddJavaLibrary')
env.AddMethod(symLink, 'SymLink')
env.AddMethod(addJavaTest, 'AddJavaTest')
env.AddMethod(addProgram, 'AddProgram')
env.AddMethod(targetInBuild, 'TargetInBuild')

#  ************************************************************************
#  *                                                                      *
#  *                            Extra options                             *
#  *                                                                      *
#  ************************************************************************

# Build variables, they are read from ~/.config/scipion/scipion.conf
# in the [BUILD] section

env['SCIPION_HOME'] = os.environ['SCIPION_HOME']

env['CPPPATH'] = os.environ.get('CPPPATH', [])
env['CC'] = os.environ.get('CC')
env['CXX'] = os.environ.get('CXX')
env['LINKERFORPROGRAMS'] = os.environ.get('LINKERFORPROGRAMS')
env['CCFLAGS'] = os.environ.get('CCFLAGS', '').split()
cxxFlags = os.environ.get('CXXFLAGS', '')
if os.environ.get('DEBUG', '0') == 'True':  # FIXME, use 1, true, yes...
    cxxFlags += ' -g'
else:
    if cxxFlags.find("-O") == -1:
        cxxFlags += " -O3"
env['CXXFLAGS'] = cxxFlags.split()
os.environ['CXXFLAGS'] = cxxFlags  # FIXME use only env or os.environ in the rest of the code
env['LINKFLAGS'] = os.environ.get('LINKFLAGS', '').split()

for path in ['MPI_LIBDIR', 'MPI_INCLUDE', 'MPI_BINDIR',
             'JAVA_HOME', 'JAVA_BINDIR']:
    if not os.path.isdir(os.environ.get(path, '')):
        Exit('Path to $%s (%s) should exist, but it does not. Stopping.\n'
             'Please run "scipion config"' % (path, os.environ.get(path, '')))

env['MPI_CC'] = os.environ.get('MPI_CC')
env['MPI_CXX'] = os.environ.get('MPI_CXX')
env['MPI_LINKERFORPROGRAMS'] = os.environ.get('MPI_LINKERFORPROGRAMS')
env['MPI_LIB'] = os.environ.get('MPI_LIB')
env['MPI_LIBDIR'] = os.environ['MPI_LIBDIR']
env['MPI_INCLUDE'] = os.environ['MPI_INCLUDE']
env['MPI_BINDIR'] = os.environ['MPI_BINDIR']
env['MATLAB_DIR'] = os.environ.get('MATLAB_DIR')
env['NVCC'] = os.environ.get('NVCC')
env['NVCC_INCLUDE'] = os.environ.get('NVCC_INCLUDE')
env['NVCC_LIBDIR'] = os.environ.get('NVCC_LIBDIR')
env['CUDA_LIB'] = os.environ.get('CUDA_LIB')

# Java related environment variables, probably the main one
# that need to be modified is JAVA_HOME
env['JAVA_HOME'] = os.environ['JAVA_HOME']
env['JAVA_BINDIR'] = os.environ['JAVA_BINDIR']
env['JAVAC'] = os.environ.get('JAVAC')
env['JAR'] = os.environ.get('JAR')
env['JNI_CPPPATH'] = os.environ.get('JNI_CPPPATH').split(':')

AddOption('--with-all-packages', dest='withAllPackages', action='store_true',
          help='Get all EM packages')

xmippPath = Dir('#software/em/xmipp').abspath
env['PACKAGE'] = {'NAME': 'xmipp',
                  'SCONSCRIPT': xmippPath
                  }

env.SConscript(join(xmippPath, 'scipion_sconscript'), exports='env')

# Add original help (the one that we would have if we didn't use
# Help() before). But remove the "usage:" part (first line).
phelp = SCons.Script.Main.OptionsParser.format_help().split('\n')
Help('\n'.join(phelp[1:]))
# This is kind of a hack, because the #@!^ scons doesn't give you easy
# access to the original help message.<|MERGE_RESOLUTION|>--- conflicted
+++ resolved
@@ -61,6 +61,7 @@
     print 'OS not tested yet'
     Exit(1)
 
+
 # Create the environment the whole build will use.
 env = Environment(ENV=os.environ,
                   BUILDERS=Environment()['BUILDERS'],
@@ -78,7 +79,7 @@
     env['AUTOCONFIGCOMSTR'] = "Configuring $TARGET from $SOURCES"
     env['MAKECOMSTR'] = "Compiling & installing $TARGET from $SOURCES "
 
-
+    
 def targetInBuild(env, targetName):
     return targetName in map(str, BUILD_TARGETS)
 
@@ -95,11 +96,10 @@
 else:
     print "Unknown system: %s\nPlease tell the developers." % platform.system()
 
+
 # Python and SCons versions are fixed
-env.EnsurePythonVersion(2, 7)
-env.EnsureSConsVersion(2, 3, 2)
-
-
+env.EnsurePythonVersion(2,7)
+env.EnsureSConsVersion(2,3,2)
 # TODO: see after all is clean and crispy if we can avoid fixing the versions.
 # We can specify a range of valid version after we check it works with them.
 
@@ -191,9 +191,9 @@
 # to do one step while the previous one is still running in the background.
 
 
-def addCppLibrary(env, name, dirs=[], tars=[], untarTargets=['configure'], patterns=[], incs=[],
-                  libs=[], prefix=None, suffix=None, installDir=None, libpath=['lib'], deps=[],
-                  mpi=False, cuda=False, default=True, target=None):
+def addCppLibrary(env, name, dirs=[], tars=[], untarTargets=['configure'], patterns=[], incs=[], 
+                      libs=[], prefix=None, suffix=None, installDir=None, libpath=['lib'], deps=[], 
+                      mpi=False, cuda=False, default=True, target=None):
     """Add self-made and compiled shared library to the compilation process
     
     This pseudobuilder access given directory, compiles it
@@ -218,16 +218,16 @@
     lastTarget = deps
     prefix = 'lib' if prefix is None else prefix
     suffix = '.so' if suffix is None else suffix
-
+    
     basedir = 'lib'
     targetName = join(basedir, target if target else prefix + name)
     sources = []
 
     _libpath.append(Dir('#software/lib').abspath)
-
+    
     for d, p in izip(dirs, patterns):
         sources += glob(join(env['PACKAGE']['SCONSCRIPT'], d, p))
-
+        
     if not sources and env.TargetInBuild(name):
         Exit('No sources found for Library: %s. Exiting!!!' % name)
 
@@ -238,50 +238,41 @@
     mpiArgs = {}
     if mpi:
         _libpath.append(env['MPI_LIBDIR'])
-        _libs.append(env['MPI_LIB'])
+        _libs.append(env['MPI_LIB']) 
         _incs.append(env['MPI_INCLUDE'])
-
+               
         mpiArgs = {'CC': env['MPI_CC'],
                    'CXX': env['MPI_CXX'],
                    'LINK': env['MPI_LINKERFORPROGRAMS']}
-        #         conf = Configure(env, custom_tests = {'CheckMPI': CheckMPI})
-        #         if not conf.CheckMPI(env['MPI_INCLUDE'], env['MPI_LIBDIR'],
-        #                              env['MPI_LIB'], env['MPI_CC'], env['MPI_CXX'],
-        #                              env['MPI_LINKERFORPROGRAMS'], False):
-        #             print >> sys.stderr, 'ERROR: MPI is not properly working. Exiting...'
-        #             Exit(1)
-        #         env = conf.Finish()
+#         conf = Configure(env, custom_tests = {'CheckMPI': CheckMPI})
+#         if not conf.CheckMPI(env['MPI_INCLUDE'], env['MPI_LIBDIR'], 
+#                              env['MPI_LIB'], env['MPI_CC'], env['MPI_CXX'], 
+#                              env['MPI_LINKERFORPROGRAMS'], False):
+#             print >> sys.stderr, 'ERROR: MPI is not properly working. Exiting...'
+#             Exit(1)
+#         env = conf.Finish()
         env2.PrependENVPath('PATH', env['MPI_BINDIR'])
-    #if env['CUDA']:
-    #    mpiArgs['CC']  = env['CC']  + " -DCUDA"
-    #    mpiArgs['CXX'] = env['CXX'] + " -DCUDA"
-    # AJ
-#    elif cuda:
-#        _libs.append(['cudart', 'cublas', 'cufft', 'curand', 'cusparse', 'nvToolsExt'])
-#        _incs.append(env['NVCC_INCLUDE'])
-#        _libpath.append(env['NVCC_LIBDIR'])
-#        mpiArgs = {'CC': env['NVCC'], 'CXX': env['NVCC'], 'LINK': env['LINKERFORPROGRAMS']}
-    # FIN AJ
-
+    
 
     _incs.append(env['CPPPATH'])
     _incs.append('#software/include')
 
     library = env2.SharedLibrary(
-        target=targetName,
-        # source=lastTarget,
-        source=sources,
-        CPPPATH=_incs,
-        LIBPATH=_libpath,
-        LIBS=_libs,
-        SHLIBPREFIX=prefix,
-        SHLIBSUFFIX=suffix,
-        CXXFLAGS=env['CXXFLAGS'],
-        LINKFLAGS=env['LINKFLAGS'],
-        **mpiArgs)
+              target=targetName,
+              #source=lastTarget,
+              source=sources,
+              CPPPATH=_incs,
+              LIBPATH=_libpath,
+              LIBS=_libs,
+              SHLIBPREFIX=prefix,
+              SHLIBSUFFIX=suffix,
+              CXXFLAGS=env['CXXFLAGS'],
+              LINKFLAGS=env['LINKFLAGS'],
+              **mpiArgs
+              )
     SideEffect('dummy', library)
     env.Depends(library, sources)
-
+    
     if installDir:
         install = env.Install(installDir, library)
         SideEffect('dummy', install)
@@ -290,8 +281,6 @@
         lastTarget = library
     env.Default(lastTarget)
 
-<<<<<<< HEAD
-=======
     for dep in deps:
         env.Depends(sources, dep)
 
@@ -381,118 +370,18 @@
         lastTarget = library
     env.Default(lastTarget)
     
->>>>>>> 5498a706
     for dep in deps:
         env.Depends(sources, dep)
-
+    
     env.Alias(name, lastTarget)
-
+    
     return lastTarget
 
 
-def addCppLibraryCuda(env, name, dirs=[], tars=[], untarTargets=['configure'], patterns=[], incs=[],
-                  libs=[], prefix=None, suffix=None, installDir=None, libpath=['lib'], deps=[],
-                  mpi=False, cuda=False, default=True, target=None):
-    """Add self-made and compiled shared library to the compilation process
-
-    This pseudobuilder access given directory, compiles it
-    and installs it. It also tells SCons about it dependencies.
-
-    If default=False, the library will not be built unless the option
-    --with-<name> is used.
-
-    Returns the final targets, the ones that Make will create.
-    """
-    _libs = list(libs)
-    _libpath = list(libpath)
-    _incs = list(incs)
-    lastTarget = deps
-    prefix = 'lib' if prefix is None else prefix
-    suffix = '.so' if suffix is None else suffix
-
-    basedir = 'lib'
-    targetName = join(basedir, target if target else prefix + name)
-    sources = []
-
-    _libpath.append(Dir('#software/lib').abspath)
-
-    for d, p in izip(dirs, patterns):
-        sources += glob(join(env['PACKAGE']['SCONSCRIPT'], d, p))
-
-    if not sources and env.TargetInBuild(name):
-        Exit('No sources found for Library: %s. Exiting!!!' % name)
-
-    # FIXME: There must be a key in env dictionary that breaks the compilation. Please find it to make it more beautiful
-    env2 = Environment()
-    env2['ENV']['PATH'] = env['ENV']['PATH']
-
-    mpiArgs = {}
-    if mpi:
-        _libpath.append(env['MPI_LIBDIR'])
-        _libs.append(env['MPI_LIB'])
-        _incs.append(env['MPI_INCLUDE'])
-
-        mpiArgs = {'CC': env['MPI_CC'],
-                   'CXX': env['MPI_CXX'],
-                   'LINK': env['MPI_LINKERFORPROGRAMS']}
-        #         conf = Configure(env, custom_tests = {'CheckMPI': CheckMPI})
-        #         if not conf.CheckMPI(env['MPI_INCLUDE'], env['MPI_LIBDIR'],
-        #                              env['MPI_LIB'], env['MPI_CC'], env['MPI_CXX'],
-        #                              env['MPI_LINKERFORPROGRAMS'], False):
-        #             print >> sys.stderr, 'ERROR: MPI is not properly working. Exiting...'
-        #             Exit(1)
-        #         env = conf.Finish()
-        env2.PrependENVPath('PATH', env['MPI_BINDIR'])
-
-    # AJ
-    elif cuda:
-        _libs.append(['cudart', 'cublas', 'cufft', 'curand', 'cusparse', 'nvToolsExt'])
-        _incs.append(env['NVCC_INCLUDE'])
-        _libpath.append(env['NVCC_LIBDIR'])
-        mpiArgs = {'CC': env['NVCC'], 'CXX': env['NVCC'], 'LINK': env['LINKERFORPROGRAMS']}
-    # FIN AJ
-
-
-    _incs.append(env['CPPPATH'])
-    _incs.append('#software/include')
-
-    library = env2.Library(
-        target=targetName,
-        # source=lastTarget,
-        source=sources,
-        CPPPATH=_incs,
-        LIBPATH=_libpath,
-        LIBS=_libs,
-        SHLIBPREFIX=prefix,
-        SHLIBSUFFIX=suffix,
-        CXXFLAGS=env['CXXFLAGS'],
-        LINKFLAGS=env['LINKFLAGS'],
-        **mpiArgs)
-    SideEffect('dummy', library)
-    env.Depends(library, sources)
-
-    if installDir:
-        install = env.Install(installDir, library)
-        SideEffect('dummy', install)
-        lastTarget = install
-    else:
-        lastTarget = library
-    env.Default(lastTarget)
-
-    for dep in deps:
-        env.Depends(sources, dep)
-
-    env.Alias(name, lastTarget)
-
-    return lastTarget
-
-
-
-
 def symLink(env, target, source):
-    # As the link will be in bin/ directory we need to move up
+    #As the link will be in bin/ directory we need to move up
     sources = source
-    current = Dir('.').path + '/'
+    current = Dir('.').path+'/'
     import SCons
     if isinstance(target, SCons.Node.NodeList) or isinstance(target, list):
         link = target[0].path
@@ -506,13 +395,13 @@
         sources = sources.split(current)[1]
 
     sources = os.path.relpath(sources, os.path.split(link)[0])
-    # if os.path.lexists(link):
+    #if os.path.lexists(link):
     #    os.remove(link)
-    # print 'Linking to %s from %s' % (sources, link)
-    # os.symlink(sources, link)
+    #print 'Linking to %s from %s' % (sources, link)
+    #os.symlink(sources, link)
     result = env.Command(Entry(link),
                          Entry(source),
-                         Action('rm -rf %s && ln -v -s %s %s' % (Entry(link).abspath, sources,
+                         Action('rm -rf %s && ln -v -s %s %s' % (Entry(link).abspath, sources, 
                                                                  Entry(link).abspath),
                                 'Creating a link from %s to %s' % (link, sources)))
     env.Default(result)
@@ -530,7 +419,7 @@
         if filename not in blacklist:
             sources.append(join(directory, filename))
 
-
+    
 def Glob(path, pattern, blacklist=[]):
     """ Custom made globbing, walking into all subdirectories from path. """
     sources = []
@@ -543,10 +432,10 @@
     files = [f.replace(root, root2) + '\n' for f in Glob(path, pattern, [])]
     fOut.writelines(files)
     fOut.close()
-
-
-def CompileJavaJar(target, source, env):
-    """Add self-made and compiled java library to the compilation process """
+    
+    
+def CompileJavaJar(target, source, env):  
+    """Add self-made and compiled java library to the compilation process """  
     srcDir = str(source[0])
     print "Compiling jar: ", target[0]
     buildDir = join(env['PACKAGE']['SCONSCRIPT'], env['JAVA_BUILDPATH'])
@@ -554,11 +443,11 @@
     globalSrcDir = join(env['PACKAGE']['SCONSCRIPT'], env['JAVA_SOURCEPATH'])
     jarfile = str(target[0])
     name = os.path.basename(jarfile)
-    listfile = join(buildDir, name + '_source.txt')
-    classfile = join(buildDir, name + '_classes.txt')
+    listfile = join(buildDir, name+'_source.txt')
+    classfile = join(buildDir, name+'_classes.txt')
     CreateFileList(srcDir, '*.java', listfile)
     Cmd(env['JAVAC'] + ' -cp %(classPath)s -d %(buildDir)s -sourcepath %(srcDir)s @%(listfile)s' % locals())
-
+    
     classDir = join(buildDir, os.path.relpath(srcDir, globalSrcDir))
     # This is needed for compiling IJ plugins
     # where the file 'plugins.config' need to be include in the final .jar file
@@ -592,19 +481,19 @@
     jar = '%s.jar' % name
     jarfile = join(libPath, jar)
     jarCreation = env.Command(jarfile, [libSrcPath], CompileJavaJar)
-
+    
     for sd in sources + deps:
         env.Depends(jarCreation, sd)
 
     env.Alias(jar, jarCreation)
     if default:
         env.Default(jar)
-
+    
     packageName = env['PACKAGE']['NAME']
-    env.Alias(packageName + '-java', jarCreation)
-
+    env.Alias(packageName+'-java', jarCreation)
+    
     return jarCreation
-
+    
 
 def addJavaTest(env, name, source, installDir=None, default=True):
     """Add java test to the compilation process
@@ -619,17 +508,17 @@
     if not env.TargetInBuild('run_java_tests'):
         return ''
     installDir = installDir or 'java/lib'
-    classPath = ":".join(glob(join(Dir(installDir).abspath, '*.jar')))
+    classPath = ":".join(glob(join(Dir(installDir).abspath,'*.jar')))
     cmd = '%s -cp %s org.junit.runner.JUnitCore xmipp.test.%s' % (join(env['JAVA_BINDIR'], 'java'), classPath, name)
     runTest = env.Command(name, join(installDir, source), cmd)
     env.Alias('run_java_tests', runTest)
     env.Default(runTest)
-
+    
     return runTest
 
 
-def addProgram(env, name, src=None, pattern=None, installDir=None,
-               libPaths=[], incs=[], libs=[], cxxflags=[], linkflags=[],
+def addProgram(env, name, src=None, pattern=None, installDir=None, 
+               libPaths=[], incs=[], libs=[], cxxflags=[], linkflags=[], 
                deps=[], mpi=False, cuda=False, nvcc=False, default=True):
     """Add, compile and install a program to the compilation process
     
@@ -661,54 +550,48 @@
     for s, p in izip(src, pattern):
         sources += glob(join(s, p))
 
-    if mpi:
-        ccCopy = env['MPI_CC']
-    elif nvcc:
-        ccCopy = env['NVCC']
-    else:
-        ccCopy = env['CC']
-
-    if mpi:
-        cxxCopy = env['MPI_CXX']
-    elif nvcc:
-        cxxCopy = env['NVCC']
-    else:
-        cxxCopy = env['CXX']
+    if mpi: ccCopy = env['MPI_CC']
+    elif nvcc: ccCopy = env['NVCC']
+    else: ccCopy = env['CC']  
+
+    if mpi: cxxCopy = env['MPI_CXX']
+    elif nvcc: cxxCopy = env['NVCC']
+    else: cxxCopy = env['CXX']  
 
     linkCopy = env['MPI_LINKERFORPROGRAMS'] if mpi else env['LINKERFORPROGRAMS']
-    incsCopy += env['CPPPATH'] + ['libraries', Dir('#software/include').abspath,
-                                  Dir('#software/include/python2.7').abspath]
+    incsCopy += env['CPPPATH'] + ['libraries', Dir('#software/include').abspath, 
+                                        Dir('#software/include/python2.7').abspath]
     libsCopy = libs
     cxxflagsCopy = cxxflags + env['CXXFLAGS']
     linkflagsCopy = linkflags + env['LINKFLAGS']
     ldLibraryPathCopy = [env['LIBPATH']]
     appendUnique(libPathsCopy, env.get('LIBPATH', '').split(":"))
     env2 = Environment()
-    if mpi:
+    if mpi: 
         appendUnique(incsCopy, env['MPI_INCLUDE'])
         appendUnique(libPathsCopy, env['MPI_LIBDIR'])
         appendUnique(libsCopy, env['MPI_LIB'])
         appendUnique(ldLibraryPathCopy, env['MPI_LIBDIR'])
     env2['ENV']['LD_LIBRARY_PATH'] = env['ENV'].get('LD_LIBRARY_PATH', '')
     env2['ENV']['PATH'] = env['ENV']['PATH']
-
+    
     program = env2.Program(
-        File(join(installDir, name)).abspath,
-        source=sources,
-        CC=ccCopy,
-        CXX=cxxCopy,
-        CPPPATH=incsCopy,
-        LIBPATH=libPathsCopy,
-        LIBS=libsCopy,
-        CXXFLAGS=cxxflagsCopy,
-        LINKFLAGS=linkflagsCopy,
-        LINK=linkCopy,
-        LD_LIBRARY_PATH=ldLibraryPathCopy
-    )
+                          File(join(installDir, name)).abspath,
+                          source=sources,
+                          CC=ccCopy,
+                          CXX=cxxCopy,
+                          CPPPATH=incsCopy,
+                          LIBPATH=libPathsCopy,
+                          LIBS=libsCopy,
+                          CXXFLAGS=cxxflagsCopy,
+                          LINKFLAGS=linkflagsCopy,
+                          LINK=linkCopy,
+                          LD_LIBRARY_PATH=ldLibraryPathCopy
+                          )
     env2.Default(program)
-
+    
     env2.Depends(program, deps)
-
+    
     return program
 
 
@@ -749,7 +632,7 @@
 
 def libraryTest(env, name, lang='c'):
     """Check the existence of a concrete C/C++ library."""
-    env2 = Environment(LIBS=env.get('LIBS', ''))
+    env2 = Environment(LIBS=env.get('LIBS',''))
     conf = Configure(env2)
     conf.CheckLib(name, language=lang)
     env2 = conf.Finish()
@@ -768,6 +651,7 @@
 env.AddMethod(addProgram, 'AddProgram')
 env.AddMethod(targetInBuild, 'TargetInBuild')
 
+
 #  ************************************************************************
 #  *                                                                      *
 #  *                            Extra options                             *
@@ -784,15 +668,16 @@
 env['CXX'] = os.environ.get('CXX')
 env['LINKERFORPROGRAMS'] = os.environ.get('LINKERFORPROGRAMS')
 env['CCFLAGS'] = os.environ.get('CCFLAGS', '').split()
-cxxFlags = os.environ.get('CXXFLAGS', '')
-if os.environ.get('DEBUG', '0') == 'True':  # FIXME, use 1, true, yes...
-    cxxFlags += ' -g'
+cxxFlags = os.environ.get('CXXFLAGS', '') 
+if os.environ.get('DEBUG', '0') == 'True': #FIXME, use 1, true, yes...
+   cxxFlags += ' -g'
 else:
-    if cxxFlags.find("-O") == -1:
+    if cxxFlags.find("-O")==-1:
         cxxFlags += " -O3"
 env['CXXFLAGS'] = cxxFlags.split()
-os.environ['CXXFLAGS'] = cxxFlags  # FIXME use only env or os.environ in the rest of the code
+os.environ['CXXFLAGS'] = cxxFlags # FIXME use only env or os.environ in the rest of the code
 env['LINKFLAGS'] = os.environ.get('LINKFLAGS', '').split()
+
 
 for path in ['MPI_LIBDIR', 'MPI_INCLUDE', 'MPI_BINDIR',
              'JAVA_HOME', 'JAVA_BINDIR']:
@@ -821,6 +706,7 @@
 env['JAR'] = os.environ.get('JAR')
 env['JNI_CPPPATH'] = os.environ.get('JNI_CPPPATH').split(':')
 
+
 AddOption('--with-all-packages', dest='withAllPackages', action='store_true',
           help='Get all EM packages')
 
