#!/usr/bin/env python

# **************************************************************************
# *
# * Authors:     I. Foche Perez (ifoche@cnb.csic.es)
# *              J. Burguet Castell (jburguet@cnb.csic.es)
# *
# * Unidad de Bioinformatica of Centro Nacional de Biotecnologia, CSIC
# *
# * This program is free software; you can redistribute it and/or modify
# * it under the terms of the GNU General Public License as published by
# * the Free Software Foundation; either version 2 of the License, or
# * (at your option) any later version.
# *
# * This program is distributed in the hope that it will be useful,
# * but WITHOUT ANY WARRANTY; without even the implied warranty of
# * MERCHANTABILITY or FITNESS FOR A PARTICULAR PURPOSE.  See the
# * GNU General Public License for more details.
# *
# * You should have received a copy of the GNU General Public License
# * along with this program; if not, write to the Free Software
# * Foundation, Inc., 59 Temple Place, Suite 330, Boston, MA
# * 02111-1307  USA
# *
# *  All comments concerning this program package may be sent to the
# *  e-mail address 'ifoche@cnb.csic.es'
# *
# **************************************************************************

# Builders and pseudobuilders used be SConscript to install things.


import os
from os.path import join, abspath
import platform
import SCons.Script
import SCons.SConf


# OS boolean vars
MACOSX = (platform.system() == 'Darwin')
WINDOWS = (platform.system() == 'Windows')
LINUX = (platform.system() == 'Linux')

# URL where we have most of our tgz files for libraries, modules and packages.
URL_BASE = 'http://scipionwiki.cnb.csic.es/files/scipion/software'

# Define our builders.
Download = Builder(action='wget -nv $SOURCE -c -O $TARGET')
Untar = Builder(action='tar -C $cdir --recursive-unlink -xzf $SOURCE')

# Create the environment the whole build will use.
env = Environment(ENV=os.environ,
                  BUILDERS=Environment()['BUILDERS'],
                  tools=['Make', 'AutoConfig'],
                  toolpath=[join('software', 'install', 'scons-tools')])
# TODO: BUILDERS var added from the tricky creation of a new environment.
# If not, they lose default builders like "Program", which are needed later
# (by CheckLib and so on). See http://www.scons.org/doc/2.0.1/HTML/scons-user/x3516.html
# See how to change it into a cleaner way (not doing BUILDERS=Environment()['BUILDERS']!)

# Message from autoconf and make, so we don't see all its verbosity.
env['AUTOCONFIGCOMSTR'] = "Configuring $TARGET from $SOURCES"
env['MAKECOMSTR'] = "Compiling & installing $TARGET from $SOURCES "

# Add the path to dynamic libraries so the linker can find them.
if LINUX:
    env.AppendUnique(LIBPATH=os.environ.get('LD_LIBRARY_PATH'))
elif MACOSX:
    print "OS not tested yet"
    env.AppendUnique(LIBPATH=os.environ.get('DYLD_FALLBACK_LIBRARY_PATH'))
elif WINDOWS:
    print "OS not tested yet"

# Python and SCons versions are fixed
env.EnsurePythonVersion(2,7)
env.EnsureSConsVersion(2,3,2)

#  ************************************************************************
#  *                                                                      *
#  *                           Pseudobuilders                             *
#  *                                                                      *
#  ************************************************************************

# We have 4 "Pseudo-Builders" http://www.scons.org/doc/HTML/scons-user/ch20.html
#
# They are:
#   addLibrary    - install a library
#   addModule     - install a Python module
#   addPackage    - install an EM package
#   manualInstall - install by manually running commands
#
# Their structure is similar:
#   * Define reasonable defaults
#   * Set --with-<name> option as appropriate
#   * Concatenate builders
#
# For the last step we concatenate the builders this way:
#   target1 = Builder1(env, target1, source1)
#   SideEffect('dummy', target1)
#   target2 = Builder2(env, target2, source2=target1)
#   SideEffect('dummy', target2)
#   ...
#
# So each target becomes the source of the next builder, and the
# dependency is solved. Also, we use SideEffect('dummy', ...) to
# ensure it works in a parallel build (see
# http://www.scons.org/wiki/SConsMethods/SideEffect), and does not try
# to do one step while the previous one is still running in the background.

<<<<<<< HEAD
def addLibrary(env, name, tar=None, buildDir=None, configDir=None, 
               targets=None, url=None, flags=[], autoConfigTarget='Makefile',
=======
def addLibrary(env, name, tar=None, buildDir=None, targets=None,
               url=None, flags=[], addPath=True, autoConfigTarget='Makefile',
>>>>>>> 9139ec8f
               deps=[], clean=[], default=True):
    """Add library <name> to the construction process.

    This pseudobuilder downloads the given url, untars the resulting
    tar file, configures the library with the given flags, compiles it
    (in the given buildDir) and installs it. It also tells SCons about
    the proper dependencies (deps).

    If default=False, the library will not be built unless the option
    --with-<name> is used.

    Returns the final targets, the ones that Make will create.

    """
    # Use reasonable defaults.
    tar = tar or ('%s.tgz' % name)
    url = url or ('%s/external/%s' % (URL_BASE, tar))
    buildDir = buildDir or tar.rsplit('.tar.gz', 1)[0].rsplit('.tgz', 1)[0]
    configDir = configDir or buildDir
    targets = targets or ['lib/lib%s.so' % name]

    # Add "software/lib" and "software/bin" to LD_LIBRARY_PATH and PATH.
    def pathAppend(var, value):
        valueOld = os.environ.get(var, '')
        i = 0  # so if flags is empty, we put it at the beginning too
        for i in range(len(flags)):
            if flags[i].startswith('%s=' % var):
                valueOld = flags.pop(i).split('=', 1)[1] + ':' + valueOld
                break
        flags.insert(i, '%s=%s:%s' % (var, value, valueOld))
<<<<<<< HEAD
    pathAppend('LD_LIBRARY_PATH', Dir('#software/lib').abspath)
    pathAppend('PATH', Dir('#software/bin').abspath)
=======
    if addPath:
        pathAppend('LD_LIBRARY_PATH', abspath('software/lib'))
        pathAppend('PATH', abspath('software/bin'))
>>>>>>> 9139ec8f

    # Install everything in the appropriate place.
    flags += ['--prefix=%s' % Dir('#software').abspath,
              '--libdir=%s' % Dir('#software/lib').abspath]  # not lib64

    # Add the option --with-name, so the user can call SCons with this
    # to activate the library even if it is not on by default.
    if not default:
        AddOption('--with-%s' % name, dest=name, action='store_true',
                  help='Activate library %s' % name)

    # Create and concatenate the builders.
    tDownload = Download(env, File('#software/tmp/%s' % tar).abspath, Value(url))
    SideEffect('dummy', tDownload)  # so it works fine in parallel builds
    tUntar = Untar(env, File('#software/tmp/%s/configure' % configDir).abspath, tDownload,
                   cdir=Dir('#software/tmp').abspath)
    SideEffect('dummy', tUntar)  # so it works fine in parallel builds
    Clean(tUntar, Dir('#software/tmp/%s' % buildDir).abspath)
    tConfig = env.AutoConfig(
        source=Dir('#software/tmp/%s' % configDir),
        AutoConfigTarget=autoConfigTarget,
        AutoConfigSource='configure',
        AutoConfigParams=flags,
        AutoConfigStdOut=File('#software/log/%s_config.log' % name).abspath)
    SideEffect('dummy', tConfig)  # so it works fine in parallel builds
    tMake = env.Make(
        source=tConfig,
        target=['#software/%s' % t for t in targets],
        MakePath=Dir('#software/tmp/%s' % buildDir).abspath,
        MakeEnv=os.environ,
        MakeTargets='install',
        MakeStdOut=File('#software/log/%s_make.log' % name).abspath)
    SideEffect('dummy', tMake)  # so it works fine in parallel builds

    # Clean the special generated files
    for cFile in clean:
        Clean(tMake, cFile)

    # Add the dependencies.
    for dep in deps:
        Depends(tConfig, dep)

    if default or GetOption(name):
        Default(tMake)

    return tMake


def addOwnLibrary(env, name, dir=None, incs=None, libs=None, src=None, default=True):
    """Add self-made and compiled shared library to the compilation process
    
    This pseudobuilder access given directory, compiles it
    and installs it. It also tells SCons about it dependencies.

    If default=False, the library will not be built unless the option
    --with-<name> is used.

    Returns the final targets, the ones that Make will create.
    """
    lib = lib or 'lib%s' % name
    #dir = 


def addModule(env, name, tar=None, buildDir=None, targets=None,
              url=None, flags=[], deps=[], clean=[], default=True):
    """Add Python module <name> to the construction process.

    This pseudobuilder downloads the given url, untars the resulting
    tar file, configures the module with the given flags, compiles it
    (in the given buildDir) and installs it. It also tells SCons about
    the proper dependencies (deps).

    If default=False, the module will not be built unless the option
    --with-<name> is used.

    Returns the final target (software/lib/python2.7/site-packages/<name>).

    """
    # Use reasonable defaults.
    tar = tar or ('%s.tgz' % name)
    url = url or ('%s/python/%s' % (URL_BASE, tar))
    buildDir = buildDir or tar.rsplit('.tar.gz', 1)[0].rsplit('.tgz', 1)[0]
    targets = targets or [name]
    flags += ['--prefix=%s' % abspath('software')]

    # Add the option --with-name, so the user can call SCons with this
    # to activate the module even if it is not on by default.
    if not default:
        AddOption('--with-%s' % name, dest=name, action='store_true',
                  help='Activate module %s' % name)

    # Create and concatenate the builders.
    tDownload = Download(env, 'software/tmp/%s' % tar, Value(url))
    SideEffect('dummy', tDownload)  # so it works fine in parallel builds
    tUntar = Untar(env, 'software/tmp/%s/setup.py' % buildDir, tDownload,
                   cdir='software/tmp')
    SideEffect('dummy', tUntar)  # so it works fine in parallel builds
    Clean(tUntar, 'software/tmp/%s' % buildDir)
    tInstall = env.Command(
        ['software/lib/python2.7/site-packages/%s' % t for t in targets],
        tUntar,
        Action('PYTHONHOME="%(root)s" LD_LIBRARY_PATH="%(root)s/lib" '
               'PATH="%(root)s/bin:%(PATH)s" '
               '%(root)s/bin/python setup.py install %(flags)s > '
               '%(root)s/log/%(name)s.log 2>&1' % {'root': abspath('software'),
                                                   'PATH': os.environ['PATH'],
                                                   'flags': ' '.join(flags),
                                                   'name': name},
               'Compiling & installing %s > software/log/%s.log' % (name, name),
               chdir='software/tmp/%s' % buildDir))
    SideEffect('dummy', tInstall)  # so it works fine in parallel builds

    # Clean the special generated files
    for cFile in clean:
        Clean(lastTarget, cFile)

    # Add the dependencies.
    for dep in deps:
        Depends(tInstall, dep)

    if default or GetOption(name):
        Default(tInstall)

    return tInstall


def addPackage(env, name, tar=None, buildDir=None, url=None,
               extraActions=[], deps=[], clean=[], reqs=[],
               default=True):
    """Add external (EM) package <name> to the construction process.

    This pseudobuilder downloads the given url, untars the resulting
    tar file and copies its content from buildDir into the
    installation directory <name>. It also tells SCons about the
    proper dependencies (deps).

    extraActions is a list of (target, command) that should be
    executed after the package is properly installed.

    If default=False, the package will not be built unless the option
    --with-<name> or --with-all-packages is used.

    Returns the final target (software/em/<name>).

    """
    # Use reasonable defaults.
    tar = tar or ('%s.tgz' % name)
    url = url or ('%s/em/%s' % (URL_BASE, tar))
    buildDir = buildDir or tar.rsplit('.tar.gz', 1)[0].rsplit('.tgz', 1)[0]
    confPath = 'software/cfg/%s.cfg' % name

    # Minimum requirements must be accomplished. To check them, we use
    # the req list, iterating with SConf CheckLib on it
    for req in reqs:
        libraryTest(env, req, reqs[req])

    # Add the option --with-<name>, so the user can call SCons with this
    # to get the package even if it is not on by default.
    AddOption('--with-%s' % name, dest=name, metavar='%s_HOME' % name.upper(),
              nargs='?', const='unset',
              help=("Get package %s. With no argument, download and "
                    "install it. To use an existing installation, pass "
                    "the package's directory." % name))
    # So GetOption(name) will be...
    #   None      if we did *not* pass --with-<name>
    #   'unset'   if we passed --with-<name> (nargs=0)
    #   PKG_HOME  if we passed --with-<name>=PKG_HOME (nargs=1)

    # See if we have used the --with-<package> option and exit if appropriate.
    if GetOption('withAllPackages'):
        defaultPackageHome = 'unset'
        # we asked to install all packages, so it is at least as if we
        # also did --with-<name>
    else:
        defaultPackageHome = None
        # by default it is as if we did not use --with-<name>

    packageHome = GetOption(name) or defaultPackageHome

<<<<<<< HEAD
    if not (default or packageHome):
        return ''

    # If we have received a home for the package
    if packageHome != 'unset':  # default value when calling only --with-package
        #FIXME: only for operating while programming
        if not os.path.exists(packageHome):
            # If it's a completed local installation. Just link to it and do nothing more.
            return env.Command(
                'software/em/%s/bin' % name,
                Dir(packageHome),
                Action('rm -rf %s && ln -v -s %s %s' % (name, packageHome, name),
                       'Linking package %s to software/em/%s' % (name, name),
                       chdir='software/em'))

    # If we haven't received a home for the package, we set it automatically to em folder
    #packageHome = 'software/em/%s' % name
=======
    # If we do have a local installation, link to it and exit.
    if packageHome != 'unset':  # default value when calling only --with-package
        # Just link to it and do nothing more.
        if packageHome is not None:
            Default('software/em/%s/bin' % name)
        return env.Command(
            Dir('software/em/%s/bin' % name),
            Dir(packageHome),
            Action('rm -rf %s && ln -v -s %s %s' % (name, packageHome, name),
                   'Linking package %s to software/em/%s' % (name, name),
                   chdir='software/em'))
>>>>>>> 9139ec8f

    # Donload, untar, link to it and execute any extra actions.
    tDownload = Download(env, 'software/tmp/%s' % tar, Value(url))
    SideEffect('dummy', tDownload)  # so it works fine in parallel builds
    tUntar = Untar(env, Dir('software/em/%s/bin' % buildDir), tDownload,
                   cdir='software/em')
    SideEffect('dummy', tUntar)  # so it works fine in parallel builds
    Clean(tUntar, 'software/em/%s' % buildDir)
    if buildDir != name:
        # Yep, some packages untar to the same directory as the package
        # name (hello Xmipp), and that is not so great. No link to it.
        tLink = env.Command(
            'software/em/%s/bin' % name,  # TODO: find smtg better than "/bin"
            Dir('software/em/%s' % buildDir),
            Action('rm -rf %s && ln -v -s %s %s' % (name, buildDir, name),
                   'Linking package %s to software/em/%s' % (name, name),
                   chdir='software/em'))
    else:
        tLink = tUntar  # just so the targets are properly connected later on
    SideEffect('dummy', tLink)  # so it works fine in parallel builds
    lastTarget = tLink
<<<<<<< HEAD
    
    # Load Package vars
    # First we search this in cfg folder and otherwise in package home
    if not os.path.exists(confPath):
        confPath = join(packageHome, '%s.cfg' % name)
    if not os.path.exists(confPath):
        confPath = 'unset'
    opts = Variables(confPath)
    opts.Add('PRIVATE_KEYS')
    opts.Add('BOOL_PRIVATE_KEYS')
    opts.Update(env) 
    for var in env.get('PRIVATE_KEYS'):
        opts.Add(var)
        opts.Update(env)
        opts.Add(*(env.get(var)))
    for var in env.get('BOOL_PRIVATE_KEYS'):
        opts.Add(var)
        opts.Update(env)
        opts.Add(BoolVariable(*env.get(var)))
    opts.Update(env)
#    print opts.keys()
    scriptPath = env.get('PACKAGE_SCRIPT')
    altScriptPath = join(packageHome, 'SConscript')
    # FIXME: this scriptPath wont be reachable uless Xmipp is already downloaded
    if scriptPath and os.path.exists(scriptPath):
        print "Reading config file at %s" % scriptPath
        Export('env')
        env.SConscript(scriptPath)
    elif os.path.exists(altScriptPath):
        print "Config file not present. Trying SConscript in package home %s" % altScriptPath
        Export('env')
        env.SConscript(altScriptPath)
    else:
        # If we can't find the SConscript, then only extra actions can be done
        for target, command in extraActions:
            lastTarget = env.Command('software/em/%s/%s' % (name, target),
                                     lastTarget,
                                     Action(command, chdir='software/em/%s' % name))
            SideEffect('dummy', lastTarget)  # so it works fine in parallel builds
=======

    for target, command in extraActions:
        lastTarget = env.Command('software/em/%s/%s' % (name, target),
                                 lastTarget,
                                 Action(command, chdir='software/em/%s' % name))
        SideEffect('dummy', lastTarget)  # so it works fine in parallel builds
>>>>>>> 9139ec8f

    # Clean the special generated files
    for cFile in clean:
        Clean(lastTarget, cFile)
    # Add the dependencies. Do it to the "link target" (tLink), so any
    # extra actions (like setup scripts) have everything in place.
    for dep in deps:
        Depends(tLink, dep)

    if default or packageHome:
        Default(lastTarget)

    return lastTarget


def manualInstall(env, name, tar=None, buildDir=None, url=None,
                  extraActions=[], deps=[], clean=[], default=True):
    """Just download and run extraActions.

    This pseudobuilder downloads the given url, untars the resulting
    tar file and runs extraActions on it. It also tells SCons about
    the proper dependencies (deps).

    extraActions is a list of (target, command) that should be
    executed after the package is properly installed.

    If default=False, the package will not be built unless the option
    --with-<name> is used.

    Returns the final target in extraActions.

    """
    # Use reasonable defaults.
    tar = tar or ('%s.tgz' % name)
    url = url or ('%s/external/%s' % (URL_BASE, tar))
    buildDir = buildDir or tar.rsplit('.tar.gz', 1)[0].rsplit('.tgz', 1)[0]

    # Add the option --with-name, so the user can call SCons with this
    # to activate it even if it is not on by default.
    if not default:
        AddOption('--with-%s' % name, dest=name, action='store_true',
                  help='Activate %s' % name)

    # Donload, untar, and execute any extra actions.
    tDownload = Download(env, 'software/tmp/%s' % tar, Value(url))
    SideEffect('dummy', tDownload)  # so it works fine in parallel builds
    tUntar = Untar(env, 'software/tmp/%s/README' % buildDir, tDownload,
                   cdir='software/tmp')
    SideEffect('dummy', tUntar)  # so it works fine in parallel builds
    Clean(tUntar, 'software/tmp/%s' % buildDir)
    lastTarget = tUntar

    for target, command in extraActions:
        lastTarget = env.Command(
            target,
            lastTarget,
            Action(command, chdir='software/tmp/%s' % buildDir))
        SideEffect('dummy', lastTarget)  # so it works fine in parallel builds

    # Clean the special generated files.
    for cFile in clean:
        Clean(lastTarget, cFile)

    # Add the dependencies.
    for dep in deps:
        Depends(tUntar, dep)

    if default or GetOption(name):
        Default(lastTarget)

    return lastTarget


def compilerConfig(env):
    """Check the good state of the C and C++ compilers and return the proper env."""

    conf = Configure(env)
    # ---- check for environment variables
    if 'CC' in os.environ:
        conf.env.Replace(CC=os.environ['CC'])
    else:
        conf.env.Replace(CC='gcc')
    print(">> Using C compiler: " + conf.env.get('CC'))

    if 'CFLAGS' in os.environ:
        conf.env.Replace(CFLAGS=os.environ['CFLAGS'])
        print(">> Using custom C build flags")

    if 'CXX' in os.environ:
        conf.env.Replace(CXX=os.environ['CXX'])
    else:
        conf.env.Replace(CXX='g++')
    print(">> Using C++ compiler: " + conf.env.get('CXX'))

    if 'CXXFLAGS' in os.environ:
        conf.env.Append(CPPFLAGS=os.environ['CXXFLAGS'])
        print(">> Appending custom C++ build flags : " + os.environ['CXXFLAGS'])

    if 'LDFLAGS' in os.environ:
        conf.env.Append(LINKFLAGS=os.environ['LDFLAGS'])
        print(">> Appending custom link flags : " + os.environ['LDFLAGS'])

    conf.CheckCC()
    conf.CheckCXX()
    return conf.Finish()


def libraryTest(env, name, lang='cxx'):
    """Check the existence of a concrete C/C++ library."""
    conf = Configure(env)
    conf.CheckLib(name, language=lang)
    conf.Finish()
    # conf.Finish() returns the environment it used, and we may want to use it,
    # like:  return conf.Finish()  but we don't do that so we keep our env clean :)

def CheckMPI(context, mpi_inc, mpi_libpath, mpi_lib, mpi_cc, mpi_cxx, mpi_link):
    context.Message('* Checking for MPI ... ')

    lastLIBS = context.env['LIBS']
    lastLIBPATH = context.env['LIBPATH']
    lastCPPPATH = context.env['CPPPATH']
    lastCC = context.env['CC']
    lastCXX = context.env['CXX']

    # TODO Replace() also here?
    context.env.Append(LIBS=mpi_lib, LIBPATH=mpi_libpath,
                       CPPPATH=mpi_inc)
    context.env.Replace(LINK=mpi_link)
    context.env.Replace(CC=mpi_cc, CXX=mpi_cxx)

    # Test only C++ mpi compiler
    ret = context.TryLink('''
    #include <mpi.h>
    int main(int argc, char** argv)
    {
        MPI_Init(0, 0);
        MPI_Finalize();
        return 0;
    }
    ''', '.cpp')

    # NOTE: We don't want MPI flags for not-mpi programs (always revert)
    # env['mpi'] remains 1 so those can be enabled again when needed

    context.env.Replace(LIBS=lastLIBS)
    context.env.Replace(LIBPATH=lastLIBPATH)
    context.env.Replace(CPPPATH=lastCPPPATH)
    context.env.Replace(CC=lastCC)
    context.env.Replace(CXX=lastCXX)

    context.Result(ret)
    return ret


# Add methods so SConscript can call them.
env.AddMethod(addLibrary, "AddLibrary")
env.AddMethod(addModule, "AddModule")
env.AddMethod(addPackage, "AddPackage")
<<<<<<< HEAD
env.AddMethod(compilerConfig, "CompilerConfig")
=======
env.AddMethod(manualInstall, "ManualInstall")


#  ************************************************************************
#  *                                                                      *
#  *                            Extra options                             *
#  *                                                                      *
#  ************************************************************************


opts = Variables(None, ARGUMENTS)

opts.Add('MPI_CC', 'MPI C compiler', 'mpicc')
opts.Add('MPI_CXX', 'MPI C++ compiler', 'mpiCC')
opts.Add('MPI_LINKERFORPROGRAMS', 'MPI Linker for programs', 'mpiCC')
opts.Add('MPI_INCLUDE', 'MPI headers dir ', '/usr/include')
opts.Add('MPI_LIBDIR', 'MPI libraries dir ', '/usr/lib')
opts.Add('MPI_LIB', 'MPI library', 'mpi')
opts.Add('MPI_BINDIR', 'MPI binaries', '/usr/bin')

opts.Add('SCIPION_HOME', 'Scipion base directory', abspath('.'))
>>>>>>> 9139ec8f

opts.Update(env)

# TODO: check the code below to see if we can do a nice "purge".

# def _removeInstallation(env):
#     """
#     Function that cleans the folders used by a scipion installation in order to completely remove everything related to that installation
#     """
#     # Dictionary to store the folder that need to be emptied (TOCLEAN) or deleted (TOREMOVE)
#     UNINSTALL = {'TOCLEAN': [join('software','lib'),
#                              join('software', 'lib64'),
#                              join('software', 'bin'),
#                              join('software', 'man'),
#                              join('software', 'share'),
#                              join('software', 'tmp'),
#                              join('software', 'log')],
#                  'TOREMOVE': [join('software', 'install', 'scons-2.3.1')]}
# #    if _ask("Proceeding with Scipion purge process. Everything is going to be removed from the machine. Are you sure?") != 'y':
# #        return False
#     for dir in UNINSTALL.get('TOCLEAN'):
#         print "Cleaning %s" % dir
#         list = os.listdir(dir)
#         for thing in list:
#             path = join(dir, thing)
#             if thing == '.gitignore':
#                 continue
#             if os.path.isfile(path) or os.path.islink(path):
#                 os.unlink(path)
#             else:
#                 shutil.rmtree(path)
#     for dir in UNINSTALL.get('TOREMOVE'):
#         print "Deleting %s" % dir
#         shutil.rmtree(dir)
#     return True

# ########################
# # Command-line options #
# ########################

# AddOption('--update',
#           dest='update',
#           action='store_true',
#           help='Check for packages or libraries updates')
# AddOption('--purge',
#           dest='purge',
#           action='store_true',
#           help='Completely clean the installation and its binaries')
# AddOption('--binary',
#           dest='binary',
#           action='store_true',
#           help='After doing the installation, create and package a binary for distribution')

AddOption('--with-all-packages', dest='withAllPackages', action='store_true',
          help='Get all EM packages')


Export('env')
env.SConscript('SConscript')<|MERGE_RESOLUTION|>--- conflicted
+++ resolved
@@ -108,13 +108,8 @@
 # http://www.scons.org/wiki/SConsMethods/SideEffect), and does not try
 # to do one step while the previous one is still running in the background.
 
-<<<<<<< HEAD
 def addLibrary(env, name, tar=None, buildDir=None, configDir=None, 
-               targets=None, url=None, flags=[], autoConfigTarget='Makefile',
-=======
-def addLibrary(env, name, tar=None, buildDir=None, targets=None,
-               url=None, flags=[], addPath=True, autoConfigTarget='Makefile',
->>>>>>> 9139ec8f
+               targets=None, url=None, flags=[], addPath=True, autoConfigTarget='Makefile',
                deps=[], clean=[], default=True):
     """Add library <name> to the construction process.
 
@@ -145,14 +140,9 @@
                 valueOld = flags.pop(i).split('=', 1)[1] + ':' + valueOld
                 break
         flags.insert(i, '%s=%s:%s' % (var, value, valueOld))
-<<<<<<< HEAD
-    pathAppend('LD_LIBRARY_PATH', Dir('#software/lib').abspath)
-    pathAppend('PATH', Dir('#software/bin').abspath)
-=======
     if addPath:
-        pathAppend('LD_LIBRARY_PATH', abspath('software/lib'))
-        pathAppend('PATH', abspath('software/bin'))
->>>>>>> 9139ec8f
+        pathAppend('LD_LIBRARY_PATH', Dir('#software/lib').abspath)
+        pathAppend('PATH', Dir('#software/bin').abspath)
 
     # Install everything in the appropriate place.
     flags += ['--prefix=%s' % Dir('#software').abspath,
@@ -198,8 +188,6 @@
     if default or GetOption(name):
         Default(tMake)
 
-    return tMake
-
 
 def addOwnLibrary(env, name, dir=None, incs=None, libs=None, src=None, default=True):
     """Add self-made and compiled shared library to the compilation process
@@ -332,17 +320,13 @@
 
     packageHome = GetOption(name) or defaultPackageHome
 
-<<<<<<< HEAD
-    if not (default or packageHome):
-        return ''
-
-    # If we have received a home for the package
+    # If we do have a local installation, link to it and exit.
     if packageHome != 'unset':  # default value when calling only --with-package
         #FIXME: only for operating while programming
         if not os.path.exists(packageHome):
             # If it's a completed local installation. Just link to it and do nothing more.
             return env.Command(
-                'software/em/%s/bin' % name,
+                Dir('software/em/%s/bin' % name),
                 Dir(packageHome),
                 Action('rm -rf %s && ln -v -s %s %s' % (name, packageHome, name),
                        'Linking package %s to software/em/%s' % (name, name),
@@ -350,19 +334,6 @@
 
     # If we haven't received a home for the package, we set it automatically to em folder
     #packageHome = 'software/em/%s' % name
-=======
-    # If we do have a local installation, link to it and exit.
-    if packageHome != 'unset':  # default value when calling only --with-package
-        # Just link to it and do nothing more.
-        if packageHome is not None:
-            Default('software/em/%s/bin' % name)
-        return env.Command(
-            Dir('software/em/%s/bin' % name),
-            Dir(packageHome),
-            Action('rm -rf %s && ln -v -s %s %s' % (name, packageHome, name),
-                   'Linking package %s to software/em/%s' % (name, name),
-                   chdir='software/em'))
->>>>>>> 9139ec8f
 
     # Donload, untar, link to it and execute any extra actions.
     tDownload = Download(env, 'software/tmp/%s' % tar, Value(url))
@@ -384,7 +355,6 @@
         tLink = tUntar  # just so the targets are properly connected later on
     SideEffect('dummy', tLink)  # so it works fine in parallel builds
     lastTarget = tLink
-<<<<<<< HEAD
     
     # Load Package vars
     # First we search this in cfg folder and otherwise in package home
@@ -424,14 +394,6 @@
                                      lastTarget,
                                      Action(command, chdir='software/em/%s' % name))
             SideEffect('dummy', lastTarget)  # so it works fine in parallel builds
-=======
-
-    for target, command in extraActions:
-        lastTarget = env.Command('software/em/%s/%s' % (name, target),
-                                 lastTarget,
-                                 Action(command, chdir='software/em/%s' % name))
-        SideEffect('dummy', lastTarget)  # so it works fine in parallel builds
->>>>>>> 9139ec8f
 
     # Clean the special generated files
     for cFile in clean:
@@ -445,65 +407,6 @@
         Default(lastTarget)
 
     return lastTarget
-
-
-def manualInstall(env, name, tar=None, buildDir=None, url=None,
-                  extraActions=[], deps=[], clean=[], default=True):
-    """Just download and run extraActions.
-
-    This pseudobuilder downloads the given url, untars the resulting
-    tar file and runs extraActions on it. It also tells SCons about
-    the proper dependencies (deps).
-
-    extraActions is a list of (target, command) that should be
-    executed after the package is properly installed.
-
-    If default=False, the package will not be built unless the option
-    --with-<name> is used.
-
-    Returns the final target in extraActions.
-
-    """
-    # Use reasonable defaults.
-    tar = tar or ('%s.tgz' % name)
-    url = url or ('%s/external/%s' % (URL_BASE, tar))
-    buildDir = buildDir or tar.rsplit('.tar.gz', 1)[0].rsplit('.tgz', 1)[0]
-
-    # Add the option --with-name, so the user can call SCons with this
-    # to activate it even if it is not on by default.
-    if not default:
-        AddOption('--with-%s' % name, dest=name, action='store_true',
-                  help='Activate %s' % name)
-
-    # Donload, untar, and execute any extra actions.
-    tDownload = Download(env, 'software/tmp/%s' % tar, Value(url))
-    SideEffect('dummy', tDownload)  # so it works fine in parallel builds
-    tUntar = Untar(env, 'software/tmp/%s/README' % buildDir, tDownload,
-                   cdir='software/tmp')
-    SideEffect('dummy', tUntar)  # so it works fine in parallel builds
-    Clean(tUntar, 'software/tmp/%s' % buildDir)
-    lastTarget = tUntar
-
-    for target, command in extraActions:
-        lastTarget = env.Command(
-            target,
-            lastTarget,
-            Action(command, chdir='software/tmp/%s' % buildDir))
-        SideEffect('dummy', lastTarget)  # so it works fine in parallel builds
-
-    # Clean the special generated files.
-    for cFile in clean:
-        Clean(lastTarget, cFile)
-
-    # Add the dependencies.
-    for dep in deps:
-        Depends(tUntar, dep)
-
-    if default or GetOption(name):
-        Default(lastTarget)
-
-    return lastTarget
-
 
 def compilerConfig(env):
     """Check the good state of the C and C++ compilers and return the proper env."""
@@ -585,15 +488,70 @@
     context.Result(ret)
     return ret
 
+def manualInstall(env, name, tar=None, buildDir=None, url=None,
+                  extraActions=[], deps=[], clean=[], default=True):
+    """Just download and run extraActions.
+
+    This pseudobuilder downloads the given url, untars the resulting
+    tar file and runs extraActions on it. It also tells SCons about
+    the proper dependencies (deps).
+
+    extraActions is a list of (target, command) that should be
+    executed after the package is properly installed.
+
+    If default=False, the package will not be built unless the option
+    --with-<name> is used.
+
+    Returns the final target in extraActions.
+
+    """
+    # Use reasonable defaults.
+    tar = tar or ('%s.tgz' % name)
+    url = url or ('%s/external/%s' % (URL_BASE, tar))
+    buildDir = buildDir or tar.rsplit('.tar.gz', 1)[0].rsplit('.tgz', 1)[0]
+
+    # Add the option --with-name, so the user can call SCons with this
+    # to activate it even if it is not on by default.
+    if not default:
+        AddOption('--with-%s' % name, dest=name, action='store_true',
+                  help='Activate %s' % name)
+
+    # Donload, untar, and execute any extra actions.
+    tDownload = Download(env, 'software/tmp/%s' % tar, Value(url))
+    SideEffect('dummy', tDownload)  # so it works fine in parallel builds
+    tUntar = Untar(env, 'software/tmp/%s/README' % buildDir, tDownload,
+                   cdir='software/tmp')
+    SideEffect('dummy', tUntar)  # so it works fine in parallel builds
+    Clean(tUntar, 'software/tmp/%s' % buildDir)
+    lastTarget = tUntar
+
+    for target, command in extraActions:
+        lastTarget = env.Command(
+            target,
+            lastTarget,
+            Action(command, chdir='software/tmp/%s' % buildDir))
+        SideEffect('dummy', lastTarget)  # so it works fine in parallel builds
+
+    # Clean the special generated files.
+    for cFile in clean:
+        Clean(lastTarget, cFile)
+
+    # Add the dependencies.
+    for dep in deps:
+        Depends(tUntar, dep)
+
+    if default or GetOption(name):
+        Default(lastTarget)
+
+    return lastTarget
+
 
 # Add methods so SConscript can call them.
 env.AddMethod(addLibrary, "AddLibrary")
 env.AddMethod(addModule, "AddModule")
 env.AddMethod(addPackage, "AddPackage")
-<<<<<<< HEAD
+env.AddMethod(manualInstall, "ManualInstall")
 env.AddMethod(compilerConfig, "CompilerConfig")
-=======
-env.AddMethod(manualInstall, "ManualInstall")
 
 
 #  ************************************************************************
@@ -614,7 +572,6 @@
 opts.Add('MPI_BINDIR', 'MPI binaries', '/usr/bin')
 
 opts.Add('SCIPION_HOME', 'Scipion base directory', abspath('.'))
->>>>>>> 9139ec8f
 
 opts.Update(env)
 
@@ -673,4 +630,5 @@
 
 
 Export('env')
+
 env.SConscript('SConscript')