[PROTOCOLS]
Protocols SPA = [
	{"tag": "section", "text": "Imports", "icon": "bookmark.png", "children": [
	{"tag": "protocol", "value": "ProtImportMovies",      "text": "import movies"},
	{"tag": "protocol", "value": "ProtImportMicrographs", "text": "import micrographs"},
	{"tag": "protocol", "value": "ProtImportParticles",   "text": "import particles"},
	{"tag": "protocol", "value": "ProtImportVolumes",     "text": "import volumes"},
	{"tag": "section", "text": "more", "openItem": "False", "children": [
	{"tag": "protocol", "value": "ProtImportCoordinates",   "text": "import coordinates"},
	{"tag": "protocol", "value": "ProtImportCTF",   "text": "import ctfs"},
	{"tag": "protocol", "value": "ProtImportPdb",         "text": "import PDB"},
	{"tag": "protocol", "value": "ProtImportAverages",    "text": "import averages"},
	{"tag": "protocol", "value": "ProtImportMask",        "text": "import masks"},
	{"tag": "protocol", "value": "ProtImportMicrographsTiltPairs", "text": "import micrograph pairs"},
	{"tag": "protocol", "value": "ProtEmxExport",         "text": "export to EMX"},
	{"tag": "protocol", "value": "ProtExportEMDB",         "text": "export to EMDB"}
	]}
	]},
	{"tag": "section", "text": "Movies", "openItem": "False", "children": [
	{"tag": "protocol", "value": "XmippProtMovieCorr", "text": "default"},
	{"tag": "protocol", "value": "XmippProtOFAlignment", "text": "default"},
	{"tag": "protocol", "value": "XmippProtMovieMaxShift", "text": "default"},
	{"tag": "protocol", "value": "XmippProtMovieAverage", "text": "default"},
	{"tag": "protocol", "value": "ProtUnblur", "text": "default"},
	{"tag": "protocol", "value": "ProtSummovie", "text": "default"},
	{"tag": "protocol", "value": "ProtMotionCorr", "text": "default"},
	{"tag": "protocol", "value": "XmippProtMovieGain", "text": "default"},
	{"tag": "protocol", "value": "ProtMovieAssignGain", "text": "default"},
	{"tag": "protocol", "value": "ProtMagDistCorr", "text": "default"},
	{"tag": "protocol", "value": "ProtMagDistEst", "text": "default"}
	]},
	{"tag": "section", "text": "Micrographs", "children": [
	{"tag": "protocol", "value": "XmippProtPreprocessMicrographs", "text": "default"},
	{"tag": "protocol_group", "text": "CTF estimation", "openItem": "False", "children": [
	{"tag": "protocol", "value": "ProtCTFFind",   "text": "default"},
	{"tag": "protocol", "value": "XmippProtCTFMicrographs",   "text": "default"},
	{"tag": "protocol", "value": "ProtGctf", "text": "default"},
	{"tag": "section", "text": "more", "openItem": "False", "children": [
	{"tag": "protocol", "value": "ProtCTFAssign",           "text": "default"},
	{"tag": "protocol", "value": "XmippProtCTFDiscrepancy", "text": "default"},
	{"tag": "protocol", "value": "ProtRelionExportCtf", "text": "default"},
	{"tag": "protocol", "value": "XmippProtCTFSelection", "text": "default"}
	]}
	]}
	]},
	{"tag": "section", "text": "Particles", "children": [
	{"tag": "protocol_group", "text": "Picking", "openItem": "False", "children": [
	{"tag": "protocol", "value": "EmanProtBoxing",   "text": "default"},
	{"tag": "protocol", "value": "SparxGaussianProtPicking",   "text": "default"},
	{"tag": "protocol", "value": "XmippProtParticlePicking",   "text": "default"},
	{"tag": "protocol", "value": "XmippParticlePickingAutomatic",   "text": "default"},
	{"tag": "protocol", "value": "XmippProtAssignmentTiltPair",   "text": "default"},
	{"tag": "protocol", "value": "ProtRelionAutopickFom",   "text": "default"},
	{"tag": "protocol", "value": "ProtRelionAutopick",   "text": "default"},
	{"tag": "protocol", "value": "ProtRelion2Autopick",   "text": "default"},
	{"tag": "protocol", "value": "BsoftProtParticlePicking",   "text": "default"},
	{"tag": "protocol", "value": "DogPickerProtPicking",   "text": "default"},
	{"tag": "protocol", "value": "ProtGemPicker", "text": "default"},
	{"tag": "protocol", "value": "ProtGautomatch", "text": "default"},
	{"tag": "protocol", "value": "XmippProtConsensusPicking",   "text": "default"},
	{"tag": "protocol", "value": "ProtExtractCoords",   "text": "default"},
	{"tag": "protocol", "value": "XmippProtParticlePickingPairs",  "text": "default"},
	{"tag": "protocol", "value": "ProtLocalizedRecons", "text": "default"},
	{"tag": "protocol", "value": "XmippProtReAlignClasses", "text": "default"}
	]},
	{"tag": "protocol_group", "text": "Extract", "openItem": "False", "children": [
	{"tag": "protocol", "value": "XmippProtExtractParticles",   "text": "default"},
	{"tag": "protocol", "value": "ProtRelionExtractParticles",   "text": "default"},
	{"tag": "protocol", "value": "XmippProtScreenParticles", "text": "default"},
	{"tag": "section", "text": "more", "openItem": "False", "children": [
	{"tag": "protocol", "value": "XmippProtExtractMovieParticles", "text": "default"},
	{"tag": "protocol", "value": "XmippProtExtractParticlesPairs", "text": "default"},
	{"tag": "protocol", "value": "ProtRelionSortParticles", "text": "default"},
	{"tag": "protocol", "value": "ProtLocalizedExtraction",  "text": "default"}
	]}
	]},
	{"tag": "protocol_group", "text": "Preprocess", "openItem": "False", "children": [
	{"tag": "protocol", "value": "XmippProtCropResizeParticles",   "text": "default"},
	{"tag": "protocol", "value": "XmippProtCTFCorrectWiener2D",    "text": "default"},
	{"tag": "protocol", "value": "XmippProtPreprocessParticles",   "text": "default"},
	{"tag": "protocol", "value": "XmippProtEliminateEmptyParticles",  "text": "default"},
	{"tag": "protocol", "value": "ProtRelionPreprocessParticles",  "text": "default"}
	]},
	{"tag": "protocol_group", "text": "Filter", "openItem": "False", "children": [
	{"tag": "protocol", "value": "XmippProtFilterParticles",   "text": "default"},
	{"tag": "protocol", "value": "XmippProtDenoiseParticles",  "text": "default"},
	{"tag": "protocol", "value": "SpiderProtFilter",           "text": "default"}
	]},
	{"tag": "protocol_group", "text": "Mask", "openItem": "False", "children": [
	{"tag": "protocol", "value": "XmippProtCreateMask2D",   "text": "default"},
	{"tag": "protocol", "value": "XmippProtMaskParticles",  "text": "default"},
	{"tag": "protocol", "value": "SpiderProtCustomMask",    "text": "default"}
	]}
	]},
	{"tag": "section", "text": "2D", "children": [
	{"tag": "protocol_group", "text": "Align", "openItem": "False", "children": [
	{"tag": "protocol", "value": "XmippProtCL2DAlign",   "text": "default"},
	{"tag": "protocol", "value": "SpiderProtAlignPairwise",  "text": "default"},
	{"tag": "protocol", "value": "SpiderProtAlignAPSR",  "text": "default"},
	{"tag": "section", "text": "more", "openItem": "False", "children": [
	{"tag": "protocol", "value": "ProtAlignmentAssign", "text": "default"},
	{"tag": "protocol", "value": "XmippProtApplyTransformationMatrix", "text": "default"},
	{"tag": "protocol", "value": "XmippProtApplyAlignment", "text": "default"}
	]}
	]},
	{"tag": "protocol_group", "text": "Classify", "openItem": "False", "children": [
	{"tag": "protocol", "value": "XmippProtCL2D",   "text": "default"},
	{"tag": "protocol", "value": "ProtRelionClassify2D",   "text": "default"},
	{"tag": "protocol", "value": "XmippProtGpuCrrCL2D",   "text": "default"},
	{"tag": "protocol", "value": "XmippProtStrGpuCrrSimple",   "text": "default"},
	{"tag": "protocol", "value": "XmippProtStrGpuCrrCL2D",   "text": "default"},
	{"tag": "section", "text": "mda", "openItem": "False", "children": [
	{"tag": "protocol", "value": "SpiderProtCAPCA", "text": "default"},
	{"tag": "protocol", "value": "SpiderProtClassifyWard", "text": "default"},
	{"tag": "protocol", "value": "SpiderProtClassifyDiday", "text": "default"},
	{"tag": "protocol", "value": "SpiderProtClassifyKmeans", "text": "default"}
	]},
	{"tag": "section", "text": "more", "openItem": "False", "children": [
	{"tag": "protocol", "value": "XmippProtML2D", "text": "default"},
	{"tag": "protocol", "value": "XmippProtKerdensom", "text": "default"},
	{"tag": "protocol", "value": "XmippProtRotSpectra", "text": "default"},
	{"tag": "protocol", "value": "ProtClassesConsensus", "text": "default"},
	{"tag": "protocol", "value": "ImagicProtMSA", "text": "default"},
	{"tag": "protocol", "value": "ImagicProtMSAClassify", "text": "default"}
	]}
	]}
	]},
	{"tag": "section", "text": "3D", "children": [
<<<<<<< HEAD
	{"tag": "protocol_group", "text": "Initial volume", "openItem": "False", "children": [
	{"tag": "protocol", "value": "EmanProtInitModel",   "text": "default"},
	{"tag": "protocol", "value": "ProtRelionInitialModel",   "text": "default"},
	{"tag": "protocol", "value": "XmippProtRansac",  "text": "default"},
	{"tag": "protocol", "value": "XmippProtReconstructSignificant",  "text": "default"},
	{"tag": "protocol", "value": "XmippProtReconstructSwarm",  "text": "default"},
	{"tag": "protocol", "value": "XmippProtConvertPdb",  "text": "default"},
	{"tag": "section", "text": "more", "openItem": "False", "children": [
	{"tag": "protocol", "value": "ProtPrime", "text": "default"},
	{"tag": "protocol", "value": "ProtCryoem", "text": "default"},
	{"tag": "protocol", "value": "XmippProtRCT", "text": "default"}
	]}
	]},
	{"tag": "protocol_group", "text": "Preprocess", "openItem": "False", "children": [
	{"tag": "protocol", "value": "XmippProtCropResizeVolumes",   "text": "default"},
	{"tag": "protocol", "value": "XmippProtPreprocessVolumes",   "text": "default"},
	{"tag": "protocol", "value": "XmippProtFilterVolumes",  "text": "default"},
	{"tag": "protocol", "value": "XmippProtCreateMask3D",   "text": "default"},
	{"tag": "protocol", "value": "XmippProtMaskVolumes",    "text": "default"},
	{"tag": "protocol", "value": "XmippProtAlignVolume", "text": "default"},
	{"tag": "section", "text": "more", "openItem": "False", "children": [
	{"tag": "protocol", "value": "XmippProtHelicalParameters", "text": "default"},
	{"tag": "protocol", "value": "XmippProtRotationalSymmetry", "text": "default"},
	{"tag": "protocol", "value": "XmippProtAngBreakSymmetry", "text": "default"}
	]}
	]},
	{"tag": "protocol_group", "text": "Classify", "openItem": "False", "children": [
	{"tag": "protocol", "value": "ProtRelionClassify3D",   "text": "default"},
	{"tag": "protocol", "value": "ProtFrealignClassify",   "text": "default"}
	]},
	{"tag": "protocol_group", "text": "Refine", "openItem": "False", "children": [
	{"tag": "protocol", "value": "ProtRelionRefine3D",   "text": "default"},
	{"tag": "protocol", "value": "ProtFrealign",   "text": "default"},
	{"tag": "protocol", "value": "XmippProtReconstructHighRes", "text": "default"},
	{"tag": "protocol", "value": "XmippProtProjMatch",  "text": "default"},
	{"tag": "protocol", "value": "EmanProtRefine",  "text": "default"},
	{"tag": "protocol", "value": "SpiderProtRefinement",  "text": "default"},
	{"tag": "protocol", "value": "ProtLocScale",  "text": "default"},
	{"tag": "section", "text": "more", "openItem": "False", "children": [
	{"tag": "protocol", "value": "ProtRelionPolish", "text": "default"}
	]}
	]},
	{"tag": "protocol_group", "text": "Analysis", "openItem": "False", "children": [
	{"tag": "section", "text": "Heterogeneity", "openItem": "False", "children": [
	{"tag": "protocol", "value": "XmippProtSolidAngles", "text": "default"},
	{"tag": "protocol", "value": "XmippProtSplitvolume", "text": "default"},
	{"tag": "protocol", "value": "XmippProtStructureMapping", "text": "default"},
	{"tag": "protocol", "value": "XmippProtVolumeHomogenizer", "text": "default"},
	{"tag": "protocol", "value": "XmippProtVolumeStrain", "text": "default"},
	{"tag": "protocol", "value": "XmippProtNormalizeStrain", "text": "default"},
	{"tag": "protocol", "value": "XmippProtNMA", "text": "default"},
	{"tag": "protocol", "value": "XmippProtAlignmentNMA", "text": "default"},
	{"tag": "protocol", "value": "XmippProtDimredNMA", "text": "default"},
	{"tag": "protocol", "value": "XmippProtCLTomo", "text": "default"}
	]},
	{"tag": "section", "text": "Validation", "openItem": "False", "children": [
	{"tag": "protocol", "value": "XmippProtCompareReprojections", "text": "default"},
	{"tag": "protocol", "value": "XmippProtCreateGallery", "text": "default"},
	{"tag": "protocol", "value": "XmippProtValidateNonTilt",    "text": "default"},
	{"tag": "protocol", "value": "XmippProtMultiRefAlignability", "text": "default"},
	{"tag": "protocol", "value": "XmippProtValidateOverfitting",    "text": "default"},
	{"tag": "protocol", "value": "XmippProtCompareAngles",    "text": "default"}
	]},
	{"tag": "section", "text": "Resolution", "openItem": "False", "children": [
	{"tag": "protocol", "value": "ProtResMap",   "text": "default"},
	{"tag": "protocol", "value": "XmippProtMonoRes",   "text": "default"},
	{"tag": "protocol", "value": "XmippProtResolution3D",  "text": "default"},
	{"tag": "protocol", "value": "XmippProtMultipleFSCs",  "text": "default"},
	{"tag": "protocol", "value": "ProtRelionPostprocess",   "text": "default"},
	{"tag": "protocol", "value": "ProtRelionLocalRes",   "text": "default"},
	{"tag": "protocol", "value": "BsoftProtBfilter", "text": "default"}
	]},
	{"tag": "section", "text": "more", "openItem": "False", "children": [
	{"tag": "protocol", "value": "XmippProtSubtractProjection", "text": "default"},
	{"tag": "protocol", "value": "ProtRelionSubtract",  "text": "default"},
	{"tag": "protocol", "value": "XmippProtConvertToPseudoAtoms", "text": "default"},
	{"tag": "protocol", "value": "AtsasProtConvertPdbToSAXS", "text": "default"},
	{"tag": "protocol", "value": "XmippProtCombinePdb", "text": "default"}
	]}
	]},
	{"tag": "protocol_group", "text": "Reconstruct", "openItem": "False", "children": [
	{"tag": "protocol", "value": "XmippProtReconstructFourier",   "text": "default"},
	{"tag": "protocol", "value": "ProtRelionReconstruct",   "text": "default"},
	{"tag": "protocol", "value": "EmanProtReconstruct",   "text": "default"},
	{"tag": "protocol", "value": "SpiderProtReconstruct", "text": "default"}
	]}
=======
		{"tag": "protocol_group", "text": "Initial volume", "openItem": "False", "children": [
			{"tag": "protocol", "value": "EmanProtInitModel",   "text": "default"},
			{"tag": "protocol", "value": "ProtRelionInitialModel",   "text": "default"},
			{"tag": "protocol", "value": "XmippProtRansac",  "text": "default"},
			{"tag": "protocol", "value": "XmippProtReconstructSignificant",  "text": "default"},
			{"tag": "protocol", "value": "XmippProtReconstructSwarm",  "text": "default"},
			{"tag": "protocol", "value": "XmippProtConvertPdb",  "text": "default"},
			{"tag": "section", "text": "more", "openItem": "False", "children": [
				{"tag": "protocol", "value": "ProtPrime", "text": "default"},
				{"tag": "protocol", "value": "ProtCryoem", "text": "default"},
				{"tag": "protocol", "value": "XmippProtRCT", "text": "default"}
			]}
		]},
		{"tag": "protocol_group", "text": "Preprocess", "openItem": "False", "children": [
			{"tag": "protocol", "value": "XmippProtCropResizeVolumes",   "text": "default"},
			{"tag": "protocol", "value": "XmippProtPreprocessVolumes",   "text": "default"},
			{"tag": "protocol", "value": "XmippProtFilterVolumes",  "text": "default"},
			{"tag": "protocol", "value": "XmippProtCreateMask3D",   "text": "default"},
			{"tag": "protocol", "value": "XmippProtMaskVolumes",    "text": "default"},
			{"tag": "protocol", "value": "XmippProtAlignVolume", "text": "default"},
			{"tag": "section", "text": "more", "openItem": "False", "children": [
                {"tag": "protocol", "value": "XmippProtHelicalParameters", "text": "default"},
                {"tag": "protocol", "value": "XmippProtRotationalSymmetry", "text": "default"},
                {"tag": "protocol", "value": "XmippProtAngBreakSymmetry", "text": "default"}
        	]}
		]},
		{"tag": "protocol_group", "text": "Classify", "openItem": "False", "children": [
			{"tag": "protocol", "value": "ProtRelionClassify3D",   "text": "default"},
			{"tag": "protocol", "value": "ProtFrealignClassify",   "text": "default"},
			{"tag": "protocol", "value": "XmippProtConsensusClassify3D", "text": "default"}
		]},
		{"tag": "protocol_group", "text": "Refine", "openItem": "False", "children": [
        	{"tag": "protocol", "value": "ProtRelionRefine3D",   "text": "default"},
        	{"tag": "protocol", "value": "ProtFrealign",   "text": "default"},
            {"tag": "protocol", "value": "XmippProtReconstructHighRes", "text": "default"},
        	{"tag": "protocol", "value": "XmippProtProjMatch",  "text": "default"},
        	{"tag": "protocol", "value": "EmanProtRefine",  "text": "default"},
        	{"tag": "protocol", "value": "SpiderProtRefinement",  "text": "default"},
        	{"tag": "section", "text": "more", "openItem": "False", "children": [
    	        {"tag": "protocol", "value": "ProtRelionPolish", "text": "default"}
            ]}
        ]},
		{"tag": "protocol_group", "text": "Analysis", "openItem": "False", "children": [
            {"tag": "section", "text": "Heterogeneity", "openItem": "False", "children": [
                {"tag": "protocol", "value": "XmippProtSolidAngles", "text": "default"},
                {"tag": "protocol", "value": "XmippProtSplitvolume", "text": "default"},
                {"tag": "protocol", "value": "XmippProtStructureMapping", "text": "default"},
                {"tag": "protocol", "value": "XmippProtVolumeHomogenizer", "text": "default"},
				{"tag": "protocol", "value": "XmippProtVolumeStrain", "text": "default"},
				{"tag": "protocol", "value": "XmippProtNormalizeStrain", "text": "default"},
				{"tag": "protocol", "value": "XmippProtNMA", "text": "default"},
				{"tag": "protocol", "value": "XmippProtAlignmentNMA", "text": "default"},
				{"tag": "protocol", "value": "XmippProtDimredNMA", "text": "default"},
                {"tag": "protocol", "value": "XmippProtCLTomo", "text": "default"}
            ]},
			{"tag": "section", "text": "Validation", "openItem": "False", "children": [
                {"tag": "protocol", "value": "XmippProtCompareReprojections", "text": "default"},
                {"tag": "protocol", "value": "XmippProtCreateGallery", "text": "default"},
                {"tag": "protocol", "value": "XmippProtValidateNonTilt",    "text": "default"},
                {"tag": "protocol", "value": "XmippProtMultiRefAlignability", "text": "default"},
                {"tag": "protocol", "value": "XmippProtValidateOverfitting",    "text": "default"},
                {"tag": "protocol", "value": "XmippProtCompareAngles",    "text": "default"}
			]},
			{"tag": "section", "text": "Resolution", "openItem": "False", "children": [
                {"tag": "protocol", "value": "ProtResMap",   "text": "default"},
                {"tag": "protocol", "value": "XmippProtMonoRes",   "text": "default"},
                {"tag": "protocol", "value": "XmippProtResolution3D",  "text": "default"},
	            {"tag": "protocol", "value": "XmippProtMultipleFSCs",  "text": "default"},
    			{"tag": "protocol", "value": "ProtRelionPostprocess",   "text": "default"},
    			{"tag": "protocol", "value": "ProtRelionLocalRes",   "text": "default"},
                {"tag": "protocol", "value": "BsoftProtBfilter", "text": "default"}
			]},
			{"tag": "section", "text": "more", "openItem": "False", "children": [
                {"tag": "protocol", "value": "XmippProtSubtractProjection", "text": "default"},
				{"tag": "protocol", "value": "ProtRelionSubtract",  "text": "default"},
				{"tag": "protocol", "value": "XmippProtConvertToPseudoAtoms", "text": "default"},
				{"tag": "protocol", "value": "AtsasProtConvertPdbToSAXS", "text": "default"},
                {"tag": "protocol", "value": "XmippProtCombinePdb", "text": "default"}
			]}
		]},
		{"tag": "protocol_group", "text": "Reconstruct", "openItem": "False", "children": [
			{"tag": "protocol", "value": "XmippProtReconstructFourier",   "text": "default"},
			{"tag": "protocol", "value": "ProtRelionReconstruct",   "text": "default"},
			{"tag": "protocol", "value": "EmanProtReconstruct",   "text": "default"},
            {"tag": "protocol", "value": "SpiderProtReconstruct", "text": "default"}
		]}
>>>>>>> 438737a9
	]},
	{"tag": "section", "text": "Tools", "openItem": "False", "children": [
	{"tag": "protocol_group", "text": "Sets", "openItem": "False", "children": [
	{"tag": "protocol", "value": "ProtSubSet",   "text": "default"},
	{"tag": "protocol", "value": "ProtUnionSet", "text": "default"},
	{"tag": "protocol", "value": "ProtSplitSet", "text": "default"},
	{"tag": "protocol", "value": "ProtSubSetByMic", "text": "default"}
	]},
	{"tag": "protocol_group", "text": "Calculators", "openItem": "False", "children": [
	{"tag": "protocol", "value": "XmippProtImageOperateParticles", "text": "default"},
	{"tag": "protocol", "value": "XmippProtImageOperateVolumes", "text": "default"},
	{"tag": "protocol", "value": "ChimeraProtOperate", "text": "default"},
	{"tag": "protocol", "value": "ChimeraProtRestore", "text": "default"}
	]}
	]},
	{"tag": "section", "text": "Model Building", "openItem": "False", "children": [
	{"tag": "protocol", "value": "XmippProtExtractUnit",   "text": "default"},
	{"tag": "protocol", "value": "ChimeraProtRigidFit",   "text": "default"},
	{"tag": "protocol", "value": "CootRefine",   "text": "default"},
	{"tag": "protocol", "value": "CCP4ProtRunRefmac",   "text": "default"},
	{"tag": "protocol", "value": "XmippProt3DBionotes",   "text": "default"}
	]}
	]
MDA workflow = [
	{"tag": "section", "text": "MDA workflow", "children": [
	{"tag": "protocol",      "value": "ProtImportParticles",  "text": "Import particles", "icon": "bookmark.png"},
	{"tag": "protocol",      "value": "SpiderProtFilter",     "text": "Filter (optional)"},
	{"tag": "protocol_base", "value": "ProtAlign2D",          "text": "Align", "openItem": true},
	{"tag": "protocol",      "value": "SpiderProtCustomMask", "text": "Create mask (optional)"},
	{"tag": "protocol",      "value": "SpiderProtCAPCA",      "text": "Dimension reduction"},
	{"tag": "protocol_base", "value": "SpiderProtClassify",   "text": "Classify", "openItem": true}
	]}]
Random Conical Tilt = [
	{"tag": "protocol", "value": "ProtImportMicrographsTiltPairs", "text": "Import micrograph pairs", "icon": "bookmark.png"},
	{"tag": "protocol", "value": "XmippProtParticlePickingPairs",  "text": "Picking micrograph pairs"},
	{"tag": "protocol", "value": "XmippProtExtractParticlesPairs", "text": "Extract particle pairs"},
	{"tag": "protocol", "value": "XmippProtRCT",                   "text": "Random Conical Tilt"}]
HEMNMA = [
	{"tag": "section", "text": "1. PDB structure", "children": [
	{"tag": "protocol", "value": "ProtImportPdb", "text": " a. Import PDB", "icon": "bookmark.png"},
	{"tag": "protocol", "value": "ProtImportVolumes", "text": "b1. Import volume", "icon": "bookmark.png"},
	{"tag": "protocol", "value": "XmippProtConvertToPseudoAtoms", "text": "b2. Convert volume to PDB"}
	]},
	{"tag": "section", "text": "2. Normal mode analysis", "children": [
	{"tag": "protocol", "value": "XmippProtNMA", "text": "Modes analysis & selection"}
	]},
	{"tag": "section", "text": "3. Stop here or continue"},
	{"tag": "section", "text": "4. Images", "children": [
	{"tag": "protocol", "value": "ProtImportParticles", "text": "Import particles", "icon": "bookmark.png"},
	{"tag": "protocol", "value": "XmippProtCropResizeParticles", "text": "Resize particles (optional)"}
	]},
	{"tag": "section", "text": "5. Conformational distribution", "children": [
	{"tag": "protocol", "value": "XmippProtAlignmentNMA", "text": "Image analysis with selected modes"}
	]},
	{"tag": "section", "text": "6. 3D reconstructions & animations", "children": [
	{"tag": "protocol", "value": "XmippProtDimredNMA", "text": "Clustering and trajectories"}
	]}]
Localized Reconstruction = [
	{"tag": "protocol", "value": "ProtLocalizedRecons", "text": "1. Compute sub-particles"},
	{"tag": "protocol", "value": "ProtRelionSubtract",  "text": "2. (Optional) Relion projection subtraction"},
	{"tag": "protocol", "value": "ProtLocalizedExtraction",  "text": "3. Sub-particles extraction"}]
<|MERGE_RESOLUTION|>--- conflicted
+++ resolved
@@ -1,219 +1,135 @@
+# -*- conf -*-
+
+# Scipion will read this file to construct the protocols menu.
+
 [PROTOCOLS]
 Protocols SPA = [
 	{"tag": "section", "text": "Imports", "icon": "bookmark.png", "children": [
-	{"tag": "protocol", "value": "ProtImportMovies",      "text": "import movies"},
-	{"tag": "protocol", "value": "ProtImportMicrographs", "text": "import micrographs"},
-	{"tag": "protocol", "value": "ProtImportParticles",   "text": "import particles"},
-	{"tag": "protocol", "value": "ProtImportVolumes",     "text": "import volumes"},
-	{"tag": "section", "text": "more", "openItem": "False", "children": [
-	{"tag": "protocol", "value": "ProtImportCoordinates",   "text": "import coordinates"},
-	{"tag": "protocol", "value": "ProtImportCTF",   "text": "import ctfs"},
-	{"tag": "protocol", "value": "ProtImportPdb",         "text": "import PDB"},
-	{"tag": "protocol", "value": "ProtImportAverages",    "text": "import averages"},
-	{"tag": "protocol", "value": "ProtImportMask",        "text": "import masks"},
-	{"tag": "protocol", "value": "ProtImportMicrographsTiltPairs", "text": "import micrograph pairs"},
-	{"tag": "protocol", "value": "ProtEmxExport",         "text": "export to EMX"},
-	{"tag": "protocol", "value": "ProtExportEMDB",         "text": "export to EMDB"}
-	]}
+		{"tag": "protocol", "value": "ProtImportMovies",      "text": "import movies"},
+		{"tag": "protocol", "value": "ProtImportMicrographs", "text": "import micrographs"},
+		{"tag": "protocol", "value": "ProtImportParticles",   "text": "import particles"},
+		{"tag": "protocol", "value": "ProtImportVolumes",     "text": "import volumes"},
+		{"tag": "section", "text": "more", "openItem": "False", "children": [
+			{"tag": "protocol", "value": "ProtImportCoordinates",   "text": "import coordinates"},
+			{"tag": "protocol", "value": "ProtImportCTF",   "text": "import ctfs"},
+			{"tag": "protocol", "value": "ProtImportPdb",         "text": "import PDB"},
+			{"tag": "protocol", "value": "ProtImportAverages",    "text": "import averages"},
+			{"tag": "protocol", "value": "ProtImportMask",        "text": "import masks"},
+			{"tag": "protocol", "value": "ProtImportMicrographsTiltPairs", "text": "import micrograph pairs"},
+			{"tag": "protocol", "value": "ProtEmxExport",         "text": "export to EMX"},
+			{"tag": "protocol", "value": "ProtExportEMDB",         "text": "export to EMDB"}
+		]}
 	]},
 	{"tag": "section", "text": "Movies", "openItem": "False", "children": [
-	{"tag": "protocol", "value": "XmippProtMovieCorr", "text": "default"},
-	{"tag": "protocol", "value": "XmippProtOFAlignment", "text": "default"},
-	{"tag": "protocol", "value": "XmippProtMovieMaxShift", "text": "default"},
-	{"tag": "protocol", "value": "XmippProtMovieAverage", "text": "default"},
-	{"tag": "protocol", "value": "ProtUnblur", "text": "default"},
-	{"tag": "protocol", "value": "ProtSummovie", "text": "default"},
-	{"tag": "protocol", "value": "ProtMotionCorr", "text": "default"},
-	{"tag": "protocol", "value": "XmippProtMovieGain", "text": "default"},
-	{"tag": "protocol", "value": "ProtMovieAssignGain", "text": "default"},
-	{"tag": "protocol", "value": "ProtMagDistCorr", "text": "default"},
-	{"tag": "protocol", "value": "ProtMagDistEst", "text": "default"}
+		{"tag": "protocol", "value": "XmippProtMovieCorr", "text": "default"},
+		{"tag": "protocol", "value": "XmippProtOFAlignment", "text": "default"},
+		{"tag": "protocol", "value": "XmippProtMovieMaxShift", "text": "default"},
+		{"tag": "protocol", "value": "XmippProtMovieAverage", "text": "default"},
+		{"tag": "protocol", "value": "ProtUnblur", "text": "default"},
+		{"tag": "protocol", "value": "ProtSummovie", "text": "default"},
+		{"tag": "protocol", "value": "ProtMotionCorr", "text": "default"},
+		{"tag": "protocol", "value": "XmippProtMovieGain", "text": "default"},
+		{"tag": "protocol", "value": "ProtMovieAssignGain", "text": "default"},
+		{"tag": "protocol", "value": "ProtMagDistCorr", "text": "default"},
+		{"tag": "protocol", "value": "ProtMagDistEst", "text": "default"}
 	]},
 	{"tag": "section", "text": "Micrographs", "children": [
-	{"tag": "protocol", "value": "XmippProtPreprocessMicrographs", "text": "default"},
-	{"tag": "protocol_group", "text": "CTF estimation", "openItem": "False", "children": [
-	{"tag": "protocol", "value": "ProtCTFFind",   "text": "default"},
-	{"tag": "protocol", "value": "XmippProtCTFMicrographs",   "text": "default"},
-	{"tag": "protocol", "value": "ProtGctf", "text": "default"},
-	{"tag": "section", "text": "more", "openItem": "False", "children": [
-	{"tag": "protocol", "value": "ProtCTFAssign",           "text": "default"},
-	{"tag": "protocol", "value": "XmippProtCTFDiscrepancy", "text": "default"},
-	{"tag": "protocol", "value": "ProtRelionExportCtf", "text": "default"},
-	{"tag": "protocol", "value": "XmippProtCTFSelection", "text": "default"}
-	]}
-	]}
+		{"tag": "protocol", "value": "XmippProtPreprocessMicrographs", "text": "default"},
+		{"tag": "protocol_group", "text": "CTF estimation", "openItem": "False", "children": [
+			{"tag": "protocol", "value": "ProtCTFFind",   "text": "default"},
+			{"tag": "protocol", "value": "XmippProtCTFMicrographs",   "text": "default"},
+		    {"tag": "protocol", "value": "ProtGctf", "text": "default"},
+			{"tag": "section", "text": "more", "openItem": "False", "children": [
+				{"tag": "protocol", "value": "ProtCTFAssign",           "text": "default"},
+				{"tag": "protocol", "value": "XmippProtCTFDiscrepancy", "text": "default"},
+				{"tag": "protocol", "value": "ProtRelionExportCtf", "text": "default"},
+				{"tag": "protocol", "value": "XmippProtCTFSelection", "text": "default"}
+			]}
+		]}
 	]},
 	{"tag": "section", "text": "Particles", "children": [
-	{"tag": "protocol_group", "text": "Picking", "openItem": "False", "children": [
-	{"tag": "protocol", "value": "EmanProtBoxing",   "text": "default"},
-	{"tag": "protocol", "value": "SparxGaussianProtPicking",   "text": "default"},
-	{"tag": "protocol", "value": "XmippProtParticlePicking",   "text": "default"},
-	{"tag": "protocol", "value": "XmippParticlePickingAutomatic",   "text": "default"},
-	{"tag": "protocol", "value": "XmippProtAssignmentTiltPair",   "text": "default"},
-	{"tag": "protocol", "value": "ProtRelionAutopickFom",   "text": "default"},
-	{"tag": "protocol", "value": "ProtRelionAutopick",   "text": "default"},
-	{"tag": "protocol", "value": "ProtRelion2Autopick",   "text": "default"},
-	{"tag": "protocol", "value": "BsoftProtParticlePicking",   "text": "default"},
-	{"tag": "protocol", "value": "DogPickerProtPicking",   "text": "default"},
-	{"tag": "protocol", "value": "ProtGemPicker", "text": "default"},
-	{"tag": "protocol", "value": "ProtGautomatch", "text": "default"},
-	{"tag": "protocol", "value": "XmippProtConsensusPicking",   "text": "default"},
-	{"tag": "protocol", "value": "ProtExtractCoords",   "text": "default"},
-	{"tag": "protocol", "value": "XmippProtParticlePickingPairs",  "text": "default"},
-	{"tag": "protocol", "value": "ProtLocalizedRecons", "text": "default"},
-	{"tag": "protocol", "value": "XmippProtReAlignClasses", "text": "default"}
-	]},
-	{"tag": "protocol_group", "text": "Extract", "openItem": "False", "children": [
-	{"tag": "protocol", "value": "XmippProtExtractParticles",   "text": "default"},
-	{"tag": "protocol", "value": "ProtRelionExtractParticles",   "text": "default"},
-	{"tag": "protocol", "value": "XmippProtScreenParticles", "text": "default"},
-	{"tag": "section", "text": "more", "openItem": "False", "children": [
-	{"tag": "protocol", "value": "XmippProtExtractMovieParticles", "text": "default"},
-	{"tag": "protocol", "value": "XmippProtExtractParticlesPairs", "text": "default"},
-	{"tag": "protocol", "value": "ProtRelionSortParticles", "text": "default"},
-	{"tag": "protocol", "value": "ProtLocalizedExtraction",  "text": "default"}
-	]}
-	]},
-	{"tag": "protocol_group", "text": "Preprocess", "openItem": "False", "children": [
-	{"tag": "protocol", "value": "XmippProtCropResizeParticles",   "text": "default"},
-	{"tag": "protocol", "value": "XmippProtCTFCorrectWiener2D",    "text": "default"},
-	{"tag": "protocol", "value": "XmippProtPreprocessParticles",   "text": "default"},
-	{"tag": "protocol", "value": "XmippProtEliminateEmptyParticles",  "text": "default"},
-	{"tag": "protocol", "value": "ProtRelionPreprocessParticles",  "text": "default"}
-	]},
-	{"tag": "protocol_group", "text": "Filter", "openItem": "False", "children": [
-	{"tag": "protocol", "value": "XmippProtFilterParticles",   "text": "default"},
-	{"tag": "protocol", "value": "XmippProtDenoiseParticles",  "text": "default"},
-	{"tag": "protocol", "value": "SpiderProtFilter",           "text": "default"}
-	]},
-	{"tag": "protocol_group", "text": "Mask", "openItem": "False", "children": [
-	{"tag": "protocol", "value": "XmippProtCreateMask2D",   "text": "default"},
-	{"tag": "protocol", "value": "XmippProtMaskParticles",  "text": "default"},
-	{"tag": "protocol", "value": "SpiderProtCustomMask",    "text": "default"}
-	]}
+		{"tag": "protocol_group", "text": "Picking", "openItem": "False", "children": [
+			{"tag": "protocol", "value": "EmanProtBoxing",   "text": "default"},
+			{"tag": "protocol", "value": "SparxGaussianProtPicking",   "text": "default"},
+			{"tag": "protocol", "value": "XmippProtParticlePicking",   "text": "default"},
+			{"tag": "protocol", "value": "XmippParticlePickingAutomatic",   "text": "default"},
+			{"tag": "protocol", "value": "XmippProtAssignmentTiltPair",   "text": "default"},
+			{"tag": "protocol", "value": "ProtRelionAutopickFom",   "text": "default"},
+			{"tag": "protocol", "value": "ProtRelionAutopick",   "text": "default"},
+			{"tag": "protocol", "value": "ProtRelion2Autopick",   "text": "default"},
+			{"tag": "protocol", "value": "BsoftProtParticlePicking",   "text": "default"},
+			{"tag": "protocol", "value": "DogPickerProtPicking",   "text": "default"},
+		    {"tag": "protocol", "value": "ProtGemPicker", "text": "default"},
+		    {"tag": "protocol", "value": "ProtGautomatch", "text": "default"},
+			{"tag": "protocol", "value": "XmippProtConsensusPicking",   "text": "default"},
+			{"tag": "protocol", "value": "ProtExtractCoords",   "text": "default"},
+			{"tag": "protocol", "value": "XmippProtParticlePickingPairs",  "text": "default"},
+			{"tag": "protocol", "value": "ProtLocalizedRecons", "text": "default"},
+			{"tag": "protocol", "value": "XmippProtReAlignClasses", "text": "default"}
+		]},
+		{"tag": "protocol_group", "text": "Extract", "openItem": "False", "children": [
+			{"tag": "protocol", "value": "XmippProtExtractParticles",   "text": "default"},
+			{"tag": "protocol", "value": "ProtRelionExtractParticles",   "text": "default"},
+			{"tag": "protocol", "value": "XmippProtScreenParticles", "text": "default"},
+			{"tag": "section", "text": "more", "openItem": "False", "children": [
+				{"tag": "protocol", "value": "XmippProtExtractMovieParticles", "text": "default"},
+				{"tag": "protocol", "value": "XmippProtExtractParticlesPairs", "text": "default"},
+                                {"tag": "protocol", "value": "ProtRelionSortParticles", "text": "default"},
+				{"tag": "protocol", "value": "ProtLocalizedExtraction",  "text": "default"}
+			]}
+		]},
+		{"tag": "protocol_group", "text": "Preprocess", "openItem": "False", "children": [
+			{"tag": "protocol", "value": "XmippProtCropResizeParticles",   "text": "default"},
+			{"tag": "protocol", "value": "XmippProtCTFCorrectWiener2D",    "text": "default"},
+			{"tag": "protocol", "value": "XmippProtPreprocessParticles",   "text": "default"},
+			{"tag": "protocol", "value": "XmippProtEliminateEmptyParticles",  "text": "default"},
+			{"tag": "protocol", "value": "ProtRelionPreprocessParticles",  "text": "default"}
+		]},
+		{"tag": "protocol_group", "text": "Filter", "openItem": "False", "children": [
+			{"tag": "protocol", "value": "XmippProtFilterParticles",   "text": "default"},
+			{"tag": "protocol", "value": "XmippProtDenoiseParticles",  "text": "default"},
+			{"tag": "protocol", "value": "SpiderProtFilter",           "text": "default"}
+		]},
+		{"tag": "protocol_group", "text": "Mask", "openItem": "False", "children": [
+			{"tag": "protocol", "value": "XmippProtCreateMask2D",   "text": "default"},
+			{"tag": "protocol", "value": "XmippProtMaskParticles",  "text": "default"},
+			{"tag": "protocol", "value": "SpiderProtCustomMask",    "text": "default"}
+		]}
 	]},
 	{"tag": "section", "text": "2D", "children": [
-	{"tag": "protocol_group", "text": "Align", "openItem": "False", "children": [
-	{"tag": "protocol", "value": "XmippProtCL2DAlign",   "text": "default"},
-	{"tag": "protocol", "value": "SpiderProtAlignPairwise",  "text": "default"},
-	{"tag": "protocol", "value": "SpiderProtAlignAPSR",  "text": "default"},
-	{"tag": "section", "text": "more", "openItem": "False", "children": [
-	{"tag": "protocol", "value": "ProtAlignmentAssign", "text": "default"},
-	{"tag": "protocol", "value": "XmippProtApplyTransformationMatrix", "text": "default"},
-	{"tag": "protocol", "value": "XmippProtApplyAlignment", "text": "default"}
-	]}
-	]},
-	{"tag": "protocol_group", "text": "Classify", "openItem": "False", "children": [
-	{"tag": "protocol", "value": "XmippProtCL2D",   "text": "default"},
-	{"tag": "protocol", "value": "ProtRelionClassify2D",   "text": "default"},
-	{"tag": "protocol", "value": "XmippProtGpuCrrCL2D",   "text": "default"},
-	{"tag": "protocol", "value": "XmippProtStrGpuCrrSimple",   "text": "default"},
-	{"tag": "protocol", "value": "XmippProtStrGpuCrrCL2D",   "text": "default"},
-	{"tag": "section", "text": "mda", "openItem": "False", "children": [
-	{"tag": "protocol", "value": "SpiderProtCAPCA", "text": "default"},
-	{"tag": "protocol", "value": "SpiderProtClassifyWard", "text": "default"},
-	{"tag": "protocol", "value": "SpiderProtClassifyDiday", "text": "default"},
-	{"tag": "protocol", "value": "SpiderProtClassifyKmeans", "text": "default"}
-	]},
-	{"tag": "section", "text": "more", "openItem": "False", "children": [
-	{"tag": "protocol", "value": "XmippProtML2D", "text": "default"},
-	{"tag": "protocol", "value": "XmippProtKerdensom", "text": "default"},
-	{"tag": "protocol", "value": "XmippProtRotSpectra", "text": "default"},
-	{"tag": "protocol", "value": "ProtClassesConsensus", "text": "default"},
-	{"tag": "protocol", "value": "ImagicProtMSA", "text": "default"},
-	{"tag": "protocol", "value": "ImagicProtMSAClassify", "text": "default"}
-	]}
-	]}
+		{"tag": "protocol_group", "text": "Align", "openItem": "False", "children": [
+			{"tag": "protocol", "value": "XmippProtCL2DAlign",   "text": "default"},
+			{"tag": "protocol", "value": "SpiderProtAlignPairwise",  "text": "default"},
+			{"tag": "protocol", "value": "SpiderProtAlignAPSR",  "text": "default"},
+			{"tag": "section", "text": "more", "openItem": "False", "children": [
+				{"tag": "protocol", "value": "ProtAlignmentAssign", "text": "default"},
+				{"tag": "protocol", "value": "XmippProtApplyTransformationMatrix", "text": "default"},
+				{"tag": "protocol", "value": "XmippProtApplyAlignment", "text": "default"}
+			]}
+		]},
+		{"tag": "protocol_group", "text": "Classify", "openItem": "False", "children": [
+			{"tag": "protocol", "value": "XmippProtCL2D",   "text": "default"},
+			{"tag": "protocol", "value": "ProtRelionClassify2D",   "text": "default"},
+			{"tag": "protocol", "value": "XmippProtGpuCrrCL2D",   "text": "default"},
+	        {"tag": "protocol", "value": "XmippProtStrGpuCrrSimple",   "text": "default"},
+	        {"tag": "protocol", "value": "XmippProtStrGpuCrrCL2D",   "text": "default"},
+			{"tag": "section", "text": "mda", "openItem": "False", "children": [
+				{"tag": "protocol", "value": "SpiderProtCAPCA", "text": "default"},
+				{"tag": "protocol", "value": "SpiderProtClassifyWard", "text": "default"},
+				{"tag": "protocol", "value": "SpiderProtClassifyDiday", "text": "default"},
+				{"tag": "protocol", "value": "SpiderProtClassifyKmeans", "text": "default"}
+			]},
+			{"tag": "section", "text": "more", "openItem": "False", "children": [
+				{"tag": "protocol", "value": "XmippProtML2D", "text": "default"},
+				{"tag": "protocol", "value": "XmippProtKerdensom", "text": "default"},
+				{"tag": "protocol", "value": "XmippProtRotSpectra", "text": "default"},
+				{"tag": "protocol", "value": "ProtClassesConsensus", "text": "default"},
+                {"tag": "protocol", "value": "ImagicProtMSA", "text": "default"},
+        		{"tag": "protocol", "value": "ImagicProtMSAClassify", "text": "default"}
+			]}
+		]}
 	]},
 	{"tag": "section", "text": "3D", "children": [
-<<<<<<< HEAD
-	{"tag": "protocol_group", "text": "Initial volume", "openItem": "False", "children": [
-	{"tag": "protocol", "value": "EmanProtInitModel",   "text": "default"},
-	{"tag": "protocol", "value": "ProtRelionInitialModel",   "text": "default"},
-	{"tag": "protocol", "value": "XmippProtRansac",  "text": "default"},
-	{"tag": "protocol", "value": "XmippProtReconstructSignificant",  "text": "default"},
-	{"tag": "protocol", "value": "XmippProtReconstructSwarm",  "text": "default"},
-	{"tag": "protocol", "value": "XmippProtConvertPdb",  "text": "default"},
-	{"tag": "section", "text": "more", "openItem": "False", "children": [
-	{"tag": "protocol", "value": "ProtPrime", "text": "default"},
-	{"tag": "protocol", "value": "ProtCryoem", "text": "default"},
-	{"tag": "protocol", "value": "XmippProtRCT", "text": "default"}
-	]}
-	]},
-	{"tag": "protocol_group", "text": "Preprocess", "openItem": "False", "children": [
-	{"tag": "protocol", "value": "XmippProtCropResizeVolumes",   "text": "default"},
-	{"tag": "protocol", "value": "XmippProtPreprocessVolumes",   "text": "default"},
-	{"tag": "protocol", "value": "XmippProtFilterVolumes",  "text": "default"},
-	{"tag": "protocol", "value": "XmippProtCreateMask3D",   "text": "default"},
-	{"tag": "protocol", "value": "XmippProtMaskVolumes",    "text": "default"},
-	{"tag": "protocol", "value": "XmippProtAlignVolume", "text": "default"},
-	{"tag": "section", "text": "more", "openItem": "False", "children": [
-	{"tag": "protocol", "value": "XmippProtHelicalParameters", "text": "default"},
-	{"tag": "protocol", "value": "XmippProtRotationalSymmetry", "text": "default"},
-	{"tag": "protocol", "value": "XmippProtAngBreakSymmetry", "text": "default"}
-	]}
-	]},
-	{"tag": "protocol_group", "text": "Classify", "openItem": "False", "children": [
-	{"tag": "protocol", "value": "ProtRelionClassify3D",   "text": "default"},
-	{"tag": "protocol", "value": "ProtFrealignClassify",   "text": "default"}
-	]},
-	{"tag": "protocol_group", "text": "Refine", "openItem": "False", "children": [
-	{"tag": "protocol", "value": "ProtRelionRefine3D",   "text": "default"},
-	{"tag": "protocol", "value": "ProtFrealign",   "text": "default"},
-	{"tag": "protocol", "value": "XmippProtReconstructHighRes", "text": "default"},
-	{"tag": "protocol", "value": "XmippProtProjMatch",  "text": "default"},
-	{"tag": "protocol", "value": "EmanProtRefine",  "text": "default"},
-	{"tag": "protocol", "value": "SpiderProtRefinement",  "text": "default"},
-	{"tag": "protocol", "value": "ProtLocScale",  "text": "default"},
-	{"tag": "section", "text": "more", "openItem": "False", "children": [
-	{"tag": "protocol", "value": "ProtRelionPolish", "text": "default"}
-	]}
-	]},
-	{"tag": "protocol_group", "text": "Analysis", "openItem": "False", "children": [
-	{"tag": "section", "text": "Heterogeneity", "openItem": "False", "children": [
-	{"tag": "protocol", "value": "XmippProtSolidAngles", "text": "default"},
-	{"tag": "protocol", "value": "XmippProtSplitvolume", "text": "default"},
-	{"tag": "protocol", "value": "XmippProtStructureMapping", "text": "default"},
-	{"tag": "protocol", "value": "XmippProtVolumeHomogenizer", "text": "default"},
-	{"tag": "protocol", "value": "XmippProtVolumeStrain", "text": "default"},
-	{"tag": "protocol", "value": "XmippProtNormalizeStrain", "text": "default"},
-	{"tag": "protocol", "value": "XmippProtNMA", "text": "default"},
-	{"tag": "protocol", "value": "XmippProtAlignmentNMA", "text": "default"},
-	{"tag": "protocol", "value": "XmippProtDimredNMA", "text": "default"},
-	{"tag": "protocol", "value": "XmippProtCLTomo", "text": "default"}
-	]},
-	{"tag": "section", "text": "Validation", "openItem": "False", "children": [
-	{"tag": "protocol", "value": "XmippProtCompareReprojections", "text": "default"},
-	{"tag": "protocol", "value": "XmippProtCreateGallery", "text": "default"},
-	{"tag": "protocol", "value": "XmippProtValidateNonTilt",    "text": "default"},
-	{"tag": "protocol", "value": "XmippProtMultiRefAlignability", "text": "default"},
-	{"tag": "protocol", "value": "XmippProtValidateOverfitting",    "text": "default"},
-	{"tag": "protocol", "value": "XmippProtCompareAngles",    "text": "default"}
-	]},
-	{"tag": "section", "text": "Resolution", "openItem": "False", "children": [
-	{"tag": "protocol", "value": "ProtResMap",   "text": "default"},
-	{"tag": "protocol", "value": "XmippProtMonoRes",   "text": "default"},
-	{"tag": "protocol", "value": "XmippProtResolution3D",  "text": "default"},
-	{"tag": "protocol", "value": "XmippProtMultipleFSCs",  "text": "default"},
-	{"tag": "protocol", "value": "ProtRelionPostprocess",   "text": "default"},
-	{"tag": "protocol", "value": "ProtRelionLocalRes",   "text": "default"},
-	{"tag": "protocol", "value": "BsoftProtBfilter", "text": "default"}
-	]},
-	{"tag": "section", "text": "more", "openItem": "False", "children": [
-	{"tag": "protocol", "value": "XmippProtSubtractProjection", "text": "default"},
-	{"tag": "protocol", "value": "ProtRelionSubtract",  "text": "default"},
-	{"tag": "protocol", "value": "XmippProtConvertToPseudoAtoms", "text": "default"},
-	{"tag": "protocol", "value": "AtsasProtConvertPdbToSAXS", "text": "default"},
-	{"tag": "protocol", "value": "XmippProtCombinePdb", "text": "default"}
-	]}
-	]},
-	{"tag": "protocol_group", "text": "Reconstruct", "openItem": "False", "children": [
-	{"tag": "protocol", "value": "XmippProtReconstructFourier",   "text": "default"},
-	{"tag": "protocol", "value": "ProtRelionReconstruct",   "text": "default"},
-	{"tag": "protocol", "value": "EmanProtReconstruct",   "text": "default"},
-	{"tag": "protocol", "value": "SpiderProtReconstruct", "text": "default"}
-	]}
-=======
 		{"tag": "protocol_group", "text": "Initial volume", "openItem": "False", "children": [
 			{"tag": "protocol", "value": "EmanProtInitModel",   "text": "default"},
 			{"tag": "protocol", "value": "ProtRelionInitialModel",   "text": "default"},
@@ -252,6 +168,7 @@
         	{"tag": "protocol", "value": "XmippProtProjMatch",  "text": "default"},
         	{"tag": "protocol", "value": "EmanProtRefine",  "text": "default"},
         	{"tag": "protocol", "value": "SpiderProtRefinement",  "text": "default"},
+        	{"tag": "protocol", "value": "ProtLocScale",  "text": "default"},
         	{"tag": "section", "text": "more", "openItem": "False", "children": [
     	        {"tag": "protocol", "value": "ProtRelionPolish", "text": "default"}
             ]}
@@ -300,38 +217,38 @@
 			{"tag": "protocol", "value": "EmanProtReconstruct",   "text": "default"},
             {"tag": "protocol", "value": "SpiderProtReconstruct", "text": "default"}
 		]}
->>>>>>> 438737a9
 	]},
 	{"tag": "section", "text": "Tools", "openItem": "False", "children": [
-	{"tag": "protocol_group", "text": "Sets", "openItem": "False", "children": [
-	{"tag": "protocol", "value": "ProtSubSet",   "text": "default"},
-	{"tag": "protocol", "value": "ProtUnionSet", "text": "default"},
-	{"tag": "protocol", "value": "ProtSplitSet", "text": "default"},
-	{"tag": "protocol", "value": "ProtSubSetByMic", "text": "default"}
-	]},
-	{"tag": "protocol_group", "text": "Calculators", "openItem": "False", "children": [
-	{"tag": "protocol", "value": "XmippProtImageOperateParticles", "text": "default"},
-	{"tag": "protocol", "value": "XmippProtImageOperateVolumes", "text": "default"},
-	{"tag": "protocol", "value": "ChimeraProtOperate", "text": "default"},
-	{"tag": "protocol", "value": "ChimeraProtRestore", "text": "default"}
-	]}
-	]},
+        {"tag": "protocol_group", "text": "Sets", "openItem": "False", "children": [
+            {"tag": "protocol", "value": "ProtSubSet",   "text": "default"},
+            {"tag": "protocol", "value": "ProtUnionSet", "text": "default"},
+            {"tag": "protocol", "value": "ProtSplitSet", "text": "default"},
+            {"tag": "protocol", "value": "ProtSubSetByMic", "text": "default"}
+		]},
+		{"tag": "protocol_group", "text": "Calculators", "openItem": "False", "children": [
+        	{"tag": "protocol", "value": "XmippProtImageOperateParticles", "text": "default"},
+                {"tag": "protocol", "value": "XmippProtImageOperateVolumes", "text": "default"},
+	        {"tag": "protocol", "value": "ChimeraProtOperate", "text": "default"},
+                {"tag": "protocol", "value": "ChimeraProtRestore", "text": "default"}
+		]}
+    ]},
 	{"tag": "section", "text": "Model Building", "openItem": "False", "children": [
-	{"tag": "protocol", "value": "XmippProtExtractUnit",   "text": "default"},
-	{"tag": "protocol", "value": "ChimeraProtRigidFit",   "text": "default"},
-	{"tag": "protocol", "value": "CootRefine",   "text": "default"},
-	{"tag": "protocol", "value": "CCP4ProtRunRefmac",   "text": "default"},
-	{"tag": "protocol", "value": "XmippProt3DBionotes",   "text": "default"}
-	]}
-	]
+        {"tag": "protocol", "value": "XmippProtExtractUnit",   "text": "default"},
+        {"tag": "protocol", "value": "ChimeraProtRigidFit",   "text": "default"},
+        {"tag": "protocol", "value": "CootRefine",   "text": "default"},
+        {"tag": "protocol", "value": "CCP4ProtRunRefmac",   "text": "default"},
+        {"tag": "protocol", "value": "XmippProt3DBionotes",   "text": "default"}
+    ]}
+
+    ]
 MDA workflow = [
 	{"tag": "section", "text": "MDA workflow", "children": [
-	{"tag": "protocol",      "value": "ProtImportParticles",  "text": "Import particles", "icon": "bookmark.png"},
-	{"tag": "protocol",      "value": "SpiderProtFilter",     "text": "Filter (optional)"},
-	{"tag": "protocol_base", "value": "ProtAlign2D",          "text": "Align", "openItem": true},
-	{"tag": "protocol",      "value": "SpiderProtCustomMask", "text": "Create mask (optional)"},
-	{"tag": "protocol",      "value": "SpiderProtCAPCA",      "text": "Dimension reduction"},
-	{"tag": "protocol_base", "value": "SpiderProtClassify",   "text": "Classify", "openItem": true}
+		{"tag": "protocol",      "value": "ProtImportParticles",  "text": "Import particles", "icon": "bookmark.png"},
+		{"tag": "protocol",      "value": "SpiderProtFilter",     "text": "Filter (optional)"},
+		{"tag": "protocol_base", "value": "ProtAlign2D",          "text": "Align", "openItem": true},
+		{"tag": "protocol",      "value": "SpiderProtCustomMask", "text": "Create mask (optional)"},
+		{"tag": "protocol",      "value": "SpiderProtCAPCA",      "text": "Dimension reduction"},
+		{"tag": "protocol_base", "value": "SpiderProtClassify",   "text": "Classify", "openItem": true}
 	]}]
 Random Conical Tilt = [
 	{"tag": "protocol", "value": "ProtImportMicrographsTiltPairs", "text": "Import micrograph pairs", "icon": "bookmark.png"},
@@ -340,25 +257,25 @@
 	{"tag": "protocol", "value": "XmippProtRCT",                   "text": "Random Conical Tilt"}]
 HEMNMA = [
 	{"tag": "section", "text": "1. PDB structure", "children": [
-	{"tag": "protocol", "value": "ProtImportPdb", "text": " a. Import PDB", "icon": "bookmark.png"},
-	{"tag": "protocol", "value": "ProtImportVolumes", "text": "b1. Import volume", "icon": "bookmark.png"},
-	{"tag": "protocol", "value": "XmippProtConvertToPseudoAtoms", "text": "b2. Convert volume to PDB"}
+		{"tag": "protocol", "value": "ProtImportPdb", "text": " a. Import PDB", "icon": "bookmark.png"},
+		{"tag": "protocol", "value": "ProtImportVolumes", "text": "b1. Import volume", "icon": "bookmark.png"},
+		{"tag": "protocol", "value": "XmippProtConvertToPseudoAtoms", "text": "b2. Convert volume to PDB"}
 	]},
 	{"tag": "section", "text": "2. Normal mode analysis", "children": [
-	{"tag": "protocol", "value": "XmippProtNMA", "text": "Modes analysis & selection"}
+		{"tag": "protocol", "value": "XmippProtNMA", "text": "Modes analysis & selection"}
 	]},
 	{"tag": "section", "text": "3. Stop here or continue"},
 	{"tag": "section", "text": "4. Images", "children": [
-	{"tag": "protocol", "value": "ProtImportParticles", "text": "Import particles", "icon": "bookmark.png"},
-	{"tag": "protocol", "value": "XmippProtCropResizeParticles", "text": "Resize particles (optional)"}
+		{"tag": "protocol", "value": "ProtImportParticles", "text": "Import particles", "icon": "bookmark.png"},
+		{"tag": "protocol", "value": "XmippProtCropResizeParticles", "text": "Resize particles (optional)"}
 	]},
 	{"tag": "section", "text": "5. Conformational distribution", "children": [
-	{"tag": "protocol", "value": "XmippProtAlignmentNMA", "text": "Image analysis with selected modes"}
+		{"tag": "protocol", "value": "XmippProtAlignmentNMA", "text": "Image analysis with selected modes"}
 	]},
 	{"tag": "section", "text": "6. 3D reconstructions & animations", "children": [
-	{"tag": "protocol", "value": "XmippProtDimredNMA", "text": "Clustering and trajectories"}
+		{"tag": "protocol", "value": "XmippProtDimredNMA", "text": "Clustering and trajectories"}
 	]}]
 Localized Reconstruction = [
 	{"tag": "protocol", "value": "ProtLocalizedRecons", "text": "1. Compute sub-particles"},
 	{"tag": "protocol", "value": "ProtRelionSubtract",  "text": "2. (Optional) Relion projection subtraction"},
-	{"tag": "protocol", "value": "ProtLocalizedExtraction",  "text": "3. Sub-particles extraction"}]
+	{"tag": "protocol", "value": "ProtLocalizedExtraction",  "text": "3. Sub-particles extraction"}]