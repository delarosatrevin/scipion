<HTML>
    <HEAD>
        <!-- jquery-->
        <SCRIPT src="https://code.jquery.com/jquery-3.1.0.min.js" integrity="sha256-cCueBR6CsyA4/9szpPfrX3s49M9vUU5BgtiJj06wt/s=" crossorigin="anonymous"></SCRIPT>
        <!--highcharts-->
        <SCRIPT src="http://code.highcharts.com/highcharts.js"></SCRIPT>
        <SCRIPT src="https://code.highcharts.com/modules/exporting.js"></SCRIPT>
        <SCRIPT src="https://code.highcharts.com/modules/heatmap.js"></SCRIPT>
        <!--bootstrap-->
        <SCRIPT src="https://maxcdn.bootstrapcdn.com/bootstrap/3.3.7/js/bootstrap.min.js" integrity="sha384-Tc5IQib027qvyjSMfHjOMaLkfuWVxZxUPnCJA7l2mCWNIpG9mGCD8wGNIcPD7Txa" crossorigin="anonymous"></SCRIPT>
        <LINK rel="stylesheet" href="https://maxcdn.bootstrapcdn.com/bootstrap/3.3.7/css/bootstrap.min.css" integrity="sha384-BVYiiSIFeK1dGmJRAkycuHAHRg32OmUcww7on3RYdg4Va+PmSTsz/K68vbdEjh4u" crossorigin="anonymous">
        <!--data tables-->
        <link rel="stylesheet" type="text/css" href="https://cdn.datatables.net/v/dt/dt-1.10.15/b-1.3.1/b-print-1.3.1/r-2.1.1/sc-1.4.2/datatables.min.css"/>
        <script type="text/javascript" src="https://cdn.datatables.net/v/dt/dt-1.10.15/b-1.3.1/b-print-1.3.1/r-2.1.1/sc-1.4.2/datatables.min.js"></script>

        <TITLE>Scipion execution summary for %(projectName)s </TITLE>
        %(refresh)s
    </HEAD>
    <STYLE>
        /* Color scheme based on http://paletton.com/#uid=300150kpYmAh8uxlUqhtHisBJda */
        BODY {
          text-align: center;
          margin: 0px;
        }

        #content {
          text-align: left;
          width: 70%%;
          margin: 0 auto;
        }        
        H1 {
            border-bottom: 2px solid firebrick;
            color: #6E6E6E;
        }
        
        H2 {
/*            background: grey;*/
            color: firebrick;
            border-bottom: 1px solid firebrick;
            padding-left: 8px;
        }

        SECTION {
        }
        LABEL {
            font-weight: bold;
            margin: 0px;
        }
        .propertyline {
            margin-top: 3px;
            margin-bottom: 4px;
            margin-left: 8px;
        }
        FOOTER {
            text-align: center;
            font-style: italic;
            font-size: small;
            margin: 20px 0px;
                
        }
        .icon {
            margin-left: 6px;
            height: 16px;
            width: 16px;
        }
        .icon,
        .valign {
            vertical-align: middle;
        }
        TABLE {
            border-collapse: collapse;
            margin: auto;
            width: 100%%;
        }
        TH {
            background: #EAEBEC;
            padding: 3px;
        }
        TD {
            padding: 5px;
        }
        th, td {
            white-space: nowrap;
        }
        .protocolLine {
            background: #F2F2F2;
        }
        .center {
            text-align: center;
        }
        .thumbnail {
            margin-bottom: 0px;
        }
        .modal-title {
            float: left;
        }
        a:focus, a:hover {
            color: firebrick;
        }
        /* Grid layout classes */
        /* Taken from https://www.sitepoint.com/understanding-css-grid-systems/ */
        .row, 
        .column {
            box-sizing: border-box;
        }
        
        .row:before,
        .row:after {
            content: " ";
            display: table;
        }

        .row:after {
            clear: both;
        }
        
        .column {
            position: relative;
            float: left;
        }
        .column + .column {
            margin-left: 1.6%%;
        }
        .column-1 {
            width: 6.86666666667%%;
        }

        .column-2 {
            width: 15.3333333333%%;
        }

        .column-3 {
            width: 23.8%%;
        }

        .column-4 {
            width: 32.2666666667%%;
        }

        .column-5 {
            width: 40.7333333333%%;
        }

        .column-6 {
            width: 49.2%%;
        }

        .column-7 {
            width: 57.6666666667%%;
        }

        .column-8 {
            width: 66.1333333333%%;
        }

        .column-9 {
            width: 74.6%%;
        }

        .column-10 {
            width: 83.0666666667%%;
        }

        .column-11 {
            width: 91.5333333333%%;
        }

        .column-12 {
            width: 100%%;
        }
        @media only screen and (max-width: 550px) {
            .column-1, 
            .column-2, 
            .column-3, 
            .column-4, 
            .column-5, 
            .column-6, 
            .column-7, 
            .column-8, 
            .column-9, 
            .column-10, 
            .column-11, 
            .column-12 {
                width: auto;
                float: none;
            }

            .column + .column {
                margin-left: 0;
            }
        }
    </STYLE>
        <BODY>
        <DIV id="content" class="clearfix container">
            <H1><img class="valign" src="https://cdn.rawgit.com/I2PC/scipion/master/pyworkflow/resources/scipion_logo_small.png">&nbsp;&nbsp; Project %(projectName)s </H1>
            <DIV class="row">
                <DIV class="column column-5">
                    <H2>Project properties</H2>
                    <P class="propertyline"><label>Start time:</label> %(startTime)s</P>
                    <P class="propertyline"><label>Last update:</label> %(dateStr)s</P>
                    <P class="propertyline"><label>Duration:</label> %(projectDuration)s</P>
                    <P class="propertyline"><label>Status:</label> %(projectStatus)s</P>
                    <P class="propertyline"><label>Scipion version:</label> %(scipionVersion)s</P>

                    <DIV id="acquisition">
                        <H2>Acquisition</H2>
                    </DIV>
                </DIV>

                <DIV id="runs" class="column column-7">
                    <H2>Runs summary</H2>
                    <TABLE id="runsTable" class='center'>
                        <TR>
                            <TH>Name</TH>
                            <TH>Output</TH>
                            <TH>Number</TH>
                        </TR>
                    </TABLE>
                </DIV>
            </DIV>

            <SECTION id="ctf">
                <H2>CTF monitor</H2>
                <div class="row">
                    <DIV id="ctfChart" class="column column-7"></DIV>
                    <DIV id="defocusPie" class="column column-5"></DIV>
                </div>
            </SECTION>
            <SECTION id="movieGain">
                <H2>Movie gain monitor</H2>
                <DIV id="movieGainChart"></DIV>
            </SECTION>
            <SECTION id="system">
                <H2>System monitor</H2>
                <DIV id="systemChart"></DIV>
            </SECTION>
            <SECTION id="mics">
                <H2>Micrographs</H2>
                <TABLE id="micTable" class="display"></TABLE>
                <div class="modal fade" id="imagemodal" tabindex="-1" role="dialog" aria-labelledby="myModalLabel" aria-hidden="true">
                    <div class="modal-dialog">
                        <div class="modal-content">
                            <div class="modal-header">
                                <h4 class="modal-title" ></h4>
                                <button type="button" class="close" data-dismiss="modal"><span aria-hidden="true">&times;</span><span class="sr-only">Close</span></button>
                            </div>
                            <div class="modal-body">
                                <img src="" class="imagepreview" style="width: 100%%;" >
                            </div>
                        </div>
                    </div>
                </div>

            </SECTION>
        </DIV>
        
        <FOOTER>
            Powered by <a href="http://scipion.cnb.csic.es">Scipion</a><img class="icon" src="https://cdn.rawgit.com/I2PC/scipion/master/pyworkflow/resources/favicon.png">
        </FOOTER>
    </BODY>
    <SCRIPT>
    
        var report ={
            date:"%(dateStr)s",
            project:"%(projectName)s",
            scipionVersion:"%(scipionVersion)s",
            acquisition:[
                %(acquisitionLines)s    
            ],
            runs:[
                %(runLines)s
            ],
            ctfData: %(ctfData)s,
            movieGainData: %(movieGainData)s,
            systemData: %(systemData)s
        }

        String.prototype.format = function() {
            var formatted = this;
            for (var i = 0; i < arguments.length; i++) {
                var regexp = new RegExp('\\{'+i+'\\}', 'gi');
                formatted = formatted.replace(regexp, arguments[i]);
            }
            return formatted;
        };

        function addAcquisition(){

            if (report.acquisition.length == 0) {
                $('#acquisition').hide();
            }

            // Get the acquisition section
            var acquisitionSection = $('#acquisition');
            
            // For each acquisition property
            $.each(report.acquisition, function(index, value){
                var line = "<P class='propertyline'><label>" + value.propertyName + "</label> " + value.propertyValue + '</P>';
                $(acquisitionSection).append(line);
            });
            
        };
        
        function addRuns(){
            // Get the runs table
            var runsTable = $('#runsTable');

            // For each protocol property
            $.each(report.runs, function(index, value){
                var line = "<TR class='protocolLine'><TD>" + value.protocolName + "</TD><TD colspan='2'></TD></TR>";
                $(runsTable).append(line);
            
                $.each(value.output, function(index, value){
                    var outputLine = "<TR><TD></TD><TD>" + value.name + "</TD><TD class='center'>" + value.size + "</TD></TR>";
                    $(runsTable).append(outputLine);
                
                });
            });
        };

<<<<<<< HEAD
=======

        function addMovieGainChart () {

            if (report.movieGainData.length == 0) {
                $('#movieGain').hide();
            }

            $('#movieGainChart').highcharts({
                title: {
                    text: '',
                    x: -20 //center
                },
                subtitle: {
                    text: 'Click and drag to zoom in. Hold down shift key to pan.'
                },
                xAxis: [{
                    title: {
                        text: 'Micrograph index'
                    },
                    allowDecimals: false,
                    type:'linear',
                    range:50
                }],
                yAxis: [{  // Primary yAxis
                    title: {
                        text: 'Ratios between specified percentiles'
                    },
                    plotLines: [{
                        value: 0,
                        width: 1,
                        color: '#D14242'
                    }]
                }, {  // Secondary yAxis
                    title: {
                        text: 'Residual gain standard deviation'
                    },
                    plotLines: [{
                        value: 0,
                        width: 1,
                        color: '#D14242'
                    }],
                    opposite: true
                }],
                tooltip: {
                    valueSuffix: ' A',
                    shared: true
                },
                legend: {
                    layout: 'vertical',
                    align: 'right',
                    verticalAlign: 'middle',
                    borderWidth: 0
                },
                series: [{
                    name: '97.5/2.5 percentile',
                    data: report.movieGainData.ratio1,
                    color: '#0000FF'
                }, {
                    name: 'max/97.5 percentile',
                    data: report.movieGainData.ratio2,
                    color: '#0000FF'
                }, {
                    name: 'Standard deviation',
                    yAxis: 1,
                    data: report.movieGainData.standard_deviation,
                    color: '#FF0000'
                }],
                chart:{
                    zoomType: 'x',
                    panning: true,
                    panKey:'shift'
                }
            });

            // Since we are using a range of 50 in the Xaxis and the zoom button does not shows up
            // we force it
            var movieGainChart = $('#movieGainChart').highcharts()
            movieGainChart.showResetZoom();
        };


>>>>>>> 7bf2333f
        function addCTFChart () {

            if (report.ctfData.length == 0) {
                $('#ctf').hide();
            }


            $('#ctfChart').highcharts({
                title: {
                    text: '',
                    x: -20 //center
                },
                subtitle: {
                    text: 'Click and drag to zoom in. Hold down shift key to pan.'
                },
                xAxis: {
                    title: {
                        text: 'Micrograph index'
                    },
                    allowDecimals: false,
                    type:'linear',
                    range:50
                },
                yAxis: {
                    title: {
                        text: 'Defocus(A)'
                    },
                    plotLines: [{
                        value: 0,
                        width: 1,
                        color: '#D14242'
                    }]
                },
                tooltip: {
                    valueSuffix: ' A'
                },
                legend: {
                    layout: 'vertical',
                    align: 'right',
                    verticalAlign: 'middle',
                    borderWidth: 0
                },
                series: [{
                    name: 'Defocus U',
                    data: report.ctfData.defocusU,
                    color: '#0000FF'
                    
                }, {
                    name: 'Defocus V',
                    data: report.ctfData.defocusV,
                    color: '#FF0000'
                }],
                chart:{
                    zoomType: 'x',
                    panning: true,
                    panKey:'shift'    
                }                
            });
            
            // Since we are using a range of 50 in the Xaxis and the zoom button does not shows up
            // we force it
            var ctfChart = $('#ctfChart').highcharts()
            ctfChart.showResetZoom();


        };

        function addDefocusCoverage(){
            function processDefocusValues(defocusCoverageList){
                var defocusValues = defocusCoverageList.map(function(value) { return value[0]; });
                var numValues = defocusValues.length;
                var firstItem = {y:defocusValues[0], color:'#f45b5b'}; // change color for item with defocus out of range
                var lastItem = {y:defocusValues[numValues-1], color:'#f45b5b'}; // same as firstItem
                var defocusChartData = [lastItem].concat(defocusValues.slice(1,numValues-1).reverse());
                defocusChartData.push(firstItem);
                return defocusChartData;
            }
            var labels = report.ctfData.defocusCoverage.map(function(value) { return value[1]; }).reverse();
            var defocusData = processDefocusValues(report.ctfData.defocusCoverage);
            var yAxis = [{
                            title: {
                                text: 'Mic counts',
                                align: 'high'
                            },
                            labels: {
                                overflow: 'justify'
                            }
                        }];
            var dataSeries = [{
                                name: 'Defocus Coverage',
                                data: defocusData
                            }];
            if('defocusCoverageLast50' in report.ctfData){
                var defocusDataLast50 = processDefocusValues(report.ctfData.defocusCoverageLast50);
                yAxis.push({
                            title: {
                                text: 'Last 50 Mic counts',
                                align: 'high'
                            },
                            labels: {
                                overflow: 'justify'
                            },
                            opposite: true
                        });
                dataSeries.push({
                                name: 'Defocus Coverage',
                                data: defocusDataLast50
                            })
            }

            Highcharts.chart('defocusPie', {
                chart: {
                    type: 'bar'
                },
                title: {
                    text: 'Defocus Coverage'
                },
                xAxis: {
                    categories: labels,
                    title: {
                        text: 'Defocus U(Å)'
                    }
                },
                yAxis: yAxis,
                tooltip: {
                    valueSuffix: ' micrographs'
                },
                series: dataSeries
            })

        }

        function addSystemChart () {

            if (report.systemData.length == 0) {
                $('#system').hide();
            }


            $('#systemChart').highcharts({
                title: {
                    text: '',
                    x: -20 //center
                },
                subtitle: {
                    text: 'Click and drag to zoom in. Hold down shift key to pan.'
                },
                xAxis: {
                    title: {
                        text: 'Time (hours)'
                    },

                    type:'linear',
                    labels:{
                        format:"{value:.2f}"
                    },
                    range:50
                },
                yAxis: {
                    title: {
                        text: 'Percentage (%%)'
                    },
                    plotLines: [{
                        value: 0,
                        width: 1,
                        color: '#D14242'
                    }]
                },
                tooltip: {
                    valueSuffix: '%%'
                },
                legend: {
                    layout: 'vertical',
                    align: 'right',
                    verticalAlign: 'middle',
                    borderWidth: 0
                },
                series: [{
                    name: 'Memory',
                    data: report.systemData.mem,
                    color: '#FF0000'
                }, {
                    name: 'Cpu',
                    data: report.systemData.cpu,
                    color: '#00FF00'
                }, {
                    name: 'Swap',
                    data: report.systemData.swap,
                    color: '#0000FF'
                }],
                chart:{
                    zoomType: 'x',
                    panning: true,
                    panKey:'shift'
                } 
            });

            // Since we are using a range of 50 in the Xaxis and the zoom button does not shows up
            // we force it
            var systemChart = $('#systemChart').highcharts()
            systemChart.showResetZoom();

        };

        function addMicTable(){
            var dataset = [];

            $.each(report.ctfData.imgMicThumbs, function(index, imgMicPath) {
                var psdPath = report.ctfData.imgPsdThumbs[index];
                var shiftPlotPath = report.ctfData.imgShiftCopyPath[index];
                var imgHtml = '<div class="thumbnail"><a href ="#" class="popUp"><img width={1} src={0} alt="{0}"></a></div>';
                var imgWidth = Math.floor($('#content').width() * 0.2);
                var rowValues = [report.ctfData.idValues[index], imgHtml.format(imgMicPath, imgWidth),
                                 imgHtml.format(psdPath,imgWidth), imgHtml.format(shiftPlotPath,imgWidth),
                                 report.ctfData.defocusU[index], report.ctfData.defocusV[index],
                                 report.ctfData.ratio[index], report.ctfData.astigmatism[index]
                                ];
                dataset.unshift(rowValues);
            });

            $('#micTable').DataTable( {
                data: dataset,
                "scrollX": true,
                 "order": [[ 0, "desc" ]],
                columns: [
                    {title: "ID"},
                    {title: "Micrograph"},
                    {title: "PsdFile"},
                    {title: "ShiftPlot"},
                    {title: "DefocusU"},
                    {title: "DefocusV"},
                    {title: "Ratio"},
                    {title: "Astigmatism"}
                ]
            });

        };

        function populateReport(){
            addAcquisition();
            addRuns();
            addCTFChart();
<<<<<<< HEAD
            addDefocusCoverage();
=======
            addMovieGainChart();
>>>>>>> 7bf2333f
            addSystemChart();
            addMicTable();
        };
        
        populateReport();

        $(document).ready(function(){
            $('.popUp').on('click', function() {
                $('.imagepreview').attr('src', $(this).find('img').attr('src'));
                $('.modal-title').text($(this).find('img').attr('alt'));
                $('#imagemodal').modal('show');
                return false;
		    });

        });
        
        
    </SCRIPT>
<HTML><|MERGE_RESOLUTION|>--- conflicted
+++ resolved
@@ -318,9 +318,6 @@
             });
         };
 
-<<<<<<< HEAD
-=======
-
         function addMovieGainChart () {
 
             if (report.movieGainData.length == 0) {
@@ -400,8 +397,6 @@
             movieGainChart.showResetZoom();
         };
 
-
->>>>>>> 7bf2333f
         function addCTFChart () {
 
             if (report.ctfData.length == 0) {
@@ -644,11 +639,8 @@
             addAcquisition();
             addRuns();
             addCTFChart();
-<<<<<<< HEAD
             addDefocusCoverage();
-=======
             addMovieGainChart();
->>>>>>> 7bf2333f
             addSystemChart();
             addMicTable();
         };
