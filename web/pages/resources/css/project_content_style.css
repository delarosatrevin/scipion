.project_name {
	margin: -0.2em 0 0em 0;
	text-align: right;
}

a {
	text-decoration: none;
	color: black;
}

.logo {
	width: 14.5em;
	height: 3.6em;
	float: left;
}

.box {
	border: 2px solid black;
	width: 100%;
	height: 100%;
	background: white;
}

.left {
	text-align: right;
<<<<<<< HEAD
	height: 85%;
	width: 25%;
=======
	width: 14em;
	height: 19em;
>>>>>>> dba559e9
	float: left;
	background: white;
}

<<<<<<< HEAD
.protFieldsetTree {
	height: 95%;
	width: 90%;
	overflow-y: scroll;
	overflow-x: scroll;
	/*margin: -0.5em -1em -0.6em 1em;*/
	/*border: 1px solid #d0d0d0;*/
	margin: 1em 0.5em 1em 1em;
	background: white;
=======
.protTree {
	height: 30em;
	width: 19em;
	text-align: left;
	margin-left: 1em;
	margin-top: 0em;
}

.protFieldsetTree {
/* 	border: 2px solid black; */
	height: 28.5em;
	width: 19em;
	overflow-y: scroll;
	overflow-x: hidden;
	margin-left: -0.5em;
	border: none;
>>>>>>> dba559e9
}

.right {
	margin: 1em;
	width: 75%;
	/*float: right;*/
	height: 85%;
	background: red;
}

.projList {
	list-style: none;
}

.projName {
	font-size: 1.2em;
	font-weight: bold;
	color: black;
	text-decoration: none;
	margin-left: -0.5em;
}

.projRemove {
	margin-left: 1em;
	font-size: 0.9em;
	font-weight: bold;
	color: black;
	text-decoration: none;
	font-size: 0.9em;
}


/* CSS for the treeview */
.treeview,.treeview ul {
	padding: 0;
	list-style: none;
	background-color: white;
	margin: -3px 0 0 -5px;
}

.treeview ul {
	background-color: white;
	margin-top: 4px;
}

.treeview .hitarea {
	background: url(../../../resources/treeview-default.gif) -64px -25px
		no-repeat;
	height: 16px;
	width: 16px;
	margin-left: -16px;
	float: left;
	cursor: pointer;
}
/* fix for IE6 */
* html .hitarea {
	display: inline;
	float: none;
}

.treeview li {
	margin: 0;
	padding: 3px 0pt 3px 16px;
}

.treeview a.selected {
	background-color: #eee;
}

#treecontrol {
	margin: 1em 0;
	display: none;
}

.treeview .hover {
	color: red;
	cursor: pointer;
}

.treeview li {
	/* 	background: url(../images/treeview-default-line.gif) 0 0 no-repeat; */
	background: 0 0 no-repeat;
}

.treeview li.collapsable,.treeview li.expandable {
	background-position: 0 -176px;
}

.treeview .expandable-hitarea {
	background-position: -80px -3px;
}

.treeview li.last {
	background-position: 0 -1766px
}

.treeview li.lastCollapsable,.treeview li.lastExpandable {
	background-image: url(../../../../resources/treeview-default.gif);
}

.treeview li.lastCollapsable {
	background-position: 0 -111px
}

.treeview li.lastExpandable {
	background-position: -32px -67px
}

.treeview div.lastCollapsable-hitarea,.treeview div.lastExpandable-hitarea
	{
	background-position: 0;
}

.filetree li {
	padding: 3px 0 2px 16px;
<<<<<<< HEAD
	margin-left: 0.3em;
	width: 100%;
=======
	margin-left:3px;
>>>>>>> dba559e9
}

.filetree span.folder,.filetree span.file {
	padding: 1px 0 1px 16px;
	display: block;
}

.filetree span.section {
	font-size: 1.2em;
	font-weight: bold;
}

.filetree li.expandable span.section {
	font-size: 1.2em;
	font-weight: bold;
}

.filetree span.protocol_base {
	background: url(../../../../resources/class_obj.gif) 0 0 no-repeat;
	padding-left: 1em;
}

.filetree li.expandable span.protocol_base {
	background: url(../../../../resources/class_obj.gif) 0 0 no-repeat;
	padding-left: 1em;
}

.filetree span.protocol {
	background: url(../../../../resources/bookmark.gif) 0 0 no-repeat;
	padding-left: 1em;
}

.filetree span.protocol_class {
	background: url(../../../../resources/python_file.gif) 0 0 no-repeat;
	padding-left: 1em;
}

/* CSS for the runtime table */
table a:link {
	font-weight: bold;
	text-decoration: none;
}

table a:visited {
	font-weight: bold;
	text-decoration: none;
}

table a:active,table a:hover {
	color: #bd5a35;
	text-decoration: underline;
}

table {
<<<<<<< HEAD
	margin: 1em -1.5em 0em -1em;
	width: 100%;
=======
/* 	margin: -0.2em -1.5em 0em -1em; */
	width: 41em;
>>>>>>> dba559e9
	font-size: 0.9em;
	text-shadow: 1px 1px 0px #fff;
	background: #eaebec;
	box-shadow: 0 1px 2px #d1d1d1;
}

table th {
	height: 0.2em;
	border-top: 1px solid #fafafa;
	border-bottom: 1px solid #e0e0e0;
	background: #ededed;
	background: -webkit-gradient(linear, left top, left bottom, from(#ededed),
		to(#ebebeb));
	background: -moz-linear-gradient(top, #DCDCDC, #ebebeb);
}

table th:first-child {
	text-align: left;
	padding-left: 20px;
}

table tr {
	text-align: center;
}

table tr td:first-child {
	text-align: left;
	border-left: 0;
}

table tr td {
	padding: 0.5em;
	padding-left: 1.5em;
	border-top: 1px solid #ffffff;
	border-bottom: 1px solid #e0e0e0;
	border-left: 1px solid #e0e0e0;
	background: #fafafa;
	background: -webkit-gradient(linear, left top, left bottom, from(#fbfbfb),
		to(#fafafa));
	background: -moz-linear-gradient(top, #fbfbfb, #fafafa);
}

table tr:last-child td {
	border-bottom: 0;
}

table tr:hover td {
	background: #f2f2f2;
	background: -webkit-gradient(linear, left top, left bottom, from(#f2f2f2),
		to(#f0f0f0));
	background: -moz-linear-gradient(top, #f2f2f2, #f0f0f0);
}<|MERGE_RESOLUTION|>--- conflicted
+++ resolved
@@ -1,3 +1,14 @@
+/* CSS Document */
+html,body {
+	width: 60em;
+	height: 35em;
+	margin: 10px auto;
+	padding: 5px 0;
+	text-align: left;
+	background: white;
+	/* 	background-color: FireBrick; */
+}
+
 .project_name {
 	margin: -0.2em 0 0em 0;
 	text-align: right;
@@ -11,40 +22,24 @@
 .logo {
 	width: 14.5em;
 	height: 3.6em;
-	float: left;
+	text-align: center;
 }
 
 .box {
 	border: 2px solid black;
-	width: 100%;
-	height: 100%;
+	width: 60em;
+	height: 35em;
 	background: white;
 }
 
 .left {
 	text-align: right;
-<<<<<<< HEAD
-	height: 85%;
-	width: 25%;
-=======
 	width: 14em;
 	height: 19em;
->>>>>>> dba559e9
 	float: left;
 	background: white;
 }
 
-<<<<<<< HEAD
-.protFieldsetTree {
-	height: 95%;
-	width: 90%;
-	overflow-y: scroll;
-	overflow-x: scroll;
-	/*margin: -0.5em -1em -0.6em 1em;*/
-	/*border: 1px solid #d0d0d0;*/
-	margin: 1em 0.5em 1em 1em;
-	background: white;
-=======
 .protTree {
 	height: 30em;
 	width: 19em;
@@ -61,15 +56,20 @@
 	overflow-x: hidden;
 	margin-left: -0.5em;
 	border: none;
->>>>>>> dba559e9
 }
 
 .right {
 	margin: 1em;
-	width: 75%;
-	/*float: right;*/
-	height: 85%;
-	background: red;
+	width: 38em;
+	float: right;
+	height: 32.8em;
+}
+
+.projFieldset {
+	height: 31em;
+	overflow-y: scroll;
+	overflow-x: hidden;
+	border: none;
 }
 
 .projList {
@@ -92,8 +92,6 @@
 	text-decoration: none;
 	font-size: 0.9em;
 }
-
-
 /* CSS for the treeview */
 .treeview,.treeview ul {
 	padding: 0;
@@ -177,12 +175,7 @@
 
 .filetree li {
 	padding: 3px 0 2px 16px;
-<<<<<<< HEAD
-	margin-left: 0.3em;
-	width: 100%;
-=======
 	margin-left:3px;
->>>>>>> dba559e9
 }
 
 .filetree span.folder,.filetree span.file {
@@ -237,13 +230,8 @@
 }
 
 table {
-<<<<<<< HEAD
-	margin: 1em -1.5em 0em -1em;
-	width: 100%;
-=======
 /* 	margin: -0.2em -1.5em 0em -1em; */
 	width: 41em;
->>>>>>> dba559e9
 	font-size: 0.9em;
 	text-shadow: 1px 1px 0px #fff;
 	background: #eaebec;
@@ -257,7 +245,7 @@
 	background: #ededed;
 	background: -webkit-gradient(linear, left top, left bottom, from(#ededed),
 		to(#ebebeb));
-	background: -moz-linear-gradient(top, #DCDCDC, #ebebeb);
+	background: -moz-linear-gradient(top, #ededed, #ebebeb);
 }
 
 table th:first-child {
@@ -276,7 +264,6 @@
 
 table tr td {
 	padding: 0.5em;
-	padding-left: 1.5em;
 	border-top: 1px solid #ffffff;
 	border-bottom: 1px solid #e0e0e0;
 	border-left: 1px solid #e0e0e0;
