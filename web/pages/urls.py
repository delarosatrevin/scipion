--- conflicted
+++ resolved
@@ -21,10 +21,6 @@
     url(r'^project_content/$', 'app.views.project_content'),
 #    url(r'^form/$', 'app.views.form'),
     url(r'^formTable/$', 'app.views.formTable'),
-<<<<<<< HEAD
+    url(r'^protocol/$', 'app.views.protocol'), 
     url(r'^browse_objects/$', 'app.views.browse_objects'),
-=======
-    url(r'^protocol/$', 'app.views.protocol'), 
-    
->>>>>>> 54aa6143
 )