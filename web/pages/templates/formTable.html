<!DOCTYPE html>
<html lang='es'>
<head>
<title>Protocol Run: {{protocol}}</title>
<meta charset='utf-8'>
<link rel="icon" type="image/png" href={{favicon}} />
<!-- CSS -->
<link href={{css}} rel="stylesheet" type="text/css">
<link href={{messi_css}} rel="stylesheet" type="text/css">
<!-- JS -->
<script src={{jquery}} type="text/javascript"></script>
<script src={{form}} type="text/javascript"></script>
<script src={{messi}} type="text/javascript"></script>
</head>
<body onload="evalElements();">
	<h3>Protocol: {{protocol.getClassName}}</h3>
	<form action="/protocol/" method="POST"> {% csrf_token %}
		<div class="box">
			<table>
			   {% for section in definition.iterSections %}
				<tr class="title">
					<td colspan="4">{{section.label.get}}</td>
				</tr>
				{% for paramName, param in section.iterParams %}
				<tr id={{paramName}} data-type="{{param.getClassName}}" data-cond="{{param.htmlCond}}" data-params="{{param.htmlCondParams}}" 
				data-enum="{{param.display}}" data-depen="{{param.htmlDepend}}" >
					<td {% if param.isImportant.get %} class="recommended" 
					{% else %} class="normal" {% endif %}>{{param.label.get}}</td>
					{% if param.getClassName == "BooleanParam" %}
					<td>
					  <input type="radio" id="{{paramName}}_yes" name={{paramName}} onChange="javascript:evalDependencies($(this));" value="yes" 
					  {% if param.htmlValue %} checked {% endif %}/>Yes 
					  <input type="radio" id="{{paramName}}_no" name={{paramName}} onChange="javascript:evalDependencies($(this));" value="no"  
					  {% if not param.htmlValue %} checked {% endif %} />No
					</td>
					{% elif param.getClassName == "EnumParam"  %}
					<td>
						{% if param.display == 0 %}
							{% for choice in param.choices %}
							  <input type="radio" id="{{paramName}}_{{forloop.counter0}}" name={{paramName}} onChange="javascript:evalDependencies($(this));" value="{{forloop.counter0}}" 
							  {% if param.htmlValue == forloop.counter0 %} checked {% endif %} />{{choice}}<br />
							{% endfor %}
						{% elif param.display == 1  %}
							<select id="{{paramName}}_select" name={{paramName}}  size=1 onChange="javascript:evalDependencies($(this));">
								{% for choice in param.choices %}
									<option value={{choice}} {% if param.htmlValue == forloop.counter0 %} selected="selected" {% endif %}>{{choice}}</option>
								{% endfor %}
							</select>
						</td>
						{% endif %}
					{% else %}
						<td><input type="text" id="{{paramName}}_input" name={{paramName}} value="{{param.htmlValue}}"></td>
					{% endif %}
					<td class="ico"><a href="javascript:help('{{paramName}}','{{param.help.get}}');"><img src={{help}} /></a></td>
					{% if param.getClassName == "PointerParam" %}
					<td class="ico">
					<a href="javascript:browse('{{paramName}}','{{param.help.get}}');"><img src={{browse}}/></a>
	<!-- 				<input type="image" class="red" src="{{browse}}" id="" value="Open File"> -->
					</td>
<<<<<<< HEAD
					{% endif %}				
				{% else %}
					<td><input type="text" id="{{paramName}}_input" name={{paramName}} value="{{param.htmlValue}}"></td>
				{% endif %}
				<td class="ico"><a href="javascript:help('{{param.help.get}}');"><img src={{help}} /></a></td>
				{% if param.getClassName == "PointerParam" %}
				<td class="ico"><a href="javascript:browseObjects('{{param.pointerClass.get}}');"><img src={{browse}}/></a></td>
				{% endif %}
			</tr>
			{% endfor %}
			{% endfor %}		
		</table>
	</div>
	<div class="boxBottom">
		<table class="">
			<tr>
				<td>Expert Level: <select name="expLevel" size=1
					onChange="javascript:help('');">
						<option value="Normal">Normal</option>
						<option value="Advanced">Advanced</option>
						<option value="Expert">Expert</option>
				</select></td>
			</tr>
			<tr>
				<td><a href=""><button class="buttonClose" type="button" onclick="window.close()">Close</button></a>
					<a href=""><button class="buttonSave" type="button">Save</button></a>
					<a href=""><button class="buttonExec" type="button">Execute</button></a></td>
			</tr>
		</table>
	</div>
=======
					{% endif %}
				</tr>
				{% endfor %}
				{% endfor %}		
			</table>
		</div>
		<div class="boxBottom">
			<table class="">
				<tr>
					<td>Expert Level: <select name="expLevel" size=1
						onChange="javascript:help('');">
							<option value="Normal">Normal</option>
							<option value="Advanced">Advanced</option>
							<option value="Expert">Expert</option>
					</select></td>
				</tr>
				<tr>
					<td>
						<a href=""><button class="buttonClose" type="button" onclick="window.close()">Close</button></a>
						<a href=""><button class="buttonSave" type="button">Save</button></a>
						<input type="submit" class="buttonExec" value="Execute"></td>
				</tr>
			</table>
		</div>
	</form>
>>>>>>> 54aa6143
</body>
</html><|MERGE_RESOLUTION|>--- conflicted
+++ resolved
@@ -43,28 +43,20 @@
 						{% elif param.display == 1  %}
 							<select id="{{paramName}}_select" name={{paramName}}  size=1 onChange="javascript:evalDependencies($(this));">
 								{% for choice in param.choices %}
-									<option value={{choice}} {% if param.htmlValue == forloop.counter0 %} selected="selected" {% endif %}>{{choice}}</option>
-								{% endfor %}
-							</select>
-						</td>
-						{% endif %}
-					{% else %}
-						<td><input type="text" id="{{paramName}}_input" name={{paramName}} value="{{param.htmlValue}}"></td>
-					{% endif %}
+								<option value={{choice}} {% if param.htmlValue == forloop.counter0 %} selected="selected" {% endif %}>{{choice}}</option>
+							{% endfor %}
+						</select>
+					</td>
+					{% endif %}				
+				{% else %}
+					<td><input type="text" id="{{paramName}}_input" name={{paramName}} value="{{param.htmlValue}}"></td>
+				{% endif %}
 					<td class="ico"><a href="javascript:help('{{paramName}}','{{param.help.get}}');"><img src={{help}} /></a></td>
-					{% if param.getClassName == "PointerParam" %}
+				{% if param.getClassName == "PointerParam" %}
 					<td class="ico">
 					<a href="javascript:browse('{{paramName}}','{{param.help.get}}');"><img src={{browse}}/></a>
 	<!-- 				<input type="image" class="red" src="{{browse}}" id="" value="Open File"> -->
 					</td>
-<<<<<<< HEAD
-					{% endif %}				
-				{% else %}
-					<td><input type="text" id="{{paramName}}_input" name={{paramName}} value="{{param.htmlValue}}"></td>
-				{% endif %}
-				<td class="ico"><a href="javascript:help('{{param.help.get}}');"><img src={{help}} /></a></td>
-				{% if param.getClassName == "PointerParam" %}
-				<td class="ico"><a href="javascript:browseObjects('{{param.pointerClass.get}}');"><img src={{browse}}/></a></td>
 				{% endif %}
 			</tr>
 			{% endfor %}
@@ -84,36 +76,9 @@
 			<tr>
 				<td><a href=""><button class="buttonClose" type="button" onclick="window.close()">Close</button></a>
 					<a href=""><button class="buttonSave" type="button">Save</button></a>
-					<a href=""><button class="buttonExec" type="button">Execute</button></a></td>
+						<input type="submit" class="buttonExec" value="Execute"></td>
 			</tr>
 		</table>
 	</div>
-=======
-					{% endif %}
-				</tr>
-				{% endfor %}
-				{% endfor %}		
-			</table>
-		</div>
-		<div class="boxBottom">
-			<table class="">
-				<tr>
-					<td>Expert Level: <select name="expLevel" size=1
-						onChange="javascript:help('');">
-							<option value="Normal">Normal</option>
-							<option value="Advanced">Advanced</option>
-							<option value="Expert">Expert</option>
-					</select></td>
-				</tr>
-				<tr>
-					<td>
-						<a href=""><button class="buttonClose" type="button" onclick="window.close()">Close</button></a>
-						<a href=""><button class="buttonSave" type="button">Save</button></a>
-						<input type="submit" class="buttonExec" value="Execute"></td>
-				</tr>
-			</table>
-		</div>
-	</form>
->>>>>>> 54aa6143
 </body>
 </html>