# **************************************************************************
# *
# * Authors:     J.M. De la Rosa Trevin (jmdelarosa@cnb.csic.es)
# *
# * Unidad de  Bioinformatica of Centro Nacional de Biotecnologia , CSIC
# *
# * This program is free software; you can redistribute it and/or modify
# * it under the terms of the GNU General Public License as published by
# * the Free Software Foundation; either version 2 of the License, or
# * (at your option) any later version.
# *
# * This program is distributed in the hope that it will be useful,
# * but WITHOUT ANY WARRANTY; without even the implied warranty of
# * MERCHANTABILITY or FITNESS FOR A PARTICULAR PURPOSE.  See the
# * GNU General Public License for more details.
# *
# * You should have received a copy of the GNU General Public License
# * along with this program; if not, write to the Free Software
# * Foundation, Inc., 59 Temple Place, Suite 330, Boston, MA
# * 02111-1307  USA
# *
# *  All comments concerning this program package may be sent to the
# *  e-mail address 'jmdelarosa@cnb.csic.es'
# *
# **************************************************************************
"""
This modules contains classes required for the workflow
execution and tracking like: Step and Protocol
"""

import os
import datetime as dt
import pickle

<<<<<<< HEAD
from pyworkflow.object import OrderedObject, String, List, Integer, Boolean
from pyworkflow.utils.path import replaceExt, makePath, join, existsPath, cleanPath, getFolderFiles
from pyworkflow.utils.process import runJob
=======
from pyworkflow.object import OrderedObject, String, List, Integer, Boolean, CsvList
from pyworkflow.utils.path import replaceExt, makePath, join, existsPath, cleanPath
>>>>>>> dba559e9
from pyworkflow.utils.log import *

STATUS_LAUNCHED = "launched"  # launched to queue system, only usefull for protocols
STATUS_RUNNING = "running"    # currently executing
STATUS_FAILED = "failed"      # it have been failed
STATUS_FINISHED = "finished"  # successfully finished
STATUS_WAITING_APPROVAL = "waiting approval"    # waiting for user interaction

# Following steps are only used for steps parallel execution
STATUS_READY = "ready" # The step is ready for execution, i.e. all requirements are done
STATUS_WAITING_OTHERS = "waiting_others" # There are some prerequisites steps that are not done yet


class Step(OrderedObject):
    """ Basic execution unit.
    It should defines its Input, Output
    and define a run method.
    """
    def __init__(self, **args):
        OrderedObject.__init__(self, **args)
        self._inputs = []
        self._outputs = []
        self._prerequisites = CsvList() # which steps needs to be done first
        self.status = String()
        self.initTime = String()
        self.endTime = String()
        self.error = String()
        self.isInteractive = Boolean(False)
        
    def _storeAttributes(self, attrList, attrDict):
        """ Store all attributes in attrDict as 
        attributes of self, also store the key in attrList.
        """
        for key, value in attrDict.iteritems():
            attrList.append(key)
            setattr(self, key, value)
        
    def _defineInputs(self, **args):
        """ This function should be used to define
        those attributes considered as Input""" 
        self._storeAttributes(self._inputs, args)
        
    def _defineOutputs(self, **args):
        """ This function should be used to specify
        expected outputs""" 
        self._storeAttributes(self._outputs, args)
    
    def _preconditions(self):
        """ Check if the necessary conditions to
        step execution are met""" 
        return True
    
    def _postconditions(self):
        """ Check if the step have done well its task
        and accomplish its results""" 
        return True
    
    def _run(self):
        """ This is the function that will do the real job.
        It should be override by sub-classes.""" 
        pass
    
    def setRunning(self):
        """ The the state as STATE_RUNNING and 
        set the init and end times.
        """
        self.initTime.set(dt.datetime.now())
        self.endTime.set(None)
        self.status.set(STATUS_RUNNING)
        
    def setFailed(self, msg):
        """ Set the run failed and store an error message. """
        self.status.set(STATUS_FAILED)
        self.error.set(msg)
        
    def run(self):
        """ Do the job of this step"""
        self.setRunning() 
        try:
            self._run()
            if self.status == STATUS_RUNNING:
                if self.isInteractive.get():
                    # If the Step is interactive, after run
                    # it will be waiting for use to mark it as DONE
                    status = STATUS_WAITING_APPROVAL
                else:
                    status = STATUS_FINISHED
                self.status.set(status)
        except Exception, e:
            self.setFailed(str(e))
            import traceback
            traceback.print_exc()
            
            #raise #only in development
        finally:
            self.endTime.set(dt.datetime.now())


class FunctionStep(Step):
    """ This is a Step wrapper around a normal function
    This class will ease the insertion of Protocol function steps
    throught the function _insertFunctionStep""" 
    def __init__(self, funcName=None, *funcArgs, **args):
        """ Receive the function to execute and the 
        parameters to call it""" 
        Step.__init__(self)
        self.func = None # Function should be set before run
        self.funcName = String(funcName)
        self.funcArgs = funcArgs
        self.argsStr = String(pickle.dumps(funcArgs))
        self.isInteractive.set(args.get('isInteractive', False))
        
    def _run(self):
        resultFiles = self.func(*self.funcArgs)
        if resultFiles and len(resultFiles):
            missingFiles = existsPath(*resultFiles)
            if len(missingFiles):
                raise Exception('Missing filePaths: ' + ' '.join(missingFiles))
            self.resultFiles = String(pickle.dumps(resultFiles))
    
    def _postconditions(self):
        """ This type of Step, will simply check
        as postconditions that the result filePaths exists""" 
        if not hasattr(self, 'resultFiles'):
            return True
        filePaths = pickle.loads(self.resultFiles.get())

        return len(existsPath(*filePaths)) == 0
    
    def __eq__(self, other):
        """ Compare with other FunctionStep""" 
        
        print 'self.funcName', self.funcName, 'other.funcName', other.funcName 
        print 'self.funcArgs == other.funcArgs', self.funcArgs == other.funcArgs 
        print 'self.argsStr == other.argsStr', self.argsStr == other.argsStr
        return (self.funcName == other.funcName and
                #self.funcArgs == other.funcArgs and
                self.argsStr == other.argsStr)
        
    def __ne__(self, other):
        return not self.__eq__(other)
        
            
class RunJobStep(FunctionStep):
    """ This Step will wrapper the commonly used function runJob
    for launching specific programs with some parameters""" 
    def __init__(self, programName=None, arguments=None, resultFiles=[], **args):
        FunctionStep.__init__(self, 'self.runJob', programName, arguments)
        # Define the function that will do the job and return result filePaths
        self.func = self._runJob
        self.mpi = 1
        self.threads = 1
        
    def _runJob(self, programName, arguments):
        """ Wrap around runJob function""" 
        self.runJob(None, programName, arguments, 
               numberOfMpi=self.mpi, numberOfThreads=self.threads)
        #TODO: Add the option to return resultFiles
             

MODE_RESUME = 0
MODE_RESTART = 1
MODE_CONTINUE = 2

STEPS_SERIAL = 0
STEPS_PARALLEL = 1
         
                
class Protocol(Step):
    """ The Protocol is a higher type of Step.
    It also have the inputs, outputs and other Steps properties,
    but contains a list of steps that are executed
    """
    
    def __init__(self, **args):
        Step.__init__(self, **args)        
        self._steps = List() # List of steps that will be executed
        self.workingDir = String(args.get('workingDir', '.')) # All generated filePaths should be inside workingDir
        self.mapper = args.get('mapper', None)
        self._createVarsFromDefinition(**args)
        # For non-parallel protocols mpi=1 and threads=1
        if not hasattr(self, 'numberOfMpi'):
            self.numberOfMpi = Integer(1)
        if not hasattr(self, 'numberOfThreads'):
            self.numberOfThreads = Integer(1)
        # Maybe this property can be inferred from the 
        # prerequisites of steps, but is easier to keep it
        self.stepsExecutionMode = STEPS_SERIAL
        
    def _createVarsFromDefinition(self, **args):
        """ This function will setup the protocol instance variables
        from the Protocol Class definition, taking into account
        the variable type and default values.
        """
        if hasattr(self, '_definition'):
            for paramName, param in self._definition.iterParams():
                # Create the var with value comming from args or from 
                # the default param definition
                var = param.paramClass(args.get(paramName, param.default.get()))
                setattr(self, paramName, var)
        else:
            print "FIXME: Protocol '%s' has not DEFINITION" % self.getClassName()
        
    
    def _getFilename(self, key, **args):
        return self._templateDict[key] % args
    
    def _store(self, *objs):
        """ Stores objects of the protocol using the mapper.
        If not objects are passed, the whole protocol is stored.
        """
        if not self.mapper is None:
            if len(objs) == 0:
                self.mapper.store(self)
            else:
                for obj in objs:
                    self.mapper.store(obj)
            self.mapper.commit()
            
    def _insertChild(self, key, child):
        """ Insert a new child not stored previously.
        If stored previously, _store should be used.
        The child will be set as self.key attribute
        """
        setattr(self, key, child)
        self.mapper.insertChild(self, key, child)
        
    def _defineSteps(self):
        """ Define all the steps that will be executed. """
        pass
    
    def __insertStep(self, step, **args):
        """ Insert a new step in the list. 
        Posible values for **args:
        prerequisites: a list with the steps index that need to be done 
           previous than the current one."""
        prerequisites = args.get('prerequisites', None)
        if prerequisites is None:
            if len(self._steps):
                step._prerequisites.append(len(self._steps)) # By default add the previous step as prerequisite
        else:
            for i in prerequisites:
                step._prerequisites.append(i)
                
        self._steps.append(step)
        # Return step number
        return len(self._steps)
        
    def _getPath(self, *paths):
        """ Return a path inside the workingDir. """
        return join(self.workingDir.get(), *paths)

    def _getExtraPath(self, *paths):
        """ Return a path inside the extra folder. """
        return self._getPath("extra", *paths)    
    
    def _getTmpPath(self, *paths):
        """ Return a path inside the tmp folder. """
        return self._getPath("tmp", *paths)   
        
    def _insertFunctionStep(self, funcName, *funcArgs, **args):
        """ Input params:
        funcName: the string name of the function to be run in the Step.
        *funcArgs: the variable list of arguments to pass to the function.
        **args: see __insertStep
        """
        step = FunctionStep(funcName, *funcArgs, **args)
        step.func = getattr(self, funcName)
        return self.__insertStep(step, **args)
        
    def _insertRunJobStep(self, progName, progArguments, resultFiles=[], **args):
        """ Insert an Step that will simple call runJob function
        **args: see __insertStep
        """
        step = RunJobStep(progName, progArguments, resultFiles)
        step.runJob = self.runJob
        if self.stepsExecutionMode == STEPS_SERIAL:
            step.mpi = self.numberOfMpi.get()
            step.threads = self.numberOfThreads.get()
        return self.__insertStep(step, **args)
        
    def _enterWorkingDir(self):
        """ Change to the protocol working dir. """
        os.chdir(self.workingDir.get())
        
    def _leaveWorkingDir(self):
        """ This funcion make sense to use in conjunction 
        with _enterWorkingDir to go back to execution path.
        """
        os.chdir(self._currentDir)
        
    def __backupSteps(self):
        """ Store the Steps list in another variable to prevent
        overriden of stored steps when calling _defineSteps function.
        This is need to later find in which Step will start the run
        if the RESUME mode is used.
        """
        self._steps.setStore(False)
        self._prevSteps = self._steps
        self._steps = List() # create a new object for steps
        
    def __findStartingStep(self):
        """ From a previous run, compare self._steps and self._prevSteps
        to find which steps we need to start at, skipping sucessful done 
        and not changed steps. Steps that needs to be done, will be deleted
        from the previous run storage.
        """
        if self.runMode == MODE_RESTART:
            return 0
        
        n = min(len(self._steps), len(self._prevSteps))
        self._log.info("len(steps) " + str(len(self._steps)) + " len(prevSteps) " + str(len(self._prevSteps)))
        
        for i in range(n):
            newStep = self._steps[i]
            oldStep = self._prevSteps[i]
            print "i: ", i
            print " oldStep.status: ", str(oldStep.status)
            print " oldStep!=newStep", oldStep != newStep
            print " not post: ", not oldStep._postconditions()
            if (oldStep.status.get() != STATUS_FINISHED or
                newStep != oldStep or 
                not oldStep._postconditions()):
                return i
            
        return n
    
    def __cleanStepsFrom(self, index):
        """ Clean from the persistence all steps in self._prevSteps
        from that index. After this function self._steps is updated
        with steps from self._prevSteps (<index) and self._prevSteps is 
        deleted since is no longer needed.
        """
        self._steps[:index] = self._prevSteps[:index]
        
        #for oldStep in self._prevSteps[index:]:
        for oldStep in self._prevSteps: # This delete all and insert them later
            self.mapper.delete(oldStep)
            
        self._prevSteps = []
        
    def _stepStarted(self, step):
        """This function will be called whenever an step
        has started running.
        """
        self._log.info("STARTED: " + step.funcName.get())
        self.status.set(step.status)
        self._store(step)
    
    def _stepFinished(self, step):
        """This function will be called whenever an step
        has finished its run.
        """
        self.endTime.set(step.endTime.get())
        self._store(self.endTime, step)
<<<<<<< HEAD
        self.currentStep += 1
        if step.status == STATUS_FAILED:
            self._log.error("Protocol failed: " + step.error.get())
            raise Exception("Protocol failed: " + step.error.get())
=======
        doContinue = True
        if step.status == STATUS_WAITING_APPROVAL:
            doContinue = False
        elif step.status == STATUS_FAILED:
            doContinue = False
            self.setFailed("Protocol failed: " + step.error.get())
        self.lastStatus = step.status.get()
>>>>>>> dba559e9
        self._log.info("FINISHED: " + step.funcName.get())
        return doContinue
    
    def _runSteps(self, startIndex):
        """ Run all steps defined in self._steps. """
        self._steps.setStore(True) # Set steps to be stored
        self.setRunning()
        self._store()
        
<<<<<<< HEAD
        status = STATUS_FINISHED # Just for the case doesn't enter in the loop
        self._log.info("Starting at step: " + str(startIndex))
        for step in self._steps[startIndex:]:
            step.run()
            status = step.status.get()
            if status == STATUS_WAITING_APPROVAL:
                break
        self.status.set(status)
=======
        #status = STATUS_FINISHED # Just for the case doesn't enter in the loop
        
        self._stepsExecutor.runSteps(self._steps[startIndex:], 
                                     self._stepStarted, self._stepFinished)
        self.status.set(self.lastStatus)
>>>>>>> dba559e9
        self._store(self.status)
        
    def _makePathsAndClean(self):
        """ Create the necessary path or clean
        if in RESTART mode. 
        """
        # Clean working path if in RESTART mode
        paths = [self.workingDir.get(), self._getExtraPath(), self._getTmpPath()]
        if self.runMode == MODE_RESTART:
            cleanPath(*paths)
            self.mapper.deleteChilds(self) # Clean old values
            self.mapper.insertChilds(self)
        # Create workingDir, extra and tmp paths
        makePath(*paths)        
    
    def _run(self):
        self.runJob = self._stepsExecutor.runJob
        self.__backupSteps() # Prevent from overriden previous stored steps
        self._defineSteps() # Define steps for execute later
        self._makePathsAndClean()
        startIndex = self.__findStartingStep() # Find at which step we need to start
        self.__cleanStepsFrom(startIndex) # 
        self._runSteps(startIndex)
        
    def run(self):
        self._log = self.__getLogger()
<<<<<<< HEAD
        self._log.info(' ## RUNNING PROTOCOL ## ')
        self._log.info('    workingDir: ' + self.workingDir.get())
        self.currentStep = 1
=======
        self._log.info('RUNNING PROTOCOL -----------------')
        self._log.info('      runMode: %d' % self.runMode.get())
        self._log.info('   workingDir: ' + self.workingDir.get())
>>>>>>> dba559e9
        #self.namePrefix = replaceExt(self._steps.getName(), self._steps.strId()) #keep
        self._currentDir = os.getcwd() 
        self._run()
        outputs = [getattr(self, o) for o in self._outputs]
        #self._store(self.status, self.initTime, self.endTime, *outputs)
        self._store()
        self._log.info(' ## PROTOCOL FINISHED ## ')
        
    def __getLogger(self):
        #Initialize log
        logFile = self._getPath('log', 'protocol.log')
        return getFileLogger(logFile)

    def getFiles(self):
        return getFolderFiles(self.workingDir)<|MERGE_RESOLUTION|>--- conflicted
+++ resolved
@@ -32,14 +32,8 @@
 import datetime as dt
 import pickle
 
-<<<<<<< HEAD
-from pyworkflow.object import OrderedObject, String, List, Integer, Boolean
+from pyworkflow.object import OrderedObject, String, List, Integer, Boolean, CsvList
 from pyworkflow.utils.path import replaceExt, makePath, join, existsPath, cleanPath, getFolderFiles
-from pyworkflow.utils.process import runJob
-=======
-from pyworkflow.object import OrderedObject, String, List, Integer, Boolean, CsvList
-from pyworkflow.utils.path import replaceExt, makePath, join, existsPath, cleanPath
->>>>>>> dba559e9
 from pyworkflow.utils.log import *
 
 STATUS_LAUNCHED = "launched"  # launched to queue system, only usefull for protocols
@@ -395,20 +389,14 @@
         """
         self.endTime.set(step.endTime.get())
         self._store(self.endTime, step)
-<<<<<<< HEAD
-        self.currentStep += 1
-        if step.status == STATUS_FAILED:
-            self._log.error("Protocol failed: " + step.error.get())
-            raise Exception("Protocol failed: " + step.error.get())
-=======
         doContinue = True
         if step.status == STATUS_WAITING_APPROVAL:
             doContinue = False
         elif step.status == STATUS_FAILED:
             doContinue = False
             self.setFailed("Protocol failed: " + step.error.get())
+            self._log.error("Protocol failed: " + step.error.get())
         self.lastStatus = step.status.get()
->>>>>>> dba559e9
         self._log.info("FINISHED: " + step.funcName.get())
         return doContinue
     
@@ -418,22 +406,11 @@
         self.setRunning()
         self._store()
         
-<<<<<<< HEAD
-        status = STATUS_FINISHED # Just for the case doesn't enter in the loop
-        self._log.info("Starting at step: " + str(startIndex))
-        for step in self._steps[startIndex:]:
-            step.run()
-            status = step.status.get()
-            if status == STATUS_WAITING_APPROVAL:
-                break
-        self.status.set(status)
-=======
         #status = STATUS_FINISHED # Just for the case doesn't enter in the loop
         
         self._stepsExecutor.runSteps(self._steps[startIndex:], 
                                      self._stepStarted, self._stepFinished)
-        self.status.set(self.lastStatus)
->>>>>>> dba559e9
+        self.status.set(self.lastStatus))
         self._store(self.status)
         
     def _makePathsAndClean(self):
@@ -460,22 +437,16 @@
         
     def run(self):
         self._log = self.__getLogger()
-<<<<<<< HEAD
-        self._log.info(' ## RUNNING PROTOCOL ## ')
-        self._log.info('    workingDir: ' + self.workingDir.get())
-        self.currentStep = 1
-=======
         self._log.info('RUNNING PROTOCOL -----------------')
         self._log.info('      runMode: %d' % self.runMode.get())
         self._log.info('   workingDir: ' + self.workingDir.get())
->>>>>>> dba559e9
         #self.namePrefix = replaceExt(self._steps.getName(), self._steps.strId()) #keep
         self._currentDir = os.getcwd() 
         self._run()
         outputs = [getattr(self, o) for o in self._outputs]
         #self._store(self.status, self.initTime, self.endTime, *outputs)
         self._store()
-        self._log.info(' ## PROTOCOL FINISHED ## ')
+        self._log.info('------------------- PROTOCOL FINISHED')
         
     def __getLogger(self):
         #Initialize log
