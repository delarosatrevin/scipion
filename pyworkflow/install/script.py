--- conflicted
+++ resolved
@@ -135,15 +135,12 @@
         'java',
         tar='openjdk-8u40-b25-linux-x64-10_feb_2015.tar.gz',
         buildDir=javaUntarDir,
-        url='https://download.java.net/openjdk/jdk8u40/ri/openjdk-8u40-b25-linux-x64-10_feb_2015.tar.gz',
+        url='https://download.java.net/openjdk/jdk8u40/ri/'
+            'openjdk-8u40-b25-linux-x64-10_feb_2015.tar.gz',
         commands=[('mv %s/%s %s; rm %s/src.zip' %
                    (SW_TMP, javaUntarDir, javaSwDir, javaSwDir), javaSwDir)],
-<<<<<<< HEAD
         targets='%s/bin/javac' % javaSwDir,
         default=False
-=======
-        targets='%s/bin/javac' % javaSwDir
->>>>>>> 7859dffd
     )
 
     # In order to get both the float and double libraries of fftw
@@ -170,22 +167,12 @@
         targets=env.getLib('mpi'),
         default=False)
 
-    opensslTmp = '%s/openssl-1.1.1b' % SW_TMP
-    opensslLib = '%s/libssl.so' % SW_LIB
-    opensslLogs = ['%s/log/openssl_%s.log' % (SW, prefix)
-                   for prefix in ['config', 'make', 'make_install']]
     openssl = env.addLibrary(
         'openssl',
         tar='openssl-1.1.1b.tar.gz',
         url='https://www.openssl.org/source/openssl-1.1.1b.tar.gz',
         configure='config',
-        #commands=[('cd %s; ./config --prefix=%s  > %s 2>&1' % (opensslTmp, SW),
-                  #  '%s/Makefile' % opensslTmp),
-                  # ('cd %s; make -j %d > %s 2>&1; make install > %s 2>&1; '
-                  #  % (opensslTmp, env.getProcessors()),
-                  #  opensslLib)
-                  # ],
-        targets=opensslLib,
+        targets='%s/libssl.so' % SW_LIB,
         default=False)
 
     osBuildDir = 'tcl8.6.1/unix'
