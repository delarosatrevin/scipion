--- conflicted
+++ resolved
@@ -183,13 +183,8 @@
         protValidate.inputVolumes.set(protJoin)
         protValidate.inputVolumes.setExtended('outputVolumes')
         protValidate.inputParticles.set(protImport)
-<<<<<<< HEAD
         protValidate.inputParticles.setExtended('outputAverages')
-        protValidate.numberOfMpi.set(8)
-=======
-        protValidate.inputParticles.setExtendedAttribute('outputAverages')
         protValidate.numberOfThreads.set(8)
->>>>>>> ab424f8b
         if testDataKey :
             setProtocolParams(protValidate, testDataKey)
 #         protJoin.inputVolumes.append(p4)
