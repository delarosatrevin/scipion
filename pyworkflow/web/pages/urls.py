from django.conf.urls import patterns, include, url
# Uncomment the next two lines to enable the admin:
from django.contrib import admin
admin.autodiscover()
from django.conf import settings

urlpatterns = patterns('',
    (r'^resources/(?P<path>.*)$', 'django.views.static.serve', {'document_root': settings.MEDIA_ROOT}),
    (r'^static/(?P<path>.*)$', 'django.views.static.serve', {'document_root': settings.STATIC_ROOT}),
                
    # Examples:
    # url(r'^pages/', include('pages.foo.urls')),

    # Uncomment the admin/doc line below to enable admin documentation:
    # url(r'^pages/doc/', include('django.contrib.admindocs.urls')),

    # Uncomment the next line to enable the admin:
    url(r'^admin/', include(admin.site.urls)),
    
    #HOST
    url(r'^view_hosts', 'app.views_host.viewHosts', name='view_hosts'),    
    url(r'^update_host', 'app.views_host.updateHost'),
    url(r'^delete host/$', 'app.views_host.deleteHost'),
    url(r'^host_form/$', 'app.views_host.hostForm'),
    
    #PROJECT (CONTENT, RUNTABLE AND GRAPH)
    url(r'^projects/', 'app.views_project.projects'),
    url(r'^create_project/$', 'app.views_project.create_project'),
    url(r'^delete_project/$', 'app.views_project.delete_project'),
    url(r'^project_content/$', 'app.views_project.project_content'),
    url(r'^tree_prot_view/$', 'app.views_project.tree_prot_view'),
    url(r'^run_table_graph/$', 'app.views_project.run_table_graph'),
    url(r'^protocol_info/$', 'app.views_project.protocol_info'),
    url(r'^protocol_status/$', 'app.views_project.protocol_status'),
    url(r'^project_graph/$', 'app.views_project.project_graph'),
    url(r'^update_graph_view/$', 'app.views_project.update_graph_view'),
    url(r'^update_prot_tree/$', 'app.views_project.update_prot_tree'),
    
    #UTILS
    url(r'^render_column/', 'app.views_util.render_column'), # Load images dynamically
    url(r'^get_image_plot/', 'app.views_util.get_image_plot'), # Load plots images dynamically
    url(r'^get_image/', 'app.views_util.get_image'), # Load images dynamically
    url(r'^get_slice/', 'app.views_util.get_slice'), # Load slices dynamically
    url(r'^browse_objects/$', 'app.views_util.browse_objects'), # Browse objects from the database
    url(r'^browse_protocol_class/$', 'app.views_util.browse_protocol_class'), # Browse objects from the database
    url(r'^get_attributes/$', 'app.views_util.get_attributes'), # Get Label and Comment for an Object
    url(r'^set_attributes/$', 'app.views_util.set_attributes'), # Set Label and Comment for an Object


    #PROTOCOL (INCLUDE FORM)
    url(r'^save_protocol/$', 'app.views_protocol.save_protocol'),
    url(r'^protocol/$', 'app.views_protocol.protocol'),
    url(r'^stop_protocol/$', 'app.views_protocol.stop_protocol'),
    url(r'^delete_protocol/$', 'app.views_protocol.delete_protocol'),
    url(r'^form/$', 'app.views_protocol.form'),
    

    #WIZARDS
    url(r'^wizard/$', 'app.em_wizard.wizard'),
    url(r'^get_image_psd/$', 'app.em_wizard.get_image_psd'),
    url(r'^get_image_bandpass/$', 'app.em_wizard.get_image_bandpass'),
    url(r'^get_image_gaussian/$', 'app.em_wizard.get_image_gaussian'),
    url(r'^get_image_filter_spider/$', 'app.em_wizard.get_image_filter_spider'),
    
    #VIEWERS
    url(r'^launch_viewer/$', 'app.em_viewer.launch_viewer'),
    url(r'^viewerElement/$', 'app.em_viewer.viewerElement'),
<<<<<<< HEAD
=======
    url(r'^view_plots/$', 'app.em_viewer.view_plots'),
    url(r'^view_plot_xmipp/$', 'app.em_viewer.view_plot_xmipp'),
    url(r'^visualize_object/$', 'app.em_viewer.visualizeObject'),
>>>>>>> 6b05bb85
    
    #SHOWJ
    url(r'^showj/$', 'app.views_showj.showj'), #Load web
    url(r'^showj_pdb/', 'app.views_showj.showj_pdb'), #Load web
    url(r'^save_showj_table/', 'app.views_showj.save_showj_table'), # Save table to session variable dynamically
    url(r'^showVolVisualization/', 'app.views_showj.showVolVisualization'),
<<<<<<< HEAD
=======
    url(r'^visualize_volume/$', 'app.views_showj.visualizeVolume'),
>>>>>>> 6b05bb85
    
    url(r'^update_session_table/$', 'app.views_showj.updateSessionTable'),
    
    url(r'^showj_menu/$', 'app.views_showj.showj_menu'), #Load showj web menu
    url(r'^showj_gallery/$', 'app.views_showj.showj_gallery'), #Load showj web gallery
    url(r'^showj_table/$', 'app.views_showj.showj_table'), #Load showj web table
    url(r'^showj_volume_astex/$', 'app.views_showj.showj_volume_astex'), #Load showj web astex visualizer
    url(r'^showj_volume_chimera/$', 'app.views_showj.showj_volume_chimera'), #Load showj web chimera visualizer
    
    #TESTING
    url(r'^testingSSH/', 'app.views_showj.testingSSH'), #Load web
)<|MERGE_RESOLUTION|>--- conflicted
+++ resolved
@@ -65,22 +65,13 @@
     #VIEWERS
     url(r'^launch_viewer/$', 'app.em_viewer.launch_viewer'),
     url(r'^viewerElement/$', 'app.em_viewer.viewerElement'),
-<<<<<<< HEAD
-=======
-    url(r'^view_plots/$', 'app.em_viewer.view_plots'),
-    url(r'^view_plot_xmipp/$', 'app.em_viewer.view_plot_xmipp'),
-    url(r'^visualize_object/$', 'app.em_viewer.visualizeObject'),
->>>>>>> 6b05bb85
     
     #SHOWJ
     url(r'^showj/$', 'app.views_showj.showj'), #Load web
     url(r'^showj_pdb/', 'app.views_showj.showj_pdb'), #Load web
     url(r'^save_showj_table/', 'app.views_showj.save_showj_table'), # Save table to session variable dynamically
     url(r'^showVolVisualization/', 'app.views_showj.showVolVisualization'),
-<<<<<<< HEAD
-=======
-    url(r'^visualize_volume/$', 'app.views_showj.visualizeVolume'),
->>>>>>> 6b05bb85
+
     
     url(r'^update_session_table/$', 'app.views_showj.updateSessionTable'),
     
