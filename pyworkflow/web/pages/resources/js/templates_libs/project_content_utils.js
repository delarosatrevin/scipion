 /**************************************************************************
 *
 * Authors:    Jose Gutierrez (jose.gutierrez@cnb.csic.es)
 *
 * Unidad de  Bioinformatica of Centro Nacional de Biotecnologia , CSIC
 *
 * This program is free software; you can redistribute it and/or modify
 * it under the terms of the GNU General Public License as published by
 * the Free Software Foundation; either version 2 of the License, or
 * (at your option) any later version.
 *
 * This program is distributed in the hope that it will be useful,
 * but WITHOUT ANY WARRANTY; without even the implied warranty of
 * MERCHANTABILITY or FITNESS FOR A PARTICULAR PURPOSE.  See the
 * GNU General Public License for more details.
 *
 * You should have received a copy of the GNU General Public License
 * along with this program; if not, write to the Free Software
 * Foundation, Inc., 59 Temple Place, Suite 330, Boston, MA
 * 02111-1307  USA
 *
 *  All comments concerning this program package may be sent to the
 *  e-mail address 'jmdelarosa@cnb.csic.es'
 *
 **************************************************************************/



/**
 * Methods used in the project_content template. 
 * Toolbar functions + Manage tabs
 * 
 * launchToolbarList(projName, id, elm); 
 * launchToolbarTree(projName, id, elm);
 * checkRunStatus(projName, id);
 * fillTabsSummary(id);
 * fillUL(list, ulId, icon);
 * launchViewer(id);
 * updateButtons(projName, id, elm)
 * updateTree(id, elm);
 * updateRow(id, elm, row);
 * switchGraph();
 * deleteProtocolForm(projName, protocolId);
 * deleteProtocol(elm);
 * stopProtocolForm(projName, protocolId);
 * stopProtocol(elm);
 * 
 **/

/*
 * Toolbar used in the project content template for list view
 */
function launchToolbarList(id, elm) {
	var row = $("div#toolbar");
	updateRow(id, elm, row);
	updateButtons(id, elm);
	row.show(); // Show toolbar
}

/*
 * Toolbar used in the project content template for list view
 */
function launchToolbarTree(id, elm) {
	var row = $("div#toolbar");
	updateTree(id, elm, row);
	updateButtons(id, elm);
	row.show(); // Show toolbar
}

function checkRunStatus(id) {
	$.ajax({
		type : "GET",
		url : '/protocol_status/?protocolId=' + id,
		dataType:"text",
		success : function(status) {
			if(status=="running"){
				// Action Stop Button
				$("span#analyzeTool").hide();
				$("span#stopTool").show();
				$("a#stopTool").attr('href',
				'javascript:stopProtocolForm("' + id + '")');
			}
			else{
				// Action Analyze Result Button
				$("span#stopTool").hide();
				$("span#analyzeTool").show();
				$("a#analyzeTool").attr('href', 'javascript:launchViewer("'+id +'")');
			}
		}
	});
}

/*
 * Fill the content of the summary tab
 */
function fillTabsSummary(id) {
	$.ajax({
		type : "GET",
		url : '/protocol_io/?protocolId=' + id,
		dataType : "json",
		success : function(json) {
//			fillUL(json.inputs, "protocol_input", "db_input.gif");
			fillUL(json.inputs, "protocol_input", "fa-sign-in");
//			fillUL(json.outputs, "protocol_output", "db_output.gif");
			fillUL(json.outputs, "protocol_output", "fa-sign-out");
		}
	});

	$.ajax({
		type : "GET",
		url : '/protocol_summary/?protocolId='+ id,
		dataType : "json",
		success : function(json) {
			$("#tab-summary").empty();
			$("#tab-summary").append(json);
//			for ( var i = 0; i < json.length; i++) {
//				$("#tab-summary").append('<p>' + json[i] + '</p>');
//			}
		}
	});
}

/*
 * Fill an UL element with items from a list items should contains id and name
 * properties
 */
function fillUL(list, ulId, icon) {
	var ul = $("#" + ulId);
	ul.empty();
	for ( var i = 0; i < list.length; i++) {
//		ul.append('<li><a href="/visualize_object/?objectId=' + list[i].id
//				+ '"target="_blank"><img src="../../../../resources/' + icon + '" /> '
//				+ list[i].name + '</a></li>');
		ul.append('<li><a href="/visualize_object/?objectId=' + list[i].id
				+ '"target="_blank"><i class="fa ' + icon + '" style="margin-right:10px;"></i>'
				+ list[i].name + '</a></li>');
	}
}

/*
 * Launch the viewers to analyze the results of the protocol run
 */
function launchViewer(id){
	/* Execute the viewer */
	$.ajax({
		type : "GET",
		url : "/launch_viewer/?protocolId=" + id,
		dataType : "json",
		success : function(json) {
			popUpJSON(json);
		}
	});	
}

function updateButtons(id, elm){
	// Action Edit Button
	$("a#editTool").attr('href',
	'javascript:popup("/form/?protocolId=' + id + '")');
	
	// Action Copy Button
	$("a#copyTool").attr('href',
	'javascript:popup("/form/?protocolId=' + id + '&action=copy' + '")');

	// Action Delete Button
	$("a#deleteTool").attr('href',
			'javascript:deleteProtocolForm("' + id + '")');

	// Action Browse Button
	var aux = "javascript:alert('Not implemented yet')";
	$("a#browseTool").attr('href', aux);
	
	checkRunStatus(id);
	fillTabsSummary(id);
}

function updateTree(id, elm, row){
	var oldSelect = $("div#graphActiv").attr("data-option");
	var selected = "graph_" + id;

	if (oldSelect != selected) {
		if (oldSelect != "") {
			var aux = "div#" + oldSelect + ".window";
			$(aux).css("border", "");
		}
		row.attr('value', id);
		$("div#graphActiv").attr("data-option", selected);
		elm.css("border", "2.5px solid Firebrick");
	}
}
	
function updateRow(id, elm, row){	
	if (row.attr('value') != undefined && row.attr('value') != id) {
		var rowOld = $("tr#" + row.attr('value'));
		rowOld.removeClass('selected')
	}
	elm.addClass('selected')

	// add id value into the toolbar
	row.attr('value', id);
}

function graphON(graph, graphTool, list, listTool){
	// Graph ON
	graph.attr("data-mode", "active");
	graph.attr("style", "");
	graphTool.hide();
	
	// Table OFF
	list.attr("data-mode", "inactive");
	list.attr("style", "display:none;");
	listTool.show();

	// Update Graph View
	updateGraphView("True");
}

function graphOFF(graph, graphTool, list, listTool){
	// Table ON	
	list.attr("data-mode", "active");
	list.attr("style", "");
	listTool.hide();
	// Graph OFF
	graph.attr("data-mode", "inactive");
	graph.attr("style", "display:none;");
	graphTool.show();
	
	// Update Graph View
	updateGraphView("False")
}

function changeStatusGraph(status, graph, graphTool, list, listTool){
	if (status == 'inactive') {
		// Graph ON & Table OFF
		graphON(graph, graphTool, list, listTool);
	} else if (status == 'active') {
		// Table ON	& Graph OFF
		graphOFF(graph, graphTool, list, listTool);
	}
}

function markElmGraph(id, graph){
	var s = "graph_" + id;

	if (s != "" || s != undefined) {
		var nodeClear = graph.attr("data-option");
		
		if (nodeClear.length>0 && nodeClear != undefined) {
			// Clear the node
			var elmClear = $("div#" + nodeClear);
			elmClear.css("border", "");
		} 
		// setElement in graph
		graph.attr("data-option", s);
	
		// Highlight the node
		var elm = $("div#" + s);
		elm.css("border", "2.5px solid Firebrick");
	}
}
	
function markElmList(id, graph){
	
	var rowClear = $("tr.selected").attr("id");
	if (rowClear != "") {
		if (rowClear != id) {
			// Clear the row selected
			var elmClear = $("tr.selected");
			elmClear.attr("style", "");
			elmClear.attr("class", "runtr");

			// setElement in table
			var elm = $("tr#" + id + ".runtr");
			var projName = graph.attr("data-project");
			launchToolbarList(id, elm);
		}
	}
}


function switchGraph() {
	// graph status (active or inactive) 
	var status = $("div#graphActiv").attr("data-mode");

	// element marked obtained from value in the toolbar
	var id = $("div#toolbar").attr("value");
	
	//get row elements 
	var graph = $("div#graphActiv");
	var graphTool = $("div#treeTool");
	var list = $("div#runTable");
	var listTool = $("div#listTool");
	
	changeStatusGraph(status, graph, graphTool, list, listTool)
		
	// Graph will be painted once
	if (graph.attr("data-time") == 'first') {
		callPaintGraph();
		graph.attr("data-time", "not");
	} 
	
	markElmGraph(id, graph)
	markElmList(id, graph)
	
}


function updateGraphView(status) {
	$.ajax({
		type : "GET", 
		url : "/update_graph_view/?status=" + status
	});
}

/*
 * Dialog form to verify the right option to delete
 */
function deleteProtocolForm(protocolId) {

	var msg = "</td><td class='content' value='"
			+ protocolId
			+ "'><strong>ALL DATA</strong> related to this <strong>protocol run</strong>"
			+ " will be <strong>DELETED</strong>. Do you really want to continue?</td></tr></table>";
	
	msg = messiWarning(msg);

	new Messi(msg, {
		title : 'Confirm DELETE',
		// modal : true,
		buttons : [ {
			id : 0,
			label : 'Yes',
			val : 'Y',
			btnClass : 'fa-check',
			btnFunc : 'deleteProtocol'
		}, {
			id : 1,
			label : 'No',
			val : 'C',
<<<<<<< HEAD
			btnClass : 'btn-cancel'
		} ]
//		callback : function(val) {
//			if (val == 'Y') {
=======
			btnClass : 'fa-ban'
		} ],
		callback : function(val) {
			if (val == 'Y') {
>>>>>>> 8a57c43a
//				window.location.href = "/project_content/?projectName="
//						+ projName;
//			}
//		}
	});
}

/*
 * Method to execute a delete by a protocol
 */
function deleteProtocol(elm) {
	var protId = elm.attr('value');
	
	$.ajax({
		type : "GET",
		url : "/delete_protocol/?protocolId=" + protId,
		dataType : "json",
		success : function(json) {
			if(json.errors != undefined){
				// Show errors in the validation
				showErrorValidation(json.errors);
			} else if(json.success!= undefined){
//				launchMessiSimple("Successful", messiInfo(json.success));
//				window.location.reload()
			}
		},
		error: function(){
			alert("error")
		}
	});
}

/*
 * Dialog form to verify the right option to stop a protocol
 */
function stopProtocolForm(protocolId) {
		
	var msg = "<td class='content' value='"
			+ protocolId
			+ "'>This <strong>protocol run</strong>"
			+ " will be <strong>STOPPED</strong>. Do you really want to continue?</td>";
			
	msg = messiWarning(msg);

	new Messi(msg, {
		title : 'Confirm STOP',
		// modal : true,
		buttons : [ {
			id : 0,
			label : 'Yes',
			val : 'Y',
			btnClass : 'fa-check',
			btnFunc : 'stopProtocol'
		}, {
			id : 1,
			label : 'No',
			val : 'C',
<<<<<<< HEAD
			btnClass : 'btn-cancel'
		} ]
//		callback : function(val) {
//			if (val == 'Y') {
//				window.location.href = "/project_content/?projectName="
//						+ projName;
//			}
//		}
=======
			btnClass : 'fa-ban'
		} ],
		callback : function(val) {
			if (val == 'Y') {
				window.location.href = "/project_content/?projectName="
						+ projName;
			}
		}
>>>>>>> 8a57c43a
	});
}

/*
 * Method to stop the run for a protocol
 */
function stopProtocol(elm) {
	var protId = elm.attr('value');
	
	$.ajax({
		type : "GET",
		url : "/stop_protocol/?protocolId=" + protId
	});
}

/*
 * Method to update the protocol tree
 */
function changeTreeView(){
	protIndex = $('#viewsTree').val();
	
	$.ajax({
		type : "GET",
		url : '/update_prot_tree/?index='+ protIndex,
		dataType:"text",
		success : function() {
			$.ajax({
				url: '/tree_prot_view/',
				success: function(data) {
					$('div.protFieldsetTree').html(data);
				}
			});
		}
	});
}

/*
 * Method to update the run list/graph
 */
function refreshRuns(){
	$(function() {
		$.ajax({
			url : '/run_table_graph/',
			success : function(data) {
				if (data=='stop'){
					window.clearTimeout(updatetimer);
					// stop the script
				}
				else if(data == 'ok'){
					// no changes
				}
				else {
					$('div#runsInfo').html(data);
					// refresh the data keeping the element marked
				}
			}
		});
  	});
	
	var updatetimer = setTimeout(function(){ 
		refreshRuns();
  	}, 3000);
}
<|MERGE_RESOLUTION|>--- conflicted
+++ resolved
@@ -336,17 +336,10 @@
 			id : 1,
 			label : 'No',
 			val : 'C',
-<<<<<<< HEAD
-			btnClass : 'btn-cancel'
+			btnClass : 'fa-ban'
 		} ]
 //		callback : function(val) {
 //			if (val == 'Y') {
-=======
-			btnClass : 'fa-ban'
-		} ],
-		callback : function(val) {
-			if (val == 'Y') {
->>>>>>> 8a57c43a
 //				window.location.href = "/project_content/?projectName="
 //						+ projName;
 //			}
@@ -404,8 +397,7 @@
 			id : 1,
 			label : 'No',
 			val : 'C',
-<<<<<<< HEAD
-			btnClass : 'btn-cancel'
+			btnClass : 'fa-ban'
 		} ]
 //		callback : function(val) {
 //			if (val == 'Y') {
@@ -413,16 +405,6 @@
 //						+ projName;
 //			}
 //		}
-=======
-			btnClass : 'fa-ban'
-		} ],
-		callback : function(val) {
-			if (val == 'Y') {
-				window.location.href = "/project_content/?projectName="
-						+ projName;
-			}
-		}
->>>>>>> 8a57c43a
 	});
 }
 
