 /*****************************************************************************
 *
 * Authors:    Jose Gutierrez (jose.gutierrez@cnb.csic.es)
 * 			   Adrian Quintana (aquintana@cnb.csic.es)
 *
 * Unidad de  Bioinformatica of Centro Nacional de Biotecnologia , CSIC
 *
 * This program is free software; you can redistribute it and/or modify
 * it under the terms of the GNU General Public License as published by
 * the Free Software Foundation; either version 2 of the License, or
 * (at your option) any later version.
 *
 * This program is distributed in the hope that it will be useful,
 * but WITHOUT ANY WARRANTY; without even the implied warranty of
 * MERCHANTABILITY or FITNESS FOR A PARTICULAR PURPOSE.  See the
 * GNU General Public License for more details.
 *
 * You should have received a copy of the GNU General Public License
 * along with this program; if not, write to the Free Software
 * Foundation, Inc., 59 Temple Place, Suite 330, Boston, MA
 * 02111-1307  USA
 *
 *  All comments concerning this program package may be sent to the
 *  e-mail address 'jmdelarosa@cnb.csic.es'
 *
 ******************************************************************************/
/******************************************************************************
 * DESCRIPTION:
 * 
 * Generic library with commons methods.
 * 
 * ATTRIBUTES LIST:
 * 
 * METHODS LIST:
 * 
 * function detectWebBrowser()
 * 	->	Function to detect the web browser used in the navigation.
 * 
 * function popup(URL)
 * 	-> Launch a basic popup (600x500) opening the URL passed by argument.
 * 
 * function customPopup(URL, widthValue, heightValue)
 * 	->	Launch a popup opening the URL passed by argument. 
 * 		The size of the popup is customized with the width and height chosen.
 * 
 * function customPopupHTML(html, widthValue, heightValue)
 * 	->	Launch a popup with the HTML code passed by argument.
 *  	The size of the popup is customized with the width and height chosen.
 *  
 * function popUpJSON(json)
 * 	->	This method recive a JSON, and depending of the key content, open a 
 * 		diferent popups with diferent settings.
 * 		This function in the analyze results of the protocols runs.
 * 
 * function showPlot(url)
 * 	->	Function to show a xplotter(PNG) in a adjusted popup.
 * 
 * function getUrlParameters(parameter, staticURL, decode)
 * 	->	Auxiliar function to obtain individual parameters from a URL.
 * 
 * function infoPopup(title, msgText, autoclose, closeFunc) 
 * 	->	Creates a messi popup with a title and message passed by arguments.
 * 		If autoclose then the opener window will be closed when confirm button is pressed and closeFunc if provided will be executed.
 * 		It is used to show the help content in the protocol form and info message anywhere.
 * 
 * function warningPopup(title, msgText, funcName) 
 * 	->	Creates a messi popup with a title and message passed by arguments.
 * 		funcName is the function that will be executed if 'Yes' option is selected
 * 		It is used to show any warning message
 * 
 * function errorPopup(title, msgText) 
 * 	->	Creates a messi popup with a title and message passed by arguments.
 * 		It is used to show any error message
 * 
 * function isNaturalNumber(n)
 *  ->  Check if n is natural and returns true or false
 *
 * function editObjParam(id, title_label, value_label, title_comment, 
 * 			value_comment, msg_comment, typeObj)
 *  ->	Launch a messi popup with an input and textarea to edit the label and comment
 * 		for an object.
 * 
 * function updateLabelComment()
 * 	->	Method to store the label and comment for an object.
 * 
 *  * function launchViewer(id)
 * 	->	Launch the viewers to analyze the results for an object (protocol or object).
 * 
 * function getKnownExt()
 * 	->	Return the all extensions used in Scipion to be mapped in a filebrowser.
 * 
 ******************************************************************************/

/** METHODS *******************************************************************/

function startsWith(str, pattern){
	return str.lastIndexOf(pattern, 0) === 0
}

function detectWebBrowser(){
	/*
	 * Function to detect the web browser used in the navigation.
	 */
	
	var res = ""

	if(!!window.opera || navigator.userAgent.indexOf(' OPR/') >= 0){
	    // Opera 8.0+ (UA detection to detect Blink/v8-powered Opera)
		res = "opera";
	}
	if(typeof InstallTrigger !== 'undefined'){
		// Firefox 1.0+
		res = "firefox";
	}
	else if(Object.prototype.toString.call(window.HTMLElement).indexOf('Constructor') > 0){
		// At least Safari 3+: "[object HTMLElementConstructor]"
		res = "safari"; 
	}
	else if(!!window.chrome){
		// Chrome 1+
		res = "chrome";
	}
	else if(/*@cc_on!@*/false || !!document.documentMode){
		// At least IE6
		res = "ie";
	}
	
	return res;
}



function popup(URL) {
	/*
	 * Launch a basic popup (600x500) opening the URL passed by argument.
	 */
	
	if (URL.indexOf('/form/') == 0) {
		URL = setFormURL(URL)
	}
	
<<<<<<< HEAD
	var URL = getSubDomainURL(URL)
=======
	var URL = getAbsoluteURL(URL)
>>>>>>> d56c9d20

	var popup_width = 600;
	var popup_height = 500;
	var day = new Date();
	var id = day.getTime();
	
	if(detectWebBrowser()=="safari"){
		window.location.href = URL;
	}
	else{
		eval("page"
				+ id
				+ " = window.open(URL, '"
				+ id
				+ "', 'toolbar=0,scrollbars=1,location=0,statusbar=0,menubar=0,resizable=0,width='+popup_width+',height='+popup_height+'');");
	}
}

function customPopup(URL, widthValue, heightValue) {
	/*
	 * Launch a popup opening the URL passed by argument. 
	 * The size of the popup is customized with the width and height chosen.
	 */
	
	if (URL.indexOf('/form/') == 0) {
		URL = setFormURL(URL)
	}
	
<<<<<<< HEAD
	var URL = getSubDomainURL(URL) 
=======
	var URL = getAbsoluteURL(URL)
>>>>>>> d56c9d20
	var day = new Date();
	var id = day.getTime();
	
	if(detectWebBrowser()=="safari"){
		newTab.location.href = URL;
	}
	else{
		eval("page"
				+ id
				+ " = window.open(URL, '"
				+ id
				+ "', 'toolbar=0,scrollbars=1,location=0,statusbar=0,menubar=0,resizable=0,width='+widthValue+',height='+heightValue+'');");
	}
}

function customPopupFileHTML(html, title, widthValue, heightValue) {
	/*
	 * Launch a popup with the HTML code passed by argument.
	 * The size of the popup is customized with the width and height chosen.
	 */
	var day = new Date();
	var id = day.getTime();
	var popup = window.open('', id, 'height='+heightValue+',width='+widthValue);
	
	var style = "background-color:black;color:white;font-family:Monospace;padding:1em;"
    var title = "<title>"+ title + "</title>"
    var body = "<div style="+ style +">" + title + html + "</div>"

	popup.document.write(body);
	popup.document.close();
}

function customPopupHTML(html, widthValue, heightValue) {
	/*
	 * Launch a popup with the HTML code passed by argument.
	 * The size of the popup is customized with the width and height chosen.
	 */
	var day = new Date();
	var id = day.getTime();
	var popup = window.open('', id, 'height='+heightValue+',width='+widthValue);
	
	popup.document.write(html);
	popup.document.close();
}

function customPopUpFile(url){
	var URL = getSubDomainURL() + url
	$.ajax({
		type : "GET",
		url : URL,
		dataType : "html",
		success : function(html) {
			customPopupHTML(html,600,500);
		}
	});	
}

function popUpJSON(json){
	/*
	 * This method receive a JSON, and depending of the key content, open a 
	 * diferent popups with diferent settings.
	 * This function in the analyze results of the protocols runs.
	 */

	// Open pop-ups depending of JSON parameters
	$.each(json, function(i, item) {
		array = item.split('::')
		key = array[0]
//		value = "/"+array[1]
		value = array[1]
		//alert("item=" + item + " key=" + key + " value="+value)

		if(key=="urls"){
			for(var x=0;x<value.length;x++){
				customPopup(value[x],1000,900);
			}
		} else if(key=="html"){
			customPopupHTML(value,600,500);
		} else if(key=="file"){
			customPopUpFile(value);
		} else if(key=="error"){
			errorPopup("Error",value);
		} else if(key=="showj"){
			customPopup(value,1024,800);
		} else {
			popup(value);
		}
	});
}

function getUrlParameters(parameter, staticURL, decode){
	/*
	 * Auxiliar function to obtain individual parameters from a URL.
	 */
   var currLocation = (staticURL.length)? staticURL : window.location.search,
       parArr = currLocation.split("?")[1].split("&"),
       returnBool = true;
   
   for(var i = 0; i < parArr.length; i++){
        parr = parArr[i].split("=");
        if(parr[0] == parameter){
            return (decode) ? decodeURIComponent(parr[1]) : parr[1];
            returnBool = true;
        }else{
            returnBool = false;            
        }
   }
   if(!returnBool) return false;  
}

function infoPopup(title, msgText, autoclose, closeFunc) {
	/*
	 * Creates a messi popup with a title and message passed by arguments.
	 * If autoclose then the opener window will be closed when confirm button is pressed and closeFunc if provided will be executed.
	 * It is used to show the help content in the protocol form and info message anywhere.
	 */
	
	//HTML to be used in the information popup
	msg="<table><tr><td><i class=\"fa fa-info-circle fa-4x\" style=\"color:#6fabb5;\"></i>"
		+ "</td><td>"+ msgText +"</td></tr></table>";
	
	
	if(autoclose){
		new Messi(msg, {
			title : title,
			modal : true,
			buttons : [ {
				id : 0,
				label : 'Close',
				val : 'X',
				btnClass : 'fa-times'
			} ],
			callback: function(){
				window.close();
				if (closeFunc){
					var funcs = closeFunc.split("form")
					closeFunc = funcs[0] + getFormUrl() + funcs[1]
					eval(closeFunc)
				}
			}
		});
	}
	else{
		new Messi(msg, {
			title : title,
			modal : true,
			buttons : [ {
				id : 0,
				label : 'Close',
				val : 'X',
				btnClass : 'fa-times'
			} ]
		});
	}	
}

function warningPopup(title, msgText, funcName, icon){
	/*
	 * Creates a messi popup with a title and message passed by arguments.
	 * funcName is the function that will be executed if 'Yes' option is selected
	 * It is used to show any warning message
	 */
	
	// HTML to be used in the warning popup
	msg = "<table><tr><td>"
	msg += "<i class=\"fa fa-warning fa-4x\" style=\"color:#fad003;\"></i>"
	msg += "</td><td>"+ msgText +"</td></tr></table>"

	new Messi(msg, {
		title : title,
		// modal : true,
		buttons : [ {
			id : 0,
			label : 'Yes',
			val : 'Y',
			btnClass : 'fa-check',
			btnFunc : funcName
		}, {
			id : 1,
			label : 'No',
			val : 'C',
			btnClass : 'fa-ban'
		} ]
	});
}

function errorPopup(title, msgText){
	/*
	 * Creates a messi popup with a title and message passed by arguments.
	 * It is used to show any error message
	 */
	
	//HTML to be used in the error popup
	msg = "<table><tr><td><i class=\"fa fa-times-circle fa-4x\" style=\"color:firebrick;\"></i>"
	+ "</td><td>"+ msgText +"</td></tr></table>"
	
	new Messi(msg, {
		title : title,
		modal : true,
		buttons : [ {
			id : 0,
			label : 'Close',
			val : 'X',
			btnClass : 'fa-times'
		} ]
	});
}

function accessPopup(title, msgText, funcName, btnYes, btnNo){

	msg = "<table><tr><td>"
	msg += "</td><td>"+ msgText +"</td></tr></table>"

	new Messi(msg, {
		title : title,
		modal : true,
		buttons : [ {
			id : 0,
			label : btnYes,
			val : 'Y',
			btnClass : 'fa-check',
			btnFunc : funcName
		}, {
			id : 1,
			label : btnNo,
			val : 'C',
			btnClass : 'fa-ban'
		} ]
	});
}

function accessPopup2opt(title, msgText, 
						 btn1, ico1, funcName1, 
						 btn2, ico2, funcName2, 
						 btnNo){

	msg = "<table><tr><td>"
	msg += "</td><td>"+ msgText +"</td></tr></table>"

	new Messi(msg, {
		title : title,
		modal : true,
		buttons : [ {
			id : 0,
			label : btn1,
			val : 'Y',
			btnClass : ico1,
			btnFunc : funcName1
		},{
			id : 1,
			label : btn2,
			val : 'Y',
			btnClass : ico2,
			btnFunc : funcName2
		}, {
			id : 2,
			label : btnNo,
			val : 'C',
			btnClass : 'fa-ban'
		} ]
	});
}

function putWaitPopup(msg, ico){
	new Messi("<i class='"+ ico +"'/>  " + msg + "...",{
		modal : true
	});
}

function removeWaitPopup(){
	$('.messi').remove();
	$('.messi-modal').remove();
}

function listToString(list){
	var res = "";
	
	for (var x=0;x<list.length;x++){
		var elm = list[x];
		if(res.length == 0){
			res += elm;
		} else{
			res += "," + elm;
		}
	}
	
	if(res.length == 0){
		res="None";
	}
	
	return res;
}

function isNaturalNumber(n) {
    n = n.toString(); // force the value incase it is not
    var n1 = Math.abs(n),
        n2 = parseInt(n, 10);
    
    return !isNaN(n1) && n2 === n1 && n1.toString() === n && n2>0;
}


function processObjParam(id, title_label, title_comment,
                      msg_comment, typeObj) {
	
	// New values
	var value_label = $("input#runName").val();
	var value_comment= $("input#comment").val();
		
	editObjParam(id, title_label, value_label, 
	    title_comment, value_comment,
	    msg_comment, typeObj);

}

function editObjParam(id, title_label, value_label, 
                      title_comment, value_comment,
                      msg_comment, typeObj) {
	/*
	 * Launch a messi popup with an input and textarea to edit the label and comment
	 * for an object.
	 */
	
	// Create the form table to edit label and comment
	var html = "<table id='params' data-type='"+ typeObj +"'value='"+ id +"'>" + 
		 	"<tr>" +
		 	"<td>" +"<h3>"+ title_label +"</h3>" +"</td>" +
		 	"<td>" + "<input id='label_new' value='"+ value_label+"'>" + "</td>" +
			"</tr>"+
			"<tr>" +
		 	"<td>" +"<h3>" + title_comment +"</h3>" +"</td>" +
		 	"<td>" + "</h3><textarea id='comment_new'>"+ value_comment + "</textarea>" + "</td>" +
			"</tr>"+
			"</table>"
	
	// Some replaces to note up: &#013;&#010;
	
	// Launch the form with messi.js to start the edition
	new Messi(html, {
		title : 'Object Editor',
		modal : true,
		buttons : [ {
			id : 0,
			label : 'Select',
			val : 'Y',
			btnClass : 'fa-check',
			btnFunc : "updateLabelComment"
			}, {
			id : 1,
			label : 'Cancel',
			val : 'C',
			btnClass : 'fa-ban'
		}]
	});
}


function updateLabelComment(){
	/*
	 * Method to store the label and comment for an object.
	 */
	var elm_table = $("table#params");
	var id = elm_table.attr('value');
	var typeObj = elm_table.attr('data-type');
	
	// New values
	var value_label = $("input#label_new").val();
	var value_comment= $("textarea#comment_new").val();
		
	if (id == 'new'){
		// Return the new values to the source form
		returnLabelComment(value_label, value_comment);
		
	} else {
		var url_param = "/set_attributes/?" +
			"id=" + id + 
			"&label=" + value_label + 
			"&comment=" + value_comment 
		var URL = getSubDomainURL() + url_param
		$.ajax({
			type : "GET",
			url : encodeURI(URL),
			async: false,
			success : function() {
				// Return the new values to the source form
				returnLabelComment(value_label, value_comment);
			}
		});
		
	}
}

function returnLabelComment(label, comment){
	// Return the new values to the source form
	$("input#runName").val(label);
	$("input#comment").val(comment);
}


function replaceAll(find, replace, str) {
	return str.replace(new RegExp(find, 'g'), replace);
}

function launchViewer(id){
	/*
	 * Launch the viewers to analyze the results of the protocol run
	 */
	var URL = getSubDomainURL() + "/launch_viewer/?objectId=" + id
	$.ajax({
		type : "GET",
		// Execute the viewer 
		url : URL,
		dataType : "json",
		success : function(json) {
			popUpJSON(json);
		}
	});	
}

function getKnownExt(){
	return ['txt', 'log', 'out', 'err', 'stdout', 'stderr', 'emx','py', 'pyc',
	        'java','xmd', 'star', 'pos','sqlite', 'db','xmp', 'tif', 'tiff', 
	        'spi', 'mrc', 'map', 'raw', 'inf', 'dm3', '.em', 'pif', 'psd', 
	        'spe', 'ser', 'img', 'hed', 'vol','stk', 'mrcs', 'st', 'pif',
	        'png', 'gif', 'jpg', 'jpeg']
}

function randomString(length, chars) {
    var mask = '';
    
    if (chars.indexOf('a') > -1) mask += 'abcdefghijklmnopqrstuvwxyz';
    if (chars.indexOf('A') > -1) mask += 'ABCDEFGHIJKLMNOPQRSTUVWXYZ';
    if (chars.indexOf('#') > -1) mask += '0123456789';
    if (chars.indexOf('!') > -1) mask += '~`!@#$%^&*()_+-={}[]:";\'<>?,./|\\';
    var result = '';
    for (var i = length; i > 0; --i){
    	result += mask[Math.round(Math.random() * (mask.length - 1))];
    }
    
    return result;
}

function zoomImagePopUp(imagePath){
	URL = getSubDomainURL() + "/get_image_dim/?path=" + imagePath
	$.ajax({
		type : "GET",
		url : encodeURI(URL),
		async: false,
		datatype: "json",
		success : function(res) {
			res = res.replace("[", "")
			res = res.replace("]", "")
			res = res.split(",")
			var width = res[0]
			var height = res[1]
			
			// getSubDomainURL() not neccesary
			getImage = "/get_image/?image=" + imagePath + "&dim="+height
			customPopup(getImage, width, height)
		}
	});
}<|MERGE_RESOLUTION|>--- conflicted
+++ resolved
@@ -139,11 +139,7 @@
 		URL = setFormURL(URL)
 	}
 	
-<<<<<<< HEAD
-	var URL = getSubDomainURL(URL)
-=======
 	var URL = getAbsoluteURL(URL)
->>>>>>> d56c9d20
 
 	var popup_width = 600;
 	var popup_height = 500;
@@ -172,11 +168,7 @@
 		URL = setFormURL(URL)
 	}
 	
-<<<<<<< HEAD
-	var URL = getSubDomainURL(URL) 
-=======
 	var URL = getAbsoluteURL(URL)
->>>>>>> d56c9d20
 	var day = new Date();
 	var id = day.getTime();
 	
