--- conflicted
+++ resolved
@@ -228,16 +228,9 @@
 
         # If folder is read only, flag it and warn about it.
         if not os.access(self.path, os.W_OK):
-<<<<<<< HEAD
-
-            self._isInReadOnlyFolder = True
-            print("Warning: don't have write permissions for project folder. "
-                  "Opening as READ-ONLY.")
-=======
             self._isInReadOnlyFolder = True
             print("WARNING on project \"%s\": don't have write permissions for project folder. "
                   "Loading as READ-ONLY." % self.shortName)
->>>>>>> f8ef8227
 
         if chdir:
             os.chdir(self.path)  # Before doing nothing go to project dir
