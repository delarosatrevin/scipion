--- conflicted
+++ resolved
@@ -101,15 +101,10 @@
                         chain_id = "."
                     # This is used to write label_seq_id and increments from 1,
                     # remaining blank for hetero residues
-<<<<<<< HEAD
                     #####residue_number = 1
                     # prev_residue_type = ""
                     # prev_resname = ""
-=======
-                    # residue_number = 1
-                    prev_residue_type = ""
-                    prev_resname = ""
->>>>>>> cf432918
+
                     for residue in chain.get_unpacked_list():
                         if not select.accept_residue(residue):
                             continue
@@ -117,19 +112,10 @@
                         label_seq_id = str(resseq)
                         if hetfield == " ":
                             residue_type = "ATOM"
-<<<<<<< HEAD
                             ####residue_number += 1
                         else:
                             residue_type = "HETATM"
                             ###label_seq_id = "."
-=======
-                            label_seq_id = str(resseq)
-                            #residue_number += 1
-                        else:
-                            residue_type = "HETATM"
-                            label_seq_id = str(resseq)
-                            #label_seq_id = "."
->>>>>>> cf432918
                         resseq = str(resseq)
                         if icode == " ":
                             icode = "?"
