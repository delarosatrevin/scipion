--- conflicted
+++ resolved
@@ -74,13 +74,10 @@
         self._env = kwargs.get('env', {})
         self._viewParams = viewParams
 
-<<<<<<< HEAD
     def getViewParams(self):
         """ Give access to the viewParams dict. """
         return self._viewParams
 
-=======
->>>>>>> e46cc2d8
     def _loadPath(self, path):
         self._tableName = None
 
@@ -242,16 +239,10 @@
 
         psdLabels = existingLabels(self.PSD_LABELS)
         extraLabels = existingLabels(self.EXTRA_LABELS)
-<<<<<<< HEAD
         labels =  'id enabled %s _defocusU _defocusV ' % psdLabels
         labels += '_defocusAngle _defocusRatio '
         labels += '_phaseShift _resolution _fitQuality %s ' % extraLabels
         labels += ' _micObj._filename'
-=======
-        labels = 'id enabled %s _defocusU _defocusV ' % psdLabels
-        labels += '_defocusAngle _defocusRatio %s  _micObj._filename' % \
-                  extraLabels
->>>>>>> e46cc2d8
 
         viewParams = {showj.MODE: showj.MODE_MD,
                       showj.ORDER: labels,
@@ -272,17 +263,14 @@
             return any(attrName.startswith(prefix)
                        for attrName, _ in obj.getAttributesToStore())
 
-        if _anyAttrStartsBy(first, '_ctffind'):
+        if _anyAttrStartsBy(first, '_ctffind4_ctfResolution'):
             import pyworkflow.em.packages.grigoriefflab.viewer as gviewer
             viewParams[showj.OBJCMDS] = "'%s'" % gviewer.OBJCMD_CTFFIND4
 
-<<<<<<< HEAD
         elif _anyAttrStartsBy(first, '_gctf'):
             from pyworkflow.em.packages.gctf.viewer import OBJCMD_GCTF
             viewParams[showj.OBJCMDS] = "'%s'" % OBJCMD_GCTF
 
-=======
->>>>>>> e46cc2d8
         inputId = ctfSet.getObjId() or ctfSet.getFileName()
         ObjectView.__init__(self, project,
                             inputId, ctfSet.getFileName(), other,
