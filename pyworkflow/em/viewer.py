--- conflicted
+++ resolved
@@ -67,10 +67,7 @@
 from viewer_pdf import PDFReportViewer
 from viewer_monitor_summary import ViewerMonitorSummary
 
-<<<<<<< HEAD
-=======
 # ------------------------ Some common Views ------------------
->>>>>>> 295640e3
 
 
 class DataView(View):
@@ -303,12 +300,7 @@
         self.protocol = protocol
         self.pickerProps = pickerProps
         self.inTmpFolder = inTmpFolder
-<<<<<<< HEAD
-
-=======
         self.mode = kwargs.get('mode', None)
-        
->>>>>>> 295640e3
     def show(self):
         return showj.launchSupervisedPickerGUI(self._path, self.outputdir,
                                                self.protocol, mode=self.mode,
@@ -966,10 +958,10 @@
 
     """
     binaryCondition = ('(colorMap == %d) ' % (COLOR_OTHER))
-    
+
     def __init__(self, *args, **kwargs):
         ProtocolViewer.__init__(self, *args, **kwargs)
-    
+
     def getImgData(self, imgFile):
         import numpy as np
         img = ImageHandler().read(imgFile)
@@ -992,26 +984,26 @@
         else:
             imgSlice = volumeData[sliceNumber, :, :]
         return imgSlice
-    
+
     def createChimeraScript(self, scriptFile, fnResVol, fnOrigMap, sampRate):
         import pyworkflow.gui.plotter as plotter
         import os
         from itertools import izip
         fhCmd = open(scriptFile, 'w')
         imageFile = os.path.abspath(fnResVol)
-        
+
         _, minRes, maxRes = self.getImgData(imageFile)
-        
+
         stepColors = self._getStepColors(minRes, maxRes)
         colorList = plotter.getHexColorList(stepColors, self._getColorName())
-        
+
         fnVol = os.path.abspath(fnOrigMap)
 
         fhCmd.write("background solid white\n")
-        
+
         fhCmd.write("open %s\n" % fnVol)
         fhCmd.write("open %s\n" % (imageFile))
-        
+
         fhCmd.write("volume #0 voxelSize %s\n" % (str(sampRate)))
         fhCmd.write("volume #1 voxelSize %s\n" % (str(sampRate)))
         fhCmd.write("volume #1 hide\n")
@@ -1034,19 +1026,19 @@
                 + scolorStr2 + " \n")
         fhCmd.write(line)
         fhCmd.close()
-        
+
     def _getStepColors(self, minRes, maxRes, numberOfColors=13):
         inter = (maxRes - minRes) / (numberOfColors - 1)
         rangeList = []
         for step in range(0, numberOfColors):
             rangeList.append(round(minRes + step * inter, 2))
         return rangeList
-    
+
     def _getColorName(self):
         if self.colorMap.get() != COLOR_OTHER:
             return COLOR_CHOICES[self.colorMap.get()]
         else:
-            return self.otherColorMap.get()    
+            return self.otherColorMap.get()
 
 
 class VmdView(CommandView):
