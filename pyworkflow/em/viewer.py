--- conflicted
+++ resolved
@@ -190,10 +190,7 @@
         first = micSet.getFirstItem()
 
         def existingLabels(labelList):
-<<<<<<< HEAD
-=======
-
->>>>>>> 5e249527
+
             return ' '.join([l for l in labelList if first.hasAttributeExt(l)])
 
         renderLabels = existingLabels(self.RENDER_LABELS)
