# **************************************************************************
# *
# * Authors:     J.M. de la Rosa Trevin (delarosatrevin@scilifelab.se) [1]
# *
# * [1] Science for Life Laboratory, Stockholm University
# *
# * This program is free software; you can redistribute it and/or modify
# * it under the terms of the GNU General Public License as published by
# * the Free Software Foundation; either version 2 of the License, or
# * (at your option) any later version.
# *
# * This program is distributed in the hope that it will be useful,
# * but WITHOUT ANY WARRANTY; without even the implied warranty of
# * MERCHANTABILITY or FITNESS FOR A PARTICULAR PURPOSE.  See the
# * GNU General Public License for more details.
# *
# * You should have received a copy of the GNU General Public License
# * along with this program; if not, write to the Free Software
# * Foundation, Inc., 59 Temple Place, Suite 330, Boston, MA
# * 02111-1307  USA
# *
# *  All comments concerning this program package may be sent to the
# *  e-mail address 'scipion@cnb.csic.es'
# *
# **************************************************************************

import os

import pyworkflow.utils as pwutils
import pyworkflow.protocol.params as params
from pyworkflow.em.data import Coordinate
<<<<<<< HEAD
from pyworkflow.em.packages.bamfordlab import ETHAN_HOME
from pyworkflow.em.protocol import ProtParticlePicking
import pyworkflow.em.metadata as md


class ProtEthanPicker(ProtParticlePicking):
=======
from pyworkflow.em.protocol import ProtParticlePickingAuto
from pyworkflow.em.convert import ImageHandler
import pyworkflow.em.metadata as md



class ProtEthanPicker(ProtParticlePickingAuto):
>>>>>>> 3d06dab1
    """
    ETHAN is a program for automatic detection of spherical particles from
    electron micrographs.
    This protocol wraps the ETHAN command line program.

    The ETHAN software was written at the Department of Computer Science of
    University of Helsinki, Finland by Teemu Kivioja.
    """

    _label = 'ethan picker'

    #--------------------------- DEFINE param functions ------------------------
    def _defineParams(self, form):
    
        ProtParticlePickingAuto._defineParams(self, form)
        form.addParam('radius', params.IntParam,
                      label='Radius of particle (px)')

        form.addParam('height', params.FloatParam, default=0.5,
                      label="Min. height",
                      help='The minimum height of the virus peak compared to '
                           'the average peak.')

        form.addParam('squareWidth', params.FloatParam, default=1.5,
                      label="Square width",
                      help='Minimum distance between two viruses is:\n'
                           '2 * SQUARE_WIDTH_PARAM * RADIUS.')

        form.addParam('ringWidth', params.FloatParam, default=1.2,
                      label="Ring width",
                      help='Width of the ring in ring filter is: \n'
                           'RING_WIDTH_PARAM * RADIUS - RADIUS.')

        form.addParam('dist', params.FloatParam, default=0.1,
                      label="Distance",
                      help='Distance which the peak can move in x or y '
                           'direction during center refinement is: \n'
                           'DIST_PARAM * RADIUS.')

        form.addParam('reduction', params.IntParam, default=0,
                      label="Reduction",
                      help='REDUCTION_PARAM * REDUCTION_PARAM pixels are '
                           'averaged before filtering. The value has to be '
                           'integer. Special value 0 means that the program '
                           'determines the parameter.')

        form.addParam('doRefine', params.BooleanParam, default=True,
                      label="Refine particle centers?",
                      help='')
        form.addParam('doSectorTest', params.BooleanParam, default=True,
                      label="Perform sector test?",
                      help='')
        form.addParam('doHeightTest', params.BooleanParam, default=True,
                      label="Perform height test?",
                      help='')
        form.addParam('doDistanceTest', params.BooleanParam, default=True,
                      label="Perform peak pair distance test?",
                      help='')

    #--------------------------- STEPS functions -------------------------------
    def _pickMicrograph(self, mic, radius):
        micFn = mic.getFileName()
        micDir = self._getMicDir(micFn)
        fnMicBase = pwutils.replaceBaseExt(micFn, 'mrc')
        fnMicCfg = pwutils.replaceBaseExt(micFn, 'cfg')
        fnMicFull = os.path.join(micDir, fnMicBase)
        fnPosBase = self._getMicPosFn(micFn)

        # Convert micrographs to mrc (uint8) as required by ETHAN program
        ih = ImageHandler()
        ih.convert(micFn, fnMicFull, md.DT_UCHAR)

        # Create a configuration file to be used by ETHAN with the parameters
        # selected by the user
        self.writeConfigFile(os.path.join(micDir, fnMicCfg))
        # Run ethan program with the required arguments
        program = self.getProgram()
        args = "%s %s %s %s" % (radius, fnMicBase, fnPosBase, fnMicCfg)
        self.runJob(program, args, cwd=micDir)

        # Clean temporary micrograph
        pwutils.cleanPath(fnMicFull)
    
    def createOutputStep(self):
        pass
    
    # --------------------------- INFO functions -------------------------------
    def _summary(self):
        summary = []
        return summary

    def _citations(self):
        return []

    def _methods(self):
        methodsMsgs = []
        return methodsMsgs

    def _validate(self):
        errors = []

        program = self.getProgram()
        if not os.path.exists(program):
            errors.append("Program: '%s' was not found. " % program)
            errors.append("Check that you have installed ethan picker by: ")
            errors.append("   ./scipion install ethan ")
            errors.append("And the configuration file "
                          "~/.config/scipion/scipion.conf has the proper value "
                          "of ETHAN_HOME variable.")
        return errors

    #--------------------------- UTILS functions -------------------------------
    def getProgram(self):
        return os.path.join(os.environ.get(ETHAN_HOME), 'ethan')

    def _getMicDir(self, micFn):
        return self._getExtraPath()

    def _getMicPosFn(self, micFn):
        return pwutils.replaceBaseExt(micFn, 'txt')
    
    def _getPickArgs(self):
        """ In this case, only return the radius as argument.
        """
        return [self.radius.get()]
    
    def readCoordsFromMics(self, workingDir, micList, coordSet):
        coordSet.setBoxSize(self.radius.get() * 2)
        for mic in micList:
            micFn = mic.getFileName()
            micDir = self._getMicDir(micFn)
            coordFile = os.path.join(micDir, self._getMicPosFn(micFn))
            if os.path.exists(coordFile):
                coordMd = md.MetaData()
                coordMd.readPlain(coordFile, 'xcoor ycoor')
                for objId in coordMd:
                    x = coordMd.getValue(md.MDL_XCOOR, objId)
                    y = coordMd.getValue(md.MDL_YCOOR, objId)
                    coord = Coordinate()
                    coord.setPosition(x, y)
                    coord.setMicrograph(mic)
                    coordSet.append(coord)
            else:
                print "Coordinate file '%s' not found. " % coordFile

    def writeConfigFile(self, configFn):
        f = open(configFn, 'w')
        argsDict = {
            'height': self.height.get(),
            'squareWidth': self.squareWidth.get(),
            'ringWidth': self.ringWidth.get(),
            'dist': self.dist.get(),
            'reduction': self.reduction.get(),
            'refinement': 1 if self.doRefine else 0,
            'sectorTest': 1 if self.doSectorTest else 0,
            'heightTest': 1 if self.doHeightTest else 0,
            'distanceTest': 1 if self.doDistanceTest else 0
        }

        f.write("""
# The minimum height of the virus peak compared to the average peak.
HEIGHT_PARAM %(height)s

# Minimum distance between two viruses is 2 * SQUARE_WIDTH_PARAM * RADIUS.
SQUARE_WIDTH_PARAM %(squareWidth)s

# Width of the ring in ring filter is RING_WIDTH_PARAM * RADIUS - RADIUS.
RING_WIDTH_PARAM %(ringWidth)s

# Distance which the peak can move in x or y direction during center
# refinement is DIST_PARAM * RADIUS.
DIST_PARAM %(dist)s

# REDUCTION_PARAM * REDUCTION_PARAM pixels are averaged before filtering.
# The value has to be integer
# Special value 0 means that the program determines the parameter.
REDUCTION_PARAM %(reduction)s

# Is refinement of particle centers performed? Put 1 for yes, 0 for no.
# Producing virus files is not possible when refinement is off
REFINEMENT_PARAM %(refinement)s

# Is sector test performed? Put 1 for yes, 0 for no.
SECTOR_TEST %(sectorTest)s

# Is height test performed? Put 1 for yes, 0 for no.
HEIGHT_TEST %(heightTest)s

# Is peak pair distance test performed? Put 1 for yes, 0 for no.
DISTANCE_TEST %(distanceTest)s
        """ % argsDict)
        f.close()

<|MERGE_RESOLUTION|>--- conflicted
+++ resolved
@@ -29,22 +29,14 @@
 import pyworkflow.utils as pwutils
 import pyworkflow.protocol.params as params
 from pyworkflow.em.data import Coordinate
-<<<<<<< HEAD
 from pyworkflow.em.packages.bamfordlab import ETHAN_HOME
 from pyworkflow.em.protocol import ProtParticlePicking
-import pyworkflow.em.metadata as md
-
-
-class ProtEthanPicker(ProtParticlePicking):
-=======
 from pyworkflow.em.protocol import ProtParticlePickingAuto
 from pyworkflow.em.convert import ImageHandler
 import pyworkflow.em.metadata as md
 
 
-
 class ProtEthanPicker(ProtParticlePickingAuto):
->>>>>>> 3d06dab1
     """
     ETHAN is a program for automatic detection of spherical particles from
     electron micrographs.
@@ -58,7 +50,7 @@
 
     #--------------------------- DEFINE param functions ------------------------
     def _defineParams(self, form):
-    
+
         ProtParticlePickingAuto._defineParams(self, form)
         form.addParam('radius', params.IntParam,
                       label='Radius of particle (px)')
@@ -127,10 +119,10 @@
 
         # Clean temporary micrograph
         pwutils.cleanPath(fnMicFull)
-    
+
     def createOutputStep(self):
         pass
-    
+
     # --------------------------- INFO functions -------------------------------
     def _summary(self):
         summary = []
@@ -165,12 +157,12 @@
 
     def _getMicPosFn(self, micFn):
         return pwutils.replaceBaseExt(micFn, 'txt')
-    
+
     def _getPickArgs(self):
         """ In this case, only return the radius as argument.
         """
         return [self.radius.get()]
-    
+
     def readCoordsFromMics(self, workingDir, micList, coordSet):
         coordSet.setBoxSize(self.radius.get() * 2)
         for mic in micList:
