# **************************************************************************
# *
# * Authors:     Roberto Marabini (roberto@cnb.csic.es)
# *              Josue Gomez Blanco (jgomez@cnb,csic.es)
# *
# * This program is free software; you can redistribute it and/or modify
# * it under the terms of the GNU General Public License as published by
# * the Free Software Foundation; either version 2 of the License, or
# * (at your option) any later version.
# *
# * This program is distributed in the hope that it will be useful,
# * but WITHOUT ANY WARRANTY; without even the implied warranty of
# * MERCHANTABILITY or FITNESS FOR A PARTICULAR PURPOSE.  See the
# * GNU General Public License for more details.
# *
# * You should have received a copy of the GNU General Public License
# * along with this program; if not, write to the Free Software
# * Foundation, Inc., 59 Temple Place, Suite 330, Boston, MA
# * 02111-1307  USA
# *
# *  All comments concerning this program package may be sent to the
# *  e-mail address 'scipion@cnb.csic.es'
# *
# **************************************************************************

import os

import pyworkflow.utils as pwutils
from pyworkflow.em.protocol import ProtAlignMovies
import pyworkflow.protocol.params as params
from grigoriefflab import UNBLUR_PATH
from convert import getVersion, readShiftsMovieAlignment



class ProtUnblur(ProtAlignMovies):
    """ Unblur is used to align the frames of movies recorded on an electron
    microscope to reduce image blurring due to beam-induced motion.
    """
    _label = 'unblur'
    CONVERT_TO_MRC = 'mrc'

    def _defineAlignmentParams(self, form):
        group = form.addGroup('Alignment')
        line = group.addLine('Frames to ALIGN',
                             help='Frames range to ALIGN on each movie. The '
                                  'first frame is 1. If you set 0 in the final '
                                  'frame to align, it means that you will '
                                  'align until the last frame of the movie.')
        line.addParam('alignFrame0', params.IntParam, default=1,
                      label='from')
        line.addParam('alignFrameN', params.IntParam, default=0,
                      label='to')
        form.addParam('doApplyDoseFilter', params.BooleanParam, default=True,
                      label='Apply Dose filter',
                      help='Apply a dose-dependent filter to frames before '
                           'summing them')
        form.addParam('exposurePerFrame', params.FloatParam,
                      label='Exposure per frame (e/A^2)',
                      help='Exposure per frame, in electrons per square '
                           'Angstrom')
        form.addParam('preExposureAmount', params.FloatParam,
                      default=0., condition='_isNewUnblur',
                      label='Pre-exposure amount (e/A^2)',
                      help='Amount of pre-exposure prior to the first frame, '
                           'in electrons per square Angstrom')

<<<<<<< HEAD
        # group = form.addGroup('Expert Options')
=======
        #group = form.addGroup('Expert Options')
>>>>>>> d5faff3c
        form.addParam('minShiftInitSearch', params.FloatParam,
                      default=2.,
                      label='Min. Shift Initial search (A)',
                      help='Initial search will be limited to between the '
                           'inner and outer radii',
                      expertLevel=params.LEVEL_ADVANCED)
        form.addParam('OutRadShiftLimit', params.FloatParam,
                      default=200.,
                      label='Outer radius shift limit (A)',
                      help='The maximum shift of each alignment step will be '
                           'limited to this value',
                      expertLevel=params.LEVEL_ADVANCED)
        form.addParam('bfactor', params.FloatParam,
                      default=1500.,
                      label='B-factor (A^2)',
                      help='B-factor to apply to images (A^2)',
                      expertLevel=params.LEVEL_ADVANCED)
        form.addParam('HWVertFourMask', params.IntParam,
                      default=1,
                      label='Half-width vertical Fourier mask',
                      help='The vertical line mask will be twice this size. '
                           'The central cross mask helps reduce problems by '
                           'line artefacts from the detector',
                      expertLevel=params.LEVEL_ADVANCED)
        form.addParam('HWHoriFourMask', params.IntParam,
                      default=1,
                      label='Half-width horizontal Fourier mask',
                      help='The horizontal line mask will be twice this size. '
                           'The central cross mask helps reduce problems by '
                           'line artefacts from the detector',
                      expertLevel=params.LEVEL_ADVANCED)
        form.addParam('terminShiftThreshold', params.FloatParam,
                      default=0.1,
                      label='Termination shift threshold',
                      help='Alignment will stop at this number, even if the '
                           'threshold shift is not reached',
                      expertLevel=params.LEVEL_ADVANCED)
        form.addParam('maximumNumberIterations', params.IntParam,
                      default=10,
                      label='Maximum number of iterations',
                      help='Maximum number of iterations',
                      expertLevel=params.LEVEL_ADVANCED)
        form.addParam('doRestoreNoisePwr', params.BooleanParam,
                      default=True,
                      label='Restore Noise Power? ',
                      help='Restore Noise Power? ',
                      expertLevel=params.LEVEL_ADVANCED)
        form.addParam('doVerboseOutput', params.BooleanParam,
                      default=False,
                      label='Verbose Output?',
                      help='Verbose Output?',
                      expertLevel=params.LEVEL_ADVANCED)
        form.addParallelSection(threads=1, mpi=0)

    #
    #Input stack filename                [my_movie.mrc] : kk.mrc
    #Number of frames per movie                    [34] :
    #Output aligned sum file       [my_aligned_sum.mrc] :
    #Output shifts file                 [my_shifts.txt] :
    #Pixel size of images (A)                       [1] :
    #Apply Dose filter?                            [NO] : YES
    #Exposure per frame (e/A^2)                   [1.0] :
    #Acceleration voltage (kV)                  [300.0] :

    #Pre-exposure amount(e/A^2)                   [0.0] :
    #Save Aligned Frames?                          [NO] : NO

    #Set Expert Options?                           [NO] : YES
    #Output FRC file                       [my_frc.txt] :
    #Minimum shift for initial search (Angstroms)
    #[2.0]                                              :
    #Outer radius shift limit (Angstroms)       [200.0] :
    #B-factor to apply to images (A^2)           [1500] :
    #Half-width of central vertical line of Fourier mask
    #[1]                                                :
    #Half-width of central horizontal line of Fourier mask
    #[1]                                                :
    #Termination shift threshold                  [0.1] :
    #Maximum number of iterations                  [10] :
    #Restore Noise Power?                         [YES] :
    #Verbose Output?                               [NO] : YES

    #--------------------------- STEPS functions -------------------------------

    def _processMovie(self, movie):
        numberOfFrames = self._getNumberOfFrames(movie)
        #FIXME: Figure out how to properly write shifts for unblur
        #self._writeMovieAlignment(movie, numberOfFrames)
        
        a0, aN = self._getRange(movie, 'align')
        _, lstFrame, _ = movie.getFramesRange()
        
        if a0 > 1 or aN < lstFrame:
            from pyworkflow.em import ImageHandler
            ih = ImageHandler()
            movieInputFn = movie.getFileName()
            
            if movieInputFn.endswith("mrc"):
                movieInputFn += ":mrcs"
            
            movieConverted = pwutils.removeExt(movieInputFn) + "_tmp.mrcs"
            ih.convertStack(movieInputFn, movieConverted, a0, aN)
            # Here, only temporal movie file (or link) stored in
            # tmp/movie_?????? is removed before move the converted file. It
            #  is necessary 'cause if it is overwritten you may lost your
            # original data.
            os.remove(movie.getFileName())
            pwutils.moveFile(movieConverted, movie.getFileName())

<<<<<<< HEAD
        a0, aN = self._getRange(movie, 'align')
        _, lstFrame, _ = movie.getFramesRange()

        if a0 > 1 or aN < lstFrame:
            from pyworkflow.em import ImageHandler
            ih = ImageHandler()
            movieInputFn = movie.getFileName()

            if movieInputFn.endswith("mrc"):
                movieInputFn += ":mrcs"

            movieConverted = pwutils.removeExt(movieInputFn) + "_tmp.mrcs"
            ih.convertStack(movieInputFn, movieConverted, a0, aN)
            # Here, only temporal movie file (or link) stored in
            # tmp/movie_?????? is removed before move the converted file. It
            #  is necessary 'cause if it is overwritten you may lost your
            # original data.
            os.remove(movie.getFileName())
            pwutils.moveFile(movieConverted, movie.getFileName())

        self._createLink(movie)
        range = aN - a0 + 1
        self._argsUnblur(movie, range)

=======
        self._createLink(movie)
        range = aN - a0 + 1
        self._argsUnblur(movie, range)
        
>>>>>>> d5faff3c
        try:
            self.runJob(self._program, self._args)
        except:
            print("ERROR: Movie %s failed\n" % movie.getFileName())

    # --------------------------- INFO functions -------------------------------
    def _citations(self):
        return []

    def _summary(self):
        return []

    def _methods(self):
        return []
<<<<<<< HEAD

    def _validate(self):
        errors = []
        if not os.path.exists(UNBLUR_PATH):
            errors.append(
                "Cannot find the Unblur program at: " + UNBLUR_PATH)
        return errors

    #--------------------------- UTILS functions -------------------------------
    def _argsUnblur(self, movie, numberOfFrames):
        """ Format argument for call unblur program. """
        args = {'movieName': self._getMovieFn(movie),
                'numberOfFramesPerMovie': numberOfFrames,
                'micFnName': self._getMicFn(movie),
                'shiftFnName': self._getShiftsFn(movie),
                'samplingRate': self.samplingRate,
                'voltage': movie.getAcquisition().getVoltage(),
                'fscFn': self._getFrcFn(movie),
                'bfactor': self.bfactor.get(),
                'minShiftInitSearch': self.minShiftInitSearch.get(),
                'OutRadShiftLimit': self.OutRadShiftLimit.get(),
                'HWVertFourMask': self.HWVertFourMask.get(),
                'HWHoriFourMask': self.HWHoriFourMask.get(),
                'terminShiftThreshold': self.terminShiftThreshold.get(),
                'maximumNumberIterations': self.maximumNumberIterations.get(),
                'doApplyDoseFilter': 'YES' if self.doApplyDoseFilter else 'NO',
                'doRestoreNoisePwr': 'YES' if self.doRestoreNoisePwr else 'NO',
                'doVerboseOutput': 'YES' if self.doVerboseOutput else 'NO',
                'exposurePerFrame': self.exposurePerFrame.get()
                }
        self._program = 'export OMP_NUM_THREADS=%d; ' % self.numberOfThreads.get()
        self._program += UNBLUR_PATH

        if getVersion('UNBLUR') != '1.0.150529':
            args['preExposureAmount'] = self.preExposureAmount.get()
            self._args = """ << eof
=======

    def _validate(self):
        errors = []
        if not os.path.exists(UNBLUR_PATH):
            errors.append(
                "Cannot find the Unblur program at: " + UNBLUR_PATH)
        return errors

    #--------------------------- UTILS functions -------------------------------
    def _argsUnblur(self, movie, numberOfFrames):
        """ Format argument for call unblur program. """
        args = {'movieName' : self._getMovieFn(movie),
                'numberOfFramesPerMovie' : numberOfFrames,
                'micFnName' : self._getMicFn(movie),
                'shiftFnName' : self._getShiftsFn(movie),
                'samplingRate' : self.samplingRate,
                'voltage' : movie.getAcquisition().getVoltage(),
                'fscFn' : self._getFrcFn(movie),
                'bfactor' : self.bfactor.get(),
                'minShiftInitSearch' : self.minShiftInitSearch.get(),
                'OutRadShiftLimit' : self.OutRadShiftLimit.get(),
                'HWVertFourMask' : self.HWVertFourMask.get(),
                'HWHoriFourMask' : self.HWHoriFourMask.get(),
                'terminShiftThreshold' : self.terminShiftThreshold.get(),
                'maximumNumberIterations' : self.maximumNumberIterations.get(),
                'doApplyDoseFilter' : 'YES' if self.doApplyDoseFilter else 'NO',
                'doRestoreNoisePwr' : 'YES' if self.doRestoreNoisePwr else 'NO',
                'doVerboseOutput' : 'YES' if self.doVerboseOutput else 'NO',
                'exposurePerFrame' : self.exposurePerFrame.get()
                }

        self._program = 'export OMP_NUM_THREADS=1; ' + UNBLUR_PATH
        self._args = """ << eof
>>>>>>> d5faff3c
%(movieName)s
%(numberOfFramesPerMovie)s
%(micFnName)s
%(shiftFnName)s
%(samplingRate)f
%(doApplyDoseFilter)s
%(exposurePerFrame)f
%(voltage)f
%(preExposureAmount)f
NO
YES
%(frcFn)s
%(minShiftInitSearch)f
%(OutRadShiftLimit)f
%(Bfactor)f
%(HWVertFourMask)d
%(HWHoriFourMask)d
%(terminationShiftThreshold)f
%(maximumNumberIterations)d
%(doRestoreNoisePower)s
%(doVerboseOutput)s
eof
""" % args
        else:
            self._args = """ << eof
%(movieName)s
%(numberOfFramesPerMovie)s
%(micFnName)s
%(shiftFnName)s
%(samplingRate)f
%(doApplyDoseFilter)s
%(exposurePerFrame)f
%(voltage)f
YES
%(frcFn)s
%(minShiftInitSearch)f
%(OutRadShiftLimit)f
%(bfactor)f
%(HWVertFourMask)d
%(HWHoriFourMask)d
%(terminShiftThreshold)f
%(maximumNumberIterations)d
%(doRestoreNoisePwr)s
%(doVerboseOutput)s
eof
""" % args
<<<<<<< HEAD

=======
    
>>>>>>> d5faff3c
    def _getMicName(self, movieName):
        """ Return the name for the output micrograph given the movie name.
        """
        return self._getExtraPath(self._getNameExt(movieName, '', 'mrc'))

    def _getMovieFn(self, movie):
        movieFn = movie.getFileName()
        if movieFn.endswith("mrcs"):
            return pwutils.replaceExt(movieFn, self.CONVERT_TO_MRC)
        else:
            return movieFn

    def _createLink(self, movie):
        movieFn = movie.getFileName()
        if movieFn.endswith("mrcs"):
            pwutils.createLink(movieFn, self._getMovieFn(movie))

    def _getMicFn(self, movie):
        return self._getExtraPath(self._getOutputMicName(movie))

    def _getShiftsFn(self, movie):
        return self._getExtraPath(self._getMovieRoot(movie) + '_shifts.txt')

    def _getFrcFn(self, movie):
        return self._getExtraPath(self._getMovieRoot(movie) + '_frc.txt')

    def _getMovieShifts(self, movie):
        """ Returns the x and y shifts for the alignment of this movie.
        """
        pixSize = movie.getSamplingRate()
        shiftFn = self._getShiftsFn(movie)
        xShifts, yShifts = readShiftsMovieAlignment(shiftFn)
        # convert shifts from Angstroms to px (e.g. Summovie
        # requires shifts in px)
        xShiftsCorr = [x / pixSize for x in xShifts]
        yShiftsCorr = [y / pixSize for y in yShifts]

        return xShiftsCorr, yShiftsCorr
    
    def _getNumberOfFrames(self, movie):
        _, lstFrame, _ = movie.getFramesRange()
        
        if movie.hasAlignment():
            _, lastFrmAligned = movie.getAlignment().getRange()
            if lastFrmAligned != lstFrame:
                return lastFrmAligned
            else:
                return movie.getNumberOfFrames()
        else:
            return movie.getNumberOfFrames()

<<<<<<< HEAD
    def _getNumberOfFrames(self, movie):
        _, lstFrame, _ = movie.getFramesRange()

        if movie.hasAlignment():
            _, lastFrmAligned = movie.getAlignment().getRange()
            if lastFrmAligned != lstFrame:
                return lastFrmAligned
            else:
                return movie.getNumberOfFrames()
        else:
            return movie.getNumberOfFrames()

=======
>>>>>>> d5faff3c
    def _getRange(self, movie, prefix):
        n = self._getNumberOfFrames(movie)
        iniFrame, _, indxFrame = movie.getFramesRange()
        first, last = self._getFrameRange(n, prefix)
<<<<<<< HEAD

        if iniFrame != indxFrame:
            first -= (iniFrame - 1)
            last -= (iniFrame - 1)

        return first, last

    def _isNewUnblur(self):
        return True if getVersion('UNBLUR') != '1.0.150529' else False
=======
        
        if iniFrame != indxFrame:
            first -= (iniFrame - 1)
            last -= (iniFrame - 1)
        
        return first, last
>>>>>>> d5faff3c
<|MERGE_RESOLUTION|>--- conflicted
+++ resolved
@@ -65,11 +65,7 @@
                       help='Amount of pre-exposure prior to the first frame, '
                            'in electrons per square Angstrom')
 
-<<<<<<< HEAD
-        # group = form.addGroup('Expert Options')
-=======
         #group = form.addGroup('Expert Options')
->>>>>>> d5faff3c
         form.addParam('minShiftInitSearch', params.FloatParam,
                       default=2.,
                       label='Min. Shift Initial search (A)',
@@ -179,37 +175,10 @@
             os.remove(movie.getFileName())
             pwutils.moveFile(movieConverted, movie.getFileName())
 
-<<<<<<< HEAD
-        a0, aN = self._getRange(movie, 'align')
-        _, lstFrame, _ = movie.getFramesRange()
-
-        if a0 > 1 or aN < lstFrame:
-            from pyworkflow.em import ImageHandler
-            ih = ImageHandler()
-            movieInputFn = movie.getFileName()
-
-            if movieInputFn.endswith("mrc"):
-                movieInputFn += ":mrcs"
-
-            movieConverted = pwutils.removeExt(movieInputFn) + "_tmp.mrcs"
-            ih.convertStack(movieInputFn, movieConverted, a0, aN)
-            # Here, only temporal movie file (or link) stored in
-            # tmp/movie_?????? is removed before move the converted file. It
-            #  is necessary 'cause if it is overwritten you may lost your
-            # original data.
-            os.remove(movie.getFileName())
-            pwutils.moveFile(movieConverted, movie.getFileName())
-
-        self._createLink(movie)
-        range = aN - a0 + 1
-        self._argsUnblur(movie, range)
-
-=======
         self._createLink(movie)
         range = aN - a0 + 1
         self._argsUnblur(movie, range)
         
->>>>>>> d5faff3c
         try:
             self.runJob(self._program, self._args)
         except:
@@ -224,7 +193,6 @@
 
     def _methods(self):
         return []
-<<<<<<< HEAD
 
     def _validate(self):
         errors = []
@@ -261,41 +229,6 @@
         if getVersion('UNBLUR') != '1.0.150529':
             args['preExposureAmount'] = self.preExposureAmount.get()
             self._args = """ << eof
-=======
-
-    def _validate(self):
-        errors = []
-        if not os.path.exists(UNBLUR_PATH):
-            errors.append(
-                "Cannot find the Unblur program at: " + UNBLUR_PATH)
-        return errors
-
-    #--------------------------- UTILS functions -------------------------------
-    def _argsUnblur(self, movie, numberOfFrames):
-        """ Format argument for call unblur program. """
-        args = {'movieName' : self._getMovieFn(movie),
-                'numberOfFramesPerMovie' : numberOfFrames,
-                'micFnName' : self._getMicFn(movie),
-                'shiftFnName' : self._getShiftsFn(movie),
-                'samplingRate' : self.samplingRate,
-                'voltage' : movie.getAcquisition().getVoltage(),
-                'fscFn' : self._getFrcFn(movie),
-                'bfactor' : self.bfactor.get(),
-                'minShiftInitSearch' : self.minShiftInitSearch.get(),
-                'OutRadShiftLimit' : self.OutRadShiftLimit.get(),
-                'HWVertFourMask' : self.HWVertFourMask.get(),
-                'HWHoriFourMask' : self.HWHoriFourMask.get(),
-                'terminShiftThreshold' : self.terminShiftThreshold.get(),
-                'maximumNumberIterations' : self.maximumNumberIterations.get(),
-                'doApplyDoseFilter' : 'YES' if self.doApplyDoseFilter else 'NO',
-                'doRestoreNoisePwr' : 'YES' if self.doRestoreNoisePwr else 'NO',
-                'doVerboseOutput' : 'YES' if self.doVerboseOutput else 'NO',
-                'exposurePerFrame' : self.exposurePerFrame.get()
-                }
-
-        self._program = 'export OMP_NUM_THREADS=1; ' + UNBLUR_PATH
-        self._args = """ << eof
->>>>>>> d5faff3c
 %(movieName)s
 %(numberOfFramesPerMovie)s
 %(micFnName)s
@@ -342,11 +275,7 @@
 %(doVerboseOutput)s
 eof
 """ % args
-<<<<<<< HEAD
-
-=======
     
->>>>>>> d5faff3c
     def _getMicName(self, movieName):
         """ Return the name for the output micrograph given the movie name.
         """
@@ -398,26 +327,10 @@
         else:
             return movie.getNumberOfFrames()
 
-<<<<<<< HEAD
-    def _getNumberOfFrames(self, movie):
-        _, lstFrame, _ = movie.getFramesRange()
-
-        if movie.hasAlignment():
-            _, lastFrmAligned = movie.getAlignment().getRange()
-            if lastFrmAligned != lstFrame:
-                return lastFrmAligned
-            else:
-                return movie.getNumberOfFrames()
-        else:
-            return movie.getNumberOfFrames()
-
-=======
->>>>>>> d5faff3c
     def _getRange(self, movie, prefix):
         n = self._getNumberOfFrames(movie)
         iniFrame, _, indxFrame = movie.getFramesRange()
         first, last = self._getFrameRange(n, prefix)
-<<<<<<< HEAD
 
         if iniFrame != indxFrame:
             first -= (iniFrame - 1)
@@ -427,11 +340,3 @@
 
     def _isNewUnblur(self):
         return True if getVersion('UNBLUR') != '1.0.150529' else False
-=======
-        
-        if iniFrame != indxFrame:
-            first -= (iniFrame - 1)
-            last -= (iniFrame - 1)
-        
-        return first, last
->>>>>>> d5faff3c
