# **************************************************************************
# *
# * Authors:  Carlos Oscar Sanchez Sorzano (coss@cnb.csic.es), May 2013
# *           Slavica Jonic                (jonic@impmc.upmc.fr)
# * Ported to Scipion:
# *           J.M. De la Rosa Trevin (jmdelarosa@cnb.csic.es), Nov 2014
# *
# * Unidad de  Bioinformatica of Centro Nacional de Biotecnologia , CSIC
# *
# * This program is free software; you can redistribute it and/or modify
# * it under the terms of the GNU General Public License as published by
# * the Free Software Foundation; either version 2 of the License, or
# * (at your option) any later version.
# *
# * This program is distributed in the hope that it will be useful,
# * but WITHOUT ANY WARRANTY; without even the implied warranty of
# * MERCHANTABILITY or FITNESS FOR A PARTICULAR PURPOSE.  See the
# * GNU General Public License for more details.
# *
# * You should have received a copy of the GNU General Public License
# * along with this program; if not, write to the Free Software
# * Foundation, Inc., 59 Temple Place, Suite 330, Boston, MA
# * 02111-1307  USA
# *
# *  All comments concerning this program package may be sent to the
# *  e-mail address 'jmdelarosa@cnb.csic.es'
# *
# **************************************************************************

from pyworkflow.viewer import DESKTOP_TKINTER, WEB_DJANGO, Viewer
from pyworkflow.em.viewer import ObjectView, DataView
import pyworkflow.em.showj as showj
from protocol_reconstruct_highres import XmippProtReconstructHighRes
from plotter import XmippPlotter
from glob import glob
from os.path import exists, join
from pyworkflow.em.packages.xmipp3.convert import getImageLocation

class XmippReconstructHighResViewer(Viewer):
    """ Visualize the output of protocol reconstruct highres """
    _label = 'viewer reconstruct highres'
    _targets = [XmippProtReconstructHighRes]
    _environments = [DESKTOP_TKINTER, WEB_DJANGO]
    
    def __init__(self, **kwargs):
        Viewer.__init__(self, **kwargs)

    def _visualize(self, prot, **kwargs):
        views = []
        
<<<<<<< HEAD
=======
        # Angle file
	if hasattr(prot,"outputParticles"):
            obj = prot.outputParticles
            fn = obj.getFileName()
            labels = 'id enabled _filename _xmipp_zScore _xmipp_cumulativeSSNR '
            labels += '_ctfModel._defocusU _ctfModel._defocusV _xmipp_shiftX _xmipp_shiftY _xmipp_continuousX _xmipp_continuousY _xmipp_scale _xmipp_maxCC _xmipp_weight'
            labels += " _xmipp_cost _xmipp_weightContinuous2 _xmipp_angleDiff _xmipp_weightJumper _xmipp_weightSSNR"
            views.append(ObjectView(self._project, obj.strId(), fn,
                                	  viewParams={showj.ORDER: labels, 
                                                      showj.VISIBLE: labels, 
                                                      showj.MODE: showj.MODE_MD,
                                                      showj.RENDER:'_filename'}))

>>>>>>> 4ed24c0b
        # FSC
        from matplotlib.ticker import FuncFormatter
        self._plotFormatter = FuncFormatter(self._formatFreq) 
        xplotter = XmippPlotter(windowTitle="FSC")
        a = xplotter.createSubPlot("FSC", "Frequency (1/A)", "Zscore")
        fnIterDirs = sorted(glob(prot._getExtraPath("Iter*")))
        legends = []
        lastFullIter = -1
        for it in range(0,len(fnIterDirs)):
            fnDir = prot._getExtraPath("Iter%03d"%it)
            fnFSC = join(fnDir,"fsc.xmd")
            if exists(fnFSC):
                lastFullIter=it
                show = True
                legends.append('iter %d' % it)
                self._plotFSC(a, fnFSC)
                xplotter.showLegend(legends)
        a.grid(True)
        views.append(xplotter)
        
        # Angle file
        fnLastAngles=join(prot._getExtraPath("Iter%03d"%lastFullIter),"angles.xmd")
        if hasattr(prot, "outputParticles"):
            obj = prot.outputParticles
            fn = obj.getFileName()
            labels = 'id enabled _filename _xmipp_zScore _xmipp_cumulativeSSNR '
            labels += '_ctfModel._defocusU _ctfModel._defocusV _xmipp_shiftX _xmipp_shiftY _xmipp_continuousX _xmipp_continuousY _xmipp_scale _xmipp_maxCC _xmipp_weight'
            labels += " _xmipp_cost _xmipp_weightContinuous2 _xmipp_angleDiff _xmipp_weightJumper _xmipp_weightSSNR"
            views.append(ObjectView(self._project, obj.strId(), fn,
                                          viewParams={showj.ORDER: labels, 
                                                      showj.VISIBLE: labels, 
                                                      showj.MODE: showj.MODE_MD,
                                                      showj.RENDER:'_filename'}))
        else:
            if lastFullIter>0:
                views.append(DataView(fnLastAngles, viewParams={showj.MODE: showj.MODE_MD}))

        # Volume
<<<<<<< HEAD
        if hasattr(prot, "outputVolume"):
            obj = prot.outputVolume
            fn = getImageLocation(obj)
            views.append(ObjectView(self._project, obj.strId(), fn, viewParams={showj.RENDER: 'image', showj.SAMPLINGRATE: obj.getSamplingRate()}))
        else:
            if lastFullIter>0:  
                fnLastVolume=join(prot._getExtraPath("Iter%03d"%lastFullIter),"volumeAvg.mrc")
                views.append(ObjectView(self._project, None, fnLastVolume, viewParams={showj.RENDER: 'image'}))
        
        # Jumper weights                                    
        from numpy import arange
        from matplotlib.ticker import FormatStrFormatter
        import xmipp
        
        if lastFullIter>0:
            numberOfBins = 100
            if prot.weightJumper:
                 xplotter = XmippPlotter(windowTitle="Jumper weight")
                 a = xplotter.createSubPlot("Jumper weight", "Weight", "Count")

#                     mDoutRef3D = xmipp.MetaData()
#                     mDoutRef3D.importObjects(md, xmipp.MDValueEQ(xmipp.MDL_REF3D, ref3d))
#                     _frequency = "Frequency (%d)" % mDoutRef3D.size()
# 
#                     xplotterShift.createSubPlot("%s_ref3D_%d"%(xmipp.label2Str(xmipp.MDL_SHIFT_DIFF),ref3d), "pixels", _frequency)
#                     xplotter.createSubPlot("%s_ref3D_%d"%(xmipp.label2Str(xmipp.MDL_ANGLE_DIFF),ref3d), "degrees", _frequency)
#                     #mDoutRef3D.write("afterimportObject@mdIter.sqlite",MD_APPEND)
#                     xplotter.plotMd(mDoutRef3D,
#                                     xmipp.MDL_ANGLE_DIFF,
#                                     xmipp.MDL_ANGLE_DIFF,
#                                     color=colors[ref3d%lenColors],
#                                     #nbins=50
#                                     nbins=int(numberOfBins)
=======
	if hasattr(prot,"outputVolume"):
            obj = prot.outputVolume
            fn = getImageLocation(obj)
            views.append(ObjectView(self._project, obj.strId(), fn, viewParams={showj.RENDER: 'image', showj.SAMPLINGRATE: obj.getSamplingRate()}))
>>>>>>> 4ed24c0b

        return views

    def _plotFSC(self, a, fnFSC):
        import xmipp
        md = xmipp.MetaData(fnFSC)
        resolution_inv = [md.getValue(xmipp.MDL_RESOLUTION_FREQ, id) for id in md]
        frc = [md.getValue(xmipp.MDL_RESOLUTION_FRC, id) for id in md]
        self.maxFrc = max(frc)
        self.minInv = min(resolution_inv)
        self.maxInv = max(resolution_inv)
        a.plot(resolution_inv, frc)
        a.xaxis.set_major_formatter(self._plotFormatter)
        a.set_ylim([-0.1, 1.1])

    def _formatFreq(self, value, pos):
        """ Format function for Matplotlib formatter. """
        inv = 999
        if value:
            inv = 1/value
        return "1/%0.2f" % inv<|MERGE_RESOLUTION|>--- conflicted
+++ resolved
@@ -48,22 +48,6 @@
     def _visualize(self, prot, **kwargs):
         views = []
         
-<<<<<<< HEAD
-=======
-        # Angle file
-	if hasattr(prot,"outputParticles"):
-            obj = prot.outputParticles
-            fn = obj.getFileName()
-            labels = 'id enabled _filename _xmipp_zScore _xmipp_cumulativeSSNR '
-            labels += '_ctfModel._defocusU _ctfModel._defocusV _xmipp_shiftX _xmipp_shiftY _xmipp_continuousX _xmipp_continuousY _xmipp_scale _xmipp_maxCC _xmipp_weight'
-            labels += " _xmipp_cost _xmipp_weightContinuous2 _xmipp_angleDiff _xmipp_weightJumper _xmipp_weightSSNR"
-            views.append(ObjectView(self._project, obj.strId(), fn,
-                                	  viewParams={showj.ORDER: labels, 
-                                                      showj.VISIBLE: labels, 
-                                                      showj.MODE: showj.MODE_MD,
-                                                      showj.RENDER:'_filename'}))
-
->>>>>>> 4ed24c0b
         # FSC
         from matplotlib.ticker import FuncFormatter
         self._plotFormatter = FuncFormatter(self._formatFreq) 
@@ -102,7 +86,6 @@
                 views.append(DataView(fnLastAngles, viewParams={showj.MODE: showj.MODE_MD}))
 
         # Volume
-<<<<<<< HEAD
         if hasattr(prot, "outputVolume"):
             obj = prot.outputVolume
             fn = getImageLocation(obj)
@@ -136,12 +119,6 @@
 #                                     color=colors[ref3d%lenColors],
 #                                     #nbins=50
 #                                     nbins=int(numberOfBins)
-=======
-	if hasattr(prot,"outputVolume"):
-            obj = prot.outputVolume
-            fn = getImageLocation(obj)
-            views.append(ObjectView(self._project, obj.strId(), fn, viewParams={showj.RENDER: 'image', showj.SAMPLINGRATE: obj.getSamplingRate()}))
->>>>>>> 4ed24c0b
 
         return views
 
