--- conflicted
+++ resolved
@@ -86,9 +86,6 @@
         group.addParam('groupSize', IntParam, default=1,
                       label="Group Size", help="The number of frames in each group at the last step")
         group.addParam('doSaveMovie', BooleanParam, default=False,
-<<<<<<< HEAD
-                      label="Save movies", help="Save aligned movies")
-=======
                       label="Save movie", expertLevel=LEVEL_ADVANCED,
                       help="Save Aligned movie")
 
@@ -157,7 +154,6 @@
                       """)
         form.addParallelSection(threads=1, mpi=1)
 
->>>>>>> bf3af2b6
 
     #--------------------------- STEPS functions ---------------------------------------------------
     def createOutputStep(self):
@@ -353,21 +349,3 @@
         plotter.savefig(mic.plotCart)
     return plotter
 
-
-
-#class ProtMovieAlignmentWeb(ProtMovieAlignment):
-#    """ Aligns a set of volumes using cross correlation.
-#    Based on Xmipp protocol for aligning volumes, but
-#    the parameters are restricted for ease of use.
-#    """
-#    _label = 'movie alignment web'
-#    
-#    def _defineParams(self, form):
-#        ProtMovieAlignment._defineParams(self, form)
-#        
-#        gpuParamsGroup = form.getParam('GPU')
-#        gpuParamsGroup.config(condition='False')
-#        
-#    def getOutputFiles(self):
-#        # Redefine the default method to avoid download of movie files
-#        return self.outputMicrographs.getFiles()