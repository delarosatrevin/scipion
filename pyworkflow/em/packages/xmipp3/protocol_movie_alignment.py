# **************************************************************************
# *
# * Authors:     Roberto Marabini (roberto@cnb.csic.es)
# *              J.M. de la Rosa Trevin (jmdelarosa@cnb.csic.es)
# *              Vahid Abrishami (vabrisahmi@cnb.csic.es)
# *
# * Unidad de  Bioinformatica of Centro Nacional de Biotecnologia , CSIC
# *
# * This program is free software; you can redistribute it and/or modify
# * it under the terms of the GNU General Public License as published by
# * the Free Software Foundation; either version 2 of the License, or
# * (at your option) any later version.
# *
# * This program is distributed in the hope that it will be useful,
# * but WITHOUT ANY WARRANTY; without even the implied warranty of
# * MERCHANTABILITY or FITNESS FOR A PARTICULAR PURPOSE.  See the
# * GNU General Public License for more details.
# *
# * You should have received a copy of the GNU General Public License
# * along with this program; if not, write to the Free Software
# * Foundation, Inc., 59 Temple Place, Suite 330, Boston, MA
# * 02111-1307  USA
# *
# *  All comments concerning this program package may be sent to the
# *  e-mail address 'jmdelarosa@cnb.csic.es'
# *
# **************************************************************************
"""
In this module are protocol base classes related to EM Micrographs
"""

import sys
from os.path import join

from pyworkflow.object import String, Integer
from pyworkflow.protocol.params import IntParam, FloatParam, StringParam, BooleanParam, LEVEL_ADVANCED, LEVEL_ADVANCED, EnumParam
from pyworkflow.utils.path import moveFile
import pyworkflow.em as em
from pyworkflow.em.protocol import ProtProcessMovies
from pyworkflow.gui.plotter import Plotter
from PIL import Image
import matplotlib.pyplot as plt
import numpy as np

# Alignment methods enum
AL_OPTICAL = 0
AL_DOSEFGPU = 1
AL_DOSEFGPUOPTICAL = 2
AL_AVERAGE = 3
AL_CROSSCORRELATION = 4
AL_CROSSCORRELATIONOPTICAL = 5

PLOT_CART = 0
PLOT_POLAR = 1
PLOT_POLARCART = 2
PLOT_CHOICES = ['cartesian', 'polar', 'both']

class ProtMovieAlignment(ProtProcessMovies):
    """ Aligns movies, from direct detectors cameras, into micrographs.
    """
    _label = 'movie alignment'

    #--------------------------- DEFINE param functions --------------------------------------------
    def _defineParams(self, form):
        ProtProcessMovies._defineParams(self, form)

        form.addParam('alignMethod', EnumParam, choices=['optical flow'
                                                       , 'dosefgpu'
                                                       , 'dosefgpu + optical flow'
                                                       , 'average'
                                                       , 'croscorrelation'
                                                       , 'croscorrelation + optical flow'
                                                        ],
                      label="Alignment method", default=AL_OPTICAL,
                      display=EnumParam.DISPLAY_COMBO,
                      help='Method to use for movie alignment. '
                           'dosefgpu requires a GPU. Croscorrelation '
                           'and dosefgpu with default parameters are equivalent. '
                           'Croscorrelation is a CPU implementation of dosefgpu  '
                           'with limited functionality (only aligns whole frames)'
                      )

        # GROUP COMMON PARAMETERS
        group = form.addGroup('Common parameters')
        
        line = group.addLine('Used in alignment',
                            help='First and last frames used in alignment.\n'
                                  'The first frame in the stack is *0*.' )
        line.addParam('alignFrame0', IntParam, default=0, label='First')
        line.addParam('alignFrameN', IntParam, default=0, label='Last',
                      help='If *0*, use maximum value')
        
        # GROUP GPU PARAMETERS
        group = form.addGroup('GPU',condition="alignMethod==%d or (alignMethod==%d and expertLevel==%d)"
                                                         " or (alignMethod==%d and expertLevel==%d)"
                                                         % (AL_OPTICAL, AL_DOSEFGPUOPTICAL, LEVEL_ADVANCED, AL_DOSEFGPU, LEVEL_ADVANCED))
        group.addParam('doGPU', BooleanParam, default=False,
                      label="Use GPU (vs CPU)",
                      condition="alignMethod==%d or alignMethod==%d" % (AL_OPTICAL, AL_DOSEFGPUOPTICAL),
                      help="Set to true if you want the GPU implementation of Optical Flow")
        group.addParam('GPUCore', IntParam, default=0, expertLevel=LEVEL_ADVANCED,
                      label="Choose GPU core",
                      condition="doGPU  or alignMethod==%d or alignMethod==%d  " % (AL_DOSEFGPU, AL_DOSEFGPUOPTICAL),
                      help="GPU may have several cores. Set it to zero if you do not know what we are talking about. First core index is 0, second 1 and so on.")
        
        # GROUP OPTICAL FLOW PARAMETERS
        group = form.addGroup('Optical Flow parameters', expertLevel=LEVEL_ADVANCED, condition="alignMethod==%d or alignMethod==%d or alignMethod==%d " % (AL_OPTICAL, AL_DOSEFGPUOPTICAL, AL_CROSSCORRELATIONOPTICAL))
        
        group.addParam('winSize', IntParam, default=150,
                      label="Window size", expertLevel=LEVEL_ADVANCED,
                      help="Window size (shifts are assumed to be constant within this window).")
        
        group.addParam('doSaveMovie', BooleanParam, default=False,
                      label="Save movie", expertLevel=LEVEL_ADVANCED,
                      help="Save Aligned movie")

        #---------------------------------- DosefGPU Params--------------------------------
        # GROUP DOSEFGPU PARAMETERS
        group = form.addGroup('DosefGPU/Croscorrelation parameters',condition="alignMethod==%d "
                                                              "or alignMethod==%d"
                                                              "or alignMethod==%d"
                                                              "or alignMethod==%d" %
                                                              (AL_DOSEFGPU,\
                                                               AL_DOSEFGPUOPTICAL,\
                                                               AL_CROSSCORRELATION,\
                                                               AL_CROSSCORRELATIONOPTICAL)
                              )
        
        line = group.addLine('Used in final sum',
                             help='First and last frames used in alignment.\n'
                                  'The first frame in the stack is *0*.' )
        line.addParam('sumFrame0', IntParam, default=0, label='First')
        line.addParam('sumFrameN', IntParam, default=0, label='Last',
                      help='If *0*, use maximum value')
        
        line = group.addLine('Crop offsets (px)')
        line.addParam('cropOffsetX', IntParam, default=0, label='X')
        line.addParam('cropOffsetY', IntParam, default=0, label='Y')
        
        line = group.addLine('Crop dimensions (px)',
                      help='How many pixels to crop from offset\n'
                           'If equal to 0, use maximum size.')
        line.addParam('cropDimX', IntParam, default=0, label='X')
        line.addParam('cropDimY', IntParam, default=0, label='Y')

        group.addParam('binFactor', IntParam, default=1,condition="alignMethod==%d "
                                                              "or alignMethod==%d" %
                                                                  (AL_DOSEFGPU,\
                                                                   AL_DOSEFGPUOPTICAL\
                       ),
                       label='Binning factor',
                       help='1x or 2x. Bin stack before processing.')

        group.addParam('filterFactor', FloatParam, default=4,condition="alignMethod==%d "
                                                              "or alignMethod==%d" %
                                                                  (AL_CROSSCORRELATION,\
                                                                   AL_CROSSCORRELATIONOPTICAL\
                       ),
                       label='Filter at (A)',
                       help='1x or 2x. Bin stack before processing.')


        group.addParam('extraParams', StringParam, default='',
                      expertLevel=LEVEL_ADVANCED,
                      label='Additional parameters',
                      help="""
-bft       150               BFactor in pix^2.
-pbx       96                Box dimension for searching CC peak.
-fod       2                 Number of frame offset for frame comparision.
-nps       0                 Radius of noise peak.
-sub       0                 1: Save as sub-area corrected sum. 0: Not.
-srs       0                 1: Save uncorrected sum. 0: Not.
-ssc       0                 1: Save aligned stack. 0: Not.
-scc       0                 1: Save CC Map. 0: Not.
-slg       1                 1: Save Log. 0: Not.
-atm       1                 1: Align to middle frame. 0: Not.
-dsp       1                 1: Save quick results. 0: Not.
-fsc       0                 1: Calculate and log FSC. 0: Not.
                      """)
        form.addParallelSection(threads=1, mpi=1)


    #--------------------------- STEPS functions ---------------------------------------------------
    def createOutputStep(self):
        inputMovies = self.inputMovies.get()
        micSet = self._createSetOfMicrographs()
        micSet.copyInfo(inputMovies)
        # Also create a Set of Movies with the alignment parameters
        movieSet = self._createSetOfMovies()
        movieSet.copyInfo(inputMovies)
        movieSet.cropOffsetX = Integer(self.cropOffsetX)
        movieSet.cropOffsetY = Integer(self.cropOffsetY)
        movieSet.cropDimX = Integer(self.cropDimX)
        movieSet.cropDimY = Integer(self.cropDimY)
        movieSet.sumFrame0 = Integer(self.sumFrame0)
        movieSet.sumFrameN = Integer(self.sumFrameN)

        alMethod = self.alignMethod.get()
        for movie in self.inputMovies.get():
            micName = self._getNameExt(movie.getFileName(),'_aligned', 'mrc')
            metadataName = self._getNameExt(movie.getFileName(), '_aligned', 'xmd')
            plotPolarName = self._getNameExt(movie.getFileName(), '_plot_polar', 'png')
            plotCartName = self._getNameExt(movie.getFileName(), '_plot_cart', 'png')
            psdCorrName = self._getNameExt(movie.getFileName(),'_aligned_corrected', 'psd')
            # Parse the alignment parameters and store the log files
            alignedMovie = movie.clone()
            if self.run:
                alignedMovie.setFileName(self._getExtraPath(self._getNameExt(movie.getFileName(),'_aligned', 'mrcs')))
            ####>>>This is wrong. Save an xmipp metadata
            alignedMovie.alignMetaData = String(self._getExtraPath(metadataName))
            alignedMovie.plotPolar = self._getExtraPath(plotPolarName)
            alignedMovie.plotCart = self._getExtraPath(plotCartName)
            alignedMovie.psdCorr = self._getExtraPath(psdCorrName)
            if alMethod == AL_OPTICAL or \
               alMethod == AL_DOSEFGPUOPTICAL or \
               alMethod == AL_CROSSCORRELATIONOPTICAL:
                movieCreatePlot(PLOT_POLAR, alignedMovie, True)
                movieCreatePlot(PLOT_CART, alignedMovie, True)
            movieSet.append(alignedMovie)

            mic = em.Micrograph()
            # All micrograph are copied to the 'extra' folder after each step
            mic.setFileName(self._getExtraPath(micName))
<<<<<<< HEAD
            mic.setMicName(micName)
            if alMethod == AL_OPTICAL or \
               alMethod == AL_DOSEFGPUOPTICAL or \
               alMethod == AL_CROSSCORRELATIONOPTICAL:
=======
            mic.setMicName(movie.getMicName())
            if alMethod == AL_OPTICAL or alMethod == AL_DOSEFGPUOPTICAL:
>>>>>>> 5648a294
                mic.plotPolar = em.Image()
                mic.plotCart = em.Image()
                mic.plotPolar.setFileName(self._getExtraPath(plotPolarName))
                mic.plotCart.setFileName(self._getExtraPath(plotCartName))
            if alMethod != AL_DOSEFGPU and alMethod != AL_CROSSCORRELATION:
                mic.psdCorr = em.Image()
                mic.psdCorr.setFileName(self._getExtraPath(psdCorrName))
                print psdCorrName
            micSet.append(mic)


            # TODO: Methods for dosefgpu should be transferred to here
            """
            if alMethod == AL_DOSEFGPU:
                # Parse the alignment parameters and store the log files
                alignedMovie = movie.clone()
                logFile = self._getExtraPath(self._getLogFile(movie.getObjId()))
                import pyworkflow.em.packages.dosefgpu as dosefgpu
                alignment = dosefgpu.parseMovieAlignment(logFile)
                alignedMovie.setAlignment(alignment)
                movieSet.append(alignedMovie)
            """
        self._defineOutputs(outputMicrographs=micSet)
        self._defineOutputs(outputMovies=movieSet)
        self._defineSourceRelation(self.inputMovies, micSet)
        """
        if alMethod == AL_DOSEFGPU:
            self._defineTransformRelation(inputMovies, micSet)
            self._defineOutputs(outputMovies=movieSet)
            self._defineTransformRelation(inputMovies, movieSet)
        """


    #--------------------------- UTILS functions ---------------------------------------------------
    #TODO: In methods calling 2 protocols we should:
    #      1) work with the original movie and not the resampled one
    #      2) output metadata with shifts should be given over
    #         orignal movie not intermediate one
    def _processMovie(self, movieId, movieName, movieFolder):
        """ Process the movie actions, remember to:
        1) Generate all output files inside movieFolder (usually with cwd in runJob)
        2) Copy the important result files after processing (movieFolder will be deleted!!!)
        """

        program = self._getProgram()

        # Read the parameters
        #micName = self._getMicName(movieId)
        micName = self._getNameExt(movieName, '_aligned', 'mrc')
        metadataNameInterMediate = self._getNameExt(movieName, '_alignedIntermediate', 'xmd')
        metadataName = self._getNameExt(movieName, '_aligned', 'xmd')
        psdCorrName = self._getNameExt(movieName,'_aligned_corrected', 'psd')

        firstFrame = self.alignFrame0.get()
        lastFrame = self.alignFrameN.get()
        gpuId = self.GPUCore.get()
        alMethod = self.alignMethod.get()

        # Some movie have .mrc or .mrcs format but it is recognized as a volume
        if movieName.endswith('.mrcs') or movieName.endswith('.mrc'):
            movieSuffix = ':mrcs'
        else:
            movieSuffix = ''
            
        # For simple average execution
        if alMethod == AL_AVERAGE:
            doSaveMovie = self.doSaveMovie.get()#used later
            command = '-i %(movieName)s%(movieSuffix)s -o %(micName)s' % locals()
            command += ' --nst %d --ned %d --simpleAverage --psd' % (firstFrame, lastFrame)
            try:
                self.runJob(program, command, cwd=movieFolder)
            except:
                print >> sys.stderr, program, " failed for movie %(movieName)s" % locals()

        # For DosefGPU Execution (and combination with optical flow)
        elif alMethod == AL_DOSEFGPU or alMethod == AL_DOSEFGPUOPTICAL:
            logFile = self._getLogFile(movieId)
            #gainFile = self.inputMovies.get().getGain()
            args = {'-crx': self.cropOffsetX.get(),
                    '-cry': self.cropOffsetY.get(),
                    '-cdx': self.cropDimX.get(),
                    '-cdy': self.cropDimY.get(),
                    '-bin': self.binFactor.get(),
                    '-nst': self.alignFrame0.get(),
                    '-ned': self.alignFrameN.get(),
                    '-nss': self.sumFrame0.get(),
                    '-nes': self.sumFrameN.get(),
                    '-gpu': gpuId,
                    '-flg': logFile,
                    }
            command = '%(movieName)s -fcs %(micName)s ' % locals()
            command += ' '.join(['%s %s' % (k, v) for k, v in args.iteritems()])
            if alMethod == AL_DOSEFGPUOPTICAL:
                program = 'dosefgpu_driftcorr'
                corrMovieName = self._getCorrMovieName(movieId)
                command += ' ' + '-fct %(corrMovieName)s -ssc 1 ' % locals()
            command += ' ' + self.extraParams.get()
            import pyworkflow.em.packages.dosefgpu as dosefgpu
            try:
                self.runJob(program, command, cwd=movieFolder,
                            env=dosefgpu.getEnviron())
            except:
                print >> sys.stderr, program, " failed for movie %(movieName)s" % locals()
        
        elif alMethod == AL_CROSSCORRELATION or alMethod == AL_CROSSCORRELATIONOPTICAL: #not dosefgpu
            program = 'xmipp_movie_alignment_correlation'
            corrMovieName = self._getCorrMovieName(movieId)
            command  = '-i %s%s ' % (movieName, movieSuffix)
            command += '-o %s '% metadataNameInterMediate
            command += '--sampling %f ' % self.samplingRate
            command += '--max_freq %f ' % self.filterFactor
            command += '--cropULCorner %d %d '%(self.cropOffsetX.get(),self.cropOffsetY.get())
            command += '--cropDRCorner %d %d '%(self.cropOffsetX.get() + self.cropDimX.get() -1
                                               ,self.cropOffsetY.get() + self.cropDimY.get() -1)
            _lastFrame = -1
            if lastFrame != 0:
                _lastFrame = lastFrame
            command += '--frameRange %d %d '%(firstFrame,_lastFrame)
            command += '--max_shift %d ' % 16#TODO expert param
            command += '--oavg %s ' % micName
            command += '--oaligned %s ' % corrMovieName
            try:
                self.runJob(program, command, cwd=movieFolder)
            except:
                print >> sys.stderr, program, " failed for movie %(movieName)s" % locals()

        # For Optical Flow execution (and combination with DosefGPU)
        if alMethod == AL_OPTICAL or\
           alMethod == AL_DOSEFGPUOPTICAL or\
           alMethod == AL_CROSSCORRELATIONOPTICAL:
            winSize = self.winSize.get()
            doSaveMovie = self.doSaveMovie.get()
            if alMethod == AL_DOSEFGPUOPTICAL:
                program = 'xmipp_movie_optical_alignment_gpu'
                corrMovieName = self._getCorrMovieName(movieId)
                command = '-i %(corrMovieName)s ' % locals()
                # Set to Zero for Optical Flow (output movie of dosefgpu)
                firstFrame = 0
                lastFrame = 0
            elif alMethod == AL_CROSSCORRELATIONOPTICAL:
                program = 'xmipp_movie_optical_alignment_cpu'
                command = '-i %(corrMovieName)s ' % locals()
                # Set to Zero for Optical Flow (output movie of dosefgpu)
                firstFrame = 0
                lastFrame = 0
                if doSaveMovie:
                    command += '--ssc '
            else:
                program = 'xmipp_movie_optical_alignment_cpu'
                command = '-i %(movieName)s%(movieSuffix)s ' % locals()
                if doSaveMovie:
                    command += '--ssc '

            command += '-o %(micName)s --winSize %(winSize)d ' % locals()
            command += '--nst %d --ned %d --psd ' % (firstFrame, lastFrame)
            if self.doGPU:
                command += '--gpu %d ' % gpuId
            try:
                self.runJob(program, command, cwd=movieFolder)
            except:
                print >> sys.stderr, program, " failed for movie %(movieName)s" % locals()
            if alMethod == AL_OPTICAL \
                    or alMethod == AL_DOSEFGPUOPTICAL or\
                    alMethod == AL_CROSSCORRELATIONOPTICAL:
                moveFile(join(movieFolder, metadataName), self._getExtraPath())

        # Move output micrograph and related information to 'extra' folder
        moveFile(join(movieFolder, micName), self._getExtraPath())
        if doSaveMovie:
            outMovieName = self._getNameExt(movieName,'_aligned', 'mrcs')
            moveFile(join(movieFolder, outMovieName), self._getExtraPath())

        if alMethod == AL_DOSEFGPU:
            # Copy the log file to have shifts information
            moveFile(join(movieFolder, logFile), self._getExtraPath())
        elif alMethod == AL_CROSSCORRELATION:
            # Copy metadatafile otherwise it will be deleted
            #TODO: create a proper scipion object
            moveFile(join(movieFolder, metadataNameInterMediate), self._getExtraPath())
            moveFile(join(movieFolder, corrMovieName), self._getExtraPath())
        else:
            moveFile(join(movieFolder, psdCorrName), self._getExtraPath())


    def _getProgram(self):
        alMethod = self.alignMethod.get()
        if alMethod == AL_AVERAGE:
            return 'xmipp_movie_optical_alignment_cpu'
        if alMethod == AL_OPTICAL:
            if self.doGPU:
                return 'xmipp_movie_optical_alignment_gpu'
            else:
                return 'xmipp_movie_optical_alignment_cpu'
        elif alMethod == AL_DOSEFGPU:
            return 'dosefgpu_driftcorr'

    #--------------------------- INFO functions --------------------------------------------
    def _validate(self):
        errors = []
        numThreads = self.numberOfThreads;
        alMethod = self.alignMethod.get()
        if numThreads>1:
            if self.doGPU:
                errors.append("GPU and Parallelization can not be used together")
        if self.doGPU and (alMethod == AL_CROSSCORRELATION or \
                           alMethod == AL_CROSSCORRELATIONOPTICAL):
                self.doGPU.set(False)
                #errors.append("Crosscorrelation is not implemente in GPU")
        alignMethod = self.alignMethod.get()
        if alignMethod == 1 or alignMethod == 2:
            errors.append("GPU methods are not available at the moment.")
        return errors

    def _citations(self):
        alMethod = self.alignMethod.get()
        if alMethod == AL_OPTICAL:
            return ['Abrishami2015']
        if alMethod == AL_DOSEFGPU:
            return ['Li2013']
        if alMethod == AL_DOSEFGPUOPTICAL:
            return ['Abrishami2015', 'Li2013']

    def _methods(self):
        methods = []
        alMethod = self.alignMethod.get()
        gpuId = self.GPUCore.get()
        if alMethod == AL_AVERAGE:
            methods.append('Aligning method: Simple average')
        if alMethod == AL_DOSEFGPU or alMethod == AL_DOSEFGPUOPTICAL:
            methods.append('Aligning method: DosefGPU')

        if alMethod == AL_OPTICAL or alMethod == AL_DOSEFGPUOPTICAL:
            methods.append('Aligning method: Optical Flow')
            methods.append('- Used a window size of: *%d*' % self.winSize.get())
            methods.append('- Used a pyramid size of: *6*')
            if self.doGPU:
                methods.append('- Used GPU *%d* for processing' % gpuId)

        return methods

    def _summary(self):
        firstFrame = self.alignFrame0.get()
        lastFrame = self.alignFrameN.get()
        summary = []
        if self.inputMovies.get():
            summary.append('Number of input movies: *%d*' % self.inputMovies.get().getSize())
        if lastFrame == 0:
            summary.append('Frames used in alignment: *%d* to *%s* (first frame is 0)' % (firstFrame, 'Last Frame'))
        else:
            summary.append('Frames used in alignment: *%d* to *%d* (first frame is 0)' % (firstFrame, lastFrame))

        return summary

def createPlots(plotType, protocol, movieId):

    movie = protocol.outputMovies[movieId]
    return movieCreatePlot(plotType, movie, False)

def movieCreatePlot(plotType, movie, saveFig):

    import xmipp
    meanX = []
    meanY = []
    stdX = []
    stdY = []
    colors = []
    gr = 255.0

    # if movie is None:
    #     return [self.errorMessage("Invalid movie id *%d*" % movieId,
    #                               title="Invalid input")]

    alignedMovie = movie.alignMetaData
    md = xmipp.MetaData(alignedMovie)
    colorDist = 255 / md.size()

    cartPosition = None
    polarPosition = None
    colorBarPosition = 122
    figureSize = (8, 6)

    if plotType == PLOT_CART:
        cartPosition = 121
    elif plotType == PLOT_POLAR:
        polarPosition = 121
    elif plotType == PLOT_POLARCART:
        cartPosition = 132
        polarPosition = 131
        colorBarPosition = 133

    plotter = Plotter(*figureSize)
    figure = plotter.getFigure()

    # Plot the color bar
    ax = figure.add_subplot(colorBarPosition, aspect='equal', xlim=[0, 6])
    ax.set_xticklabels([])
    ax.set_yticklabels([])
    colorBarX = np.array([1, 1])
    colorBarY = np.array([2, 4])

    # Read the shifts information from the Metadata
    for objId in md:
        meanX.append(md.getValue(xmipp.MDL_OPTICALFLOW_MEANX, objId))
        meanY.append(md.getValue(xmipp.MDL_OPTICALFLOW_MEANY, objId))
        stdX.append(md.getValue(xmipp.MDL_OPTICALFLOW_STDY, objId))
        stdY.append(md.getValue(xmipp.MDL_OPTICALFLOW_STDY, objId))
        colors.append((1, gr / 255.0, 0))
        ax.plot(colorBarX, colorBarY, c=(1, gr / 255.0, 0), linewidth=10)
        ax.text(2, np.mean(colorBarY), str(objId)+'-'+str(objId+1))
        colorBarY += 2
        gr -= colorDist
    area = (np.sqrt(np.power(np.asarray(stdX), 2) + np.power(np.asarray(stdY), 2)))*700
    # Plot in polar if needed
    if polarPosition:
        r = np.sqrt(np.power(np.asarray(meanX), 2) + np.power(np.asarray(meanY), 2))
        theta = np.arctan2(meanY, meanX) * 180 / np.pi
        ax = figure.add_subplot(polarPosition, projection='polar')
        ax.set_title('Polar representation')
        c = ax.scatter(theta, r, c=colors, s=area, cmap=plt.cm.hsv)
        c.set_alpha(0.75)
        ax.plot(theta, r, '-^')
        if saveFig:
            plotter.savefig(movie.plotPolar)
    # Plot in cartesian if needed
    if cartPosition:
        ax = figure.add_subplot(cartPosition)
        ax.grid()
        ax.grid()
        ax.set_title('Cartesian representation')
        c = ax.scatter(np.asarray(meanX), np.asarray(meanY), c=colors, s=area, cmap=plt.cm.hsv)
        c.set_alpha(0.75)
        ax.plot(np.asarray(meanX), np.asarray(meanY), '-^')
        if saveFig:
            plotter.savefig(movie.plotCart)
    return plotter



#class ProtMovieAlignmentWeb(ProtMovieAlignment):
#    """ Aligns a set of volumes using cross correlation.
#    Based on Xmipp protocol for aligning volumes, but
#    the parameters are restricted for ease of use.
#    """
#    _label = 'movie alignment web'
#    
#    def _defineParams(self, form):
#        ProtMovieAlignment._defineParams(self, form)
#        
#        gpuParamsGroup = form.getParam('GPU')
#        gpuParamsGroup.config(condition='False')
#        
#    def getOutputFiles(self):
#        # Redefine the default method to avoid download of movie files
#        return self.outputMicrographs.getFiles()<|MERGE_RESOLUTION|>--- conflicted
+++ resolved
@@ -221,15 +221,12 @@
             mic = em.Micrograph()
             # All micrograph are copied to the 'extra' folder after each step
             mic.setFileName(self._getExtraPath(micName))
-<<<<<<< HEAD
+
             mic.setMicName(micName)
             if alMethod == AL_OPTICAL or \
                alMethod == AL_DOSEFGPUOPTICAL or \
                alMethod == AL_CROSSCORRELATIONOPTICAL:
-=======
-            mic.setMicName(movie.getMicName())
-            if alMethod == AL_OPTICAL or alMethod == AL_DOSEFGPUOPTICAL:
->>>>>>> 5648a294
+
                 mic.plotPolar = em.Image()
                 mic.plotCart = em.Image()
                 mic.plotPolar.setFileName(self._getExtraPath(plotPolarName))
