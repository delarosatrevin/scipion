--- conflicted
+++ resolved
@@ -32,9 +32,6 @@
                                         LEVEL_ADVANCED, FloatParam, BooleanParam)
 from pyworkflow.em.protocol import ProtProcessParticles
 from convert import writeSetOfParticles, setXmippAttributes
-
-
-
 
 class XmippProtScreenParticles(ProtProcessParticles):
     """ Classify particles according their similarity to the others in order
@@ -101,17 +98,12 @@
                       label='Add features', expertLevel=LEVEL_ADVANCED,
                       help='Add features used for the ranking to each one of the input particles')
         form.addParallelSection(threads=0, mpi=0)
-<<<<<<< HEAD
-        
+
     def _getDefaultParallel(self):
         """This protocol doesn't have mpi version"""
         return (0, 0)
-     
-    #--------------------------- INSERT steps functions --------------------------------------------            
-=======
 
     # --------------------------- INSERT steps functions -----------------------
->>>>>>> f7c82f0d
     def _insertAllSteps(self):
         """ Mainly prepare the command line for call the program"""
         # Convert input images if necessary
@@ -151,10 +143,7 @@
     def createOutputStep(self):
         imgSet = self.inputParticles.get()
         partSet = self._createSetOfParticles()
-<<<<<<< HEAD
-=======
         self._initializeZscores()
->>>>>>> f7c82f0d
         partSet.copyInfo(imgSet)
         partSet.copyItems(
             imgSet,
@@ -186,23 +175,6 @@
         if not hasattr(self, 'outputParticles'):
             summary.append("Output particles not ready yet.")
         else:
-<<<<<<< HEAD
-            fnSummary = self._getExtraPath("summary.txt")
-            if not os.path.exists(fnSummary):
-                zscores = [p._xmipp_zScore.get() for p in self.outputParticles]
-                if len(zscores)>0:
-                    fhSummary = open(fnSummary,"w")
-                    fhSummary.write("The minimum ZScore is %.2f\n" % min(zscores))
-                    fhSummary.write("The maximum ZScore is %.2f\n" % max(zscores))
-                    fhSummary.write("The mean ZScore is %.2f\n"
-                                    % (sum(zscores)*1.0/len(self.outputParticles)))
-                fhSummary.close()
-            if os.path.exists(fnSummary):
-                fhSummary = open(fnSummary)
-                for line in fhSummary.readlines():
-                    summary.append(line.strip())
-                fhSummary.close()
-=======
             if hasattr(self, 'sumZScore'):
                 summary.append("The minimum ZScore is %.2f" % self.minZScore)
                 summary.append("The maximum ZScore is %.2f" % self.maxZScore)
@@ -211,7 +183,6 @@
             else:
                 summary.append(
                     "Summary values not calculated during processing.")
->>>>>>> f7c82f0d
         return summary
     
     def _validate(self):
