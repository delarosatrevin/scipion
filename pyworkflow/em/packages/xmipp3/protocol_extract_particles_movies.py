--- conflicted
+++ resolved
@@ -161,19 +161,6 @@
     #--------------------------- INSERT steps functions ------------------------
 
     def _insertAllSteps(self):
-<<<<<<< HEAD
-
-        # ROB: deal with the case in which sampling rate use for picking and
-        #  movies is different
-        inputCoords = self.inputCoordinates.get()
-        # coordinates sampling mic used for picking
-        samplingCoords = inputCoords.getMicrographs().getSamplingRate()
-        # coordinates sampling input mic
-        samplingMic = self.inputMovies.get().getSamplingRate()
-        self.factor = samplingMic / samplingCoords
-        
-=======
->>>>>>> 5b6fef4f
         self._createFilenameTemplates()
 
         # Build the list of all processMovieStep ids by
@@ -223,23 +210,9 @@
         frameMdImages = md.MetaData()
         frameRow = md.Row()
         
-<<<<<<< HEAD
-        imgh = ImageHandler()
-        for frame in range(frame0, frameN+1):
-            indx = frame-iniFrame
-            frameName = self._getFnRelated('frameMic', movId, frame)
-            frameMdFile = self._getFnRelated('frameMdFile', movId, frame)
-            coordinatesName = self._getFnRelated('frameCoords', movId, frame)
-            frameImages = self._getFnRelated('frameImages', movId, frame)
-            frameStk = self._getFnRelated('frameStk', movId, frame)
-
-            hasCoordinates = self._writeXmippPosFile(movie, coordinatesName,
-                                                     shiftX[indx], shiftY[indx])
-            
-            if hasCoordinates:
-=======
         if self._hasCoordinates(movie):
             imgh = ImageHandler()
+
             for frame in range(frame0, frameN+1):
                 indx = frame-iniFrame
                 frameName = self._getFnRelated('frameMic',movId, frame)
@@ -251,7 +224,6 @@
                 self._writeXmippPosFile(movie, coordinatesName,
                                         shiftX[indx], shiftY[indx])
                 
->>>>>>> 5b6fef4f
                 self.info("Writing frame: %s" % frameName)
                 # TODO: there is no need to write the frame and then operate
                 # the input of the first operation should be the movie
