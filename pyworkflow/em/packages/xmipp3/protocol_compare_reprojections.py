--- conflicted
+++ resolved
@@ -119,7 +119,7 @@
         self.runJob("xmipp_angular_continuous_assign2", "-i %s -o %s --ref %s --optimizeAngles --optimizeGray --optimizeShift --max_shift %d --oresiduals %s --oprojections %s --sampling %f" %\
                     (self.imgsFn,anglesOutFn,fnVol,floor(xdim*0.05),residualsOutFn,projectionsOutFn,Ts))
         fnNewParticles=self._getExtraPath("images.stk")
-        if exists(fnNewParticles):
+        if os.path.exists(fnNewParticles):
             cleanPath(fnNewParticles)
     
     def evaluateResiduals(self):
@@ -135,11 +135,7 @@
     
     def createOutputStep(self):
         fnImgs = self._getExtraPath('images.stk')
-<<<<<<< HEAD
-        if exists(fnImgs):
-=======
         if os.path.exists(fnImgs):
->>>>>>> d6280dc4
             cleanPath(fnImgs)
 
         outputSet = self._createSetOfParticles()
