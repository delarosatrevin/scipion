--- conflicted
+++ resolved
@@ -121,11 +121,7 @@
         self.runJob("xmipp_angular_continuous_assign2", "-i %s -o %s --ref %s --optimizeAngles --optimizeGray --optimizeShift --max_shift %d --oresiduals %s --oprojections %s --sampling %f" %\
                     (self.imgsFn,anglesOutFn,fnVol,floor(xdim*0.05),residualsOutFn,projectionsOutFn,Ts))
         fnNewParticles=self._getExtraPath("images.stk")
-<<<<<<< HEAD
-        if exists(fnNewParticles):
-=======
         if os.path.exists(fnNewParticles):
->>>>>>> 11e56136
             cleanPath(fnNewParticles)
     
     def evaluateResiduals(self):
@@ -141,11 +137,7 @@
     
     def createOutputStep(self):
         fnImgs = self._getExtraPath('images.stk')
-<<<<<<< HEAD
-        if exists(fnImgs):
-=======
         if os.path.exists(fnImgs):
->>>>>>> 11e56136
             cleanPath(fnImgs)
 
         outputSet = self._createSetOfParticles()
