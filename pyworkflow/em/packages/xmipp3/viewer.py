# **************************************************************************
# *
# * Authors:     J.M. De la Rosa Trevin (jmdelarosa@cnb.csic.es)
# *
# * Unidad de  Bioinformatica of Centro Nacional de Biotecnologia , CSIC
# *
# * This program is free software; you can redistribute it and/or modify
# * it under the terms of the GNU General Public License as published by
# * the Free Software Foundation; either version 2 of the License, or
# * (at your option) any later version.
# *
# * This program is distributed in the hope that it will be useful,
# * but WITHOUT ANY WARRANTY; without even the implied warranty of
# * MERCHANTABILITY or FITNESS FOR A PARTICULAR PURPOSE.  See the
# * GNU General Public License for more details.
# *
# * You should have received a copy of the GNU General Public License
# * along with this program; if not, write to the Free Software
# * Foundation, Inc., 59 Temple Place, Suite 330, Boston, MA
# * 02111-1307  USA
# *
# *  All comments concerning this program package may be sent to the
# *  e-mail address 'jmdelarosa@cnb.csic.es'
# *
# **************************************************************************
"""
This module implement the wrappers around xmipp_showj
visualization program.
"""

import os
from pyworkflow.viewer import Viewer, DESKTOP_TKINTER, WEB_DJANGO
from pyworkflow.em.data import *
from pyworkflow.em.protocol import *
from pyworkflow.utils.process import runJob
from xmipp3 import getXmippPath
from protocol_preprocess_micrographs import XmippProtPreprocessMicrographs
from protocol_ctf_micrographs import XmippProtCTFMicrographs
from protocol_extract_particles import XmippProtExtractParticles, ProtImportParticles
from protocol_cl2d_align import XmippProtCL2DAlign
from protocol_cl2d import XmippProtCL2D
from protocol_kerdensom import XmippProtKerdensom
from protocol_rotational_spectra import XmippProtRotSpectra
from protocol_create_mask import XmippProtCreateMask3D
from protocol_screen_classes import XmippProtScreenClasses
from protocol_helical_parameters import XmippProtHelicalParameters
from protocol_convert_to_pseudoatoms import XmippProtConvertToPseudoAtoms
from protocol_identify_outliers import XmippProtIdentifyOutliers
from protocol_preprocess_volumes import XmippProtPreprocessVolumes
from convert import writeSetOfMicrographs, writeSetOfParticles, writeSetOfVolumes, writeSetOfClasses2D, writeSetOfCoordinates, writeSetOfCTFs, locationToXmipp, \
                    writeSetOfClasses3D
from os.path import dirname, join
from pyworkflow.utils.path import makePath
import pyworkflow as pw


import xmipp


class XmippViewer(Viewer):
    """ Wrapper to visualize different type of objects
    with the Xmipp program xmipp_showj
    """
    _environments = [DESKTOP_TKINTER, WEB_DJANGO]
    _targets = [Image, SetOfImages, SetOfCoordinates, SetOfClasses2D, SetOfClasses3D,
                ProtAlign, XmippProtKerdensom, XmippProtRotSpectra,  XmippProtCreateMask3D,
                SetOfClasses2D, SetOfCTF, NormalModes, XmippProtScreenClasses,
                XmippProtConvertToPseudoAtoms, XmippProtIdentifyOutliers]
    
    def __init__(self, **args):
        Viewer.__init__(self, **args)

    def visualize(self, obj, **args):
        
        cls = type(obj)
        
        if issubclass(cls, Image):
            fn = locationToXmipp(*obj.getLocation())
            runShowJ(fn)
            
        elif issubclass(cls, NormalModes):
            runShowJ(obj.getFileName())         
              
        elif issubclass(cls, SetOfMicrographs):
            
            mdFn = getattr(obj, '_xmippMd', None)
            if mdFn:
                fn = mdFn.get()
            else:
                fn = self._getTmpPath(obj.getName() + '_micrographs.xmd')
                writeSetOfMicrographs(obj, fn)
                
            extra = ''
            if obj.hasCTF():
                extra = ' --mode metadata --render first'
            #runShowJ(fn, extraParams=extra)
            runScipionShowJ(fn, "Micrographs", self._project.getName(), obj.strId())    
        
        elif issubclass(cls, SetOfCoordinates):
            obj_mics = obj.getMicrographs()#accessing mics to provide metadata file
            mdFn = getattr(obj_mics, '_xmippMd', None)
            
            if mdFn:
                fn = mdFn.get()
            else:#if no metadata file, create one on tmp folder, happens if protocol is not an xmipp one
                fn = self._getTmpPath(obj_mics.getName() + '_micrographs.xmd')
                writeSetOfMicrographs(obj_mics, fn)
                
            #creating set of coords tmp dir to persist coords and provide output dir to picker on review mode 
            tmpDir = self._getTmpPath(obj.getName()) # TODO: CHECK to create an extra for the coordinates obj
            
            makePath(tmpDir)
            writeSetOfCoordinates(tmpDir, obj)            
                
            runScipionParticlePicker(fn, tmpDir, self._project.getName(), obj.strId())
        
        elif issubclass(cls, SetOfParticles) or issubclass(cls, SetOfVolumes):
            mdFn = getattr(obj, '_xmippMd', None)
            if mdFn:
                fn = mdFn.get()
            else:
                fn = self._getTmpPath(obj.getName() + '_images.xmd')
                #Set hasCTF to False to avoid problems
                if issubclass(cls, SetOfParticles):
                    writeSetOfParticles(obj, fn)
                else:
                    writeSetOfVolumes(obj, fn)
            if issubclass(cls, SetOfParticles):
                runScipionShowJ(fn, "Particles", self._project.getName(), obj.strId())  
            else:
                runShowJ(fn)
        
        elif issubclass(cls, SetOfClasses2D):
            mdFn = getattr(obj, '_xmippMd', None)
            if mdFn:
                fn = mdFn.get()
            else:
                fn = self._getTmpPath(obj.getName() + '_classes.xmd')
                writeSetOfClasses2D(obj, fn, self._getTmpPath())
            runShowJ(fn, extraParams=args.get('extraParams', ''))  
            
        elif issubclass(cls, SetOfClasses3D):
            mdFn = getattr(obj, '_xmippMd', None)
            if mdFn:
                fn = mdFn.get()
            else:
                fn = self._getTmpPath(obj.getName() + '_classes.xmd')
                writeSetOfClasses3D(obj, fn, self._getTmpPath())
<<<<<<< HEAD
            runShowJ("classes@"+fn, extraParams=args.get('extraParams', ''))  
            
=======
            runShowJ("classes@"+fn, extraParams=args.get('extraParams', ''))
              
>>>>>>> e609a21d
        elif issubclass(cls, SetOfCTF):
            mdFn = getattr(obj, '_xmippMd', None)
            if mdFn:
                fn = mdFn.get()
            else:
                fn = self._getTmpPath(obj.getName() + '_ctfs.xmd')
                writeSetOfCTFs(obj, fn)
            runShowJ(fn, extraParams=' --mode metadata --render first')  
<<<<<<< HEAD
                        
=======
        
        elif (issubclass(cls, ProtImportMicrographs) or
              issubclass(cls, XmippProtPreprocessMicrographs)):
            self.visualize(obj.outputMicrographs)
        
        elif issubclass(cls, ProtParticlePicking):
            self.visualize(obj.outputCoordinates)
        
        elif (issubclass(cls, ProtImportParticles) or
              issubclass(cls, XmippProtExtractParticles)):
            self.visualize(obj.outputParticles)
            fn = getattr(obj.outputParticles, '_xmippMd', None)
            if fn:
                md = xmipp.MetaData(fn) 
                #print "MD=%s" % obj.outputParticles.getFileName()
                if md.containsLabel(xmipp.MDL_ZSCORE):
                    from plotter import XmippPlotter
                    xplotter = XmippPlotter(windowTitle="Zscore particles sorting")
                    xplotter.createSubPlot("Particle sorting", "Particle number", "Zscore")
                    xplotter.plotMd(md, False, mdLabelY=xmipp.MDL_ZSCORE)
                    xplotter.show()
            # If Zscore on output images plot Zscore particle sorting
        elif (issubclass(cls, ProtUserSubSet)):
            self.visualize(obj.getOutputSet())
                          
>>>>>>> e609a21d
        elif issubclass(cls, ProtAlign):
            self.visualize(obj.outputAverage)
            self.visualize(obj.outputParticles) 
            
        elif issubclass(cls, XmippProtRotSpectra):
            self.visualize(obj.outputClasses, extraParams='--mode rotspectra --columns %d' % obj.SomXdim.get())
<<<<<<< HEAD
            
        elif issubclass(cls, XmippProtScreenClasses):
            runShowJ(obj.getVisualizeInfo().get(), extraParams=' --mode metadata --render first')
            
=======
        
        elif issubclass(cls, XmippProtScreenClasses):
            runShowJ(obj.getVisualizeInfo().get(), extraParams=' --mode metadata --render first')
        
>>>>>>> e609a21d
        elif issubclass(cls, XmippProtIdentifyOutliers):
            runShowJ(obj.getVisualizeInfo().get(), extraParams=' --mode metadata --render first')

        elif issubclass(cls, XmippProtCreateMask3D):
            self.visualize(obj.outputMask)
<<<<<<< HEAD
            
        elif issubclass(cls, XmippProtKerdensom):
            self.visualize(obj.outputClasses, extraParams='--columns %d' % obj.SomXdim.get())

=======
        
        elif issubclass(cls, XmippProtKerdensom):
            self.visualize(obj.outputClasses, extraParams='--columns %d' % obj.SomXdim.get())
        
        elif issubclass(cls, ProtCTFMicrographs):
            self.visualize(obj.outputCTF)
        
        elif issubclass(cls, ProtProcessParticles):
            self.visualize(obj.outputParticles)
        
        elif issubclass(cls, XmippProtHelicalParameters):
            self.visualize(obj.outputVolume)
        
        elif issubclass(cls, XmippProtPreprocessVolumes):
            self.visualize(obj.outputVol)
        
>>>>>>> e609a21d
        elif issubclass(cls, XmippProtConvertToPseudoAtoms):
            from protlib_gui_ext import chimera
            chimera(obj._getPath('chimera.cmd'))
        else:
            raise Exception('XmippViewer.visualize: can not visualize class: %s' % obj.getClassName())
        
    @classmethod
    def getView(self):
        return "viewerXmipp"
        
# ------------- Xmipp utilities function to launch Java applications ------------

def getArchitecture():
    import platform
    arch = platform.architecture()[0]
    for a in ['32', '64']:
        if a in arch:
            return a
    return 'NO_ARCH' 
    
def getJavaIJappArguments(memory, appName, appArgs):
    """ Build the command line arguments to launch 
    a Java application based on ImageJ. 
    memory: the amount of memory passed to the JVM.
    appName: the qualified name of the java application.
    appArgs: the arguments specific to the application.
    """ 
    if len(memory) == 0:
        memory = "1g"
        print "No memory size provided. Using default: " + memory
    imagej_home = getXmippPath("external", "imagej")
    lib = getXmippPath("lib")
    javaLib = getXmippPath('java', 'lib')
    plugins_dir = os.path.join(imagej_home, "plugins")
    arch = getArchitecture()
    args = "-Xmx%(memory)s -d%(arch)s -Djava.library.path=%(lib)s -Dplugins.dir=%(plugins_dir)s -cp %(imagej_home)s/*:%(javaLib)s/* %(appName)s %(appArgs)s" % locals()

    return args
    
def runJavaIJapp(memory, appName, args, batchMode=True):
    args = getJavaIJappArguments(memory, appName, args)
    runJob(None, "java", args, runInBackground=batchMode)
    
def runShowJ(inputFiles, memory="1g", extraParams=""):
    runJavaIJapp(memory, "'xmipp.viewer.Viewer'", "-i %s %s" % (inputFiles, extraParams), True)
    
def runScipionShowJ(inputFiles, type, projectid, objid, memory="1g", extraParams=""):
<<<<<<< HEAD

=======
>>>>>>> e609a21d
    script = pw.join('apps', 'pw_create_image_subset.py')
    script = "%s %s" % (pw.PYTHON, script) 

    runJavaIJapp(memory, "'xmipp.viewer.scipion.ScipionViewer'", "-i %s %s --scipion \"%s\" \"%s\" \"%s\" %s" % (inputFiles, extraParams, type, script, projectid, objid), True)

def runParticlePicker(inputMics, inputCoords, memory="1g", extraParams=""):
    runJavaIJapp(memory, "xmipp.viewer.particlepicker.training.SupervisedPickerRunner", "--input %s --output %s %s" % (inputMics, inputCoords, extraParams), True)
    
def runScipionParticlePicker(inputMics, inputCoords,  projectid, objid, memory="1g"):
    script = pw.join('apps', 'pw_create_coords_subset.py')
    script = "%s %s" % (pw.PYTHON, script) 
    runJavaIJapp(memory, "xmipp.viewer.particlepicker.training.SupervisedPickerRunner", "--input %s --output %s --mode review --scipion \"%s\" \"%s\" %s" % (inputMics, inputCoords, script, projectid, objid), True)


<|MERGE_RESOLUTION|>--- conflicted
+++ resolved
@@ -62,7 +62,8 @@
     with the Xmipp program xmipp_showj
     """
     _environments = [DESKTOP_TKINTER, WEB_DJANGO]
-    _targets = [Image, SetOfImages, SetOfCoordinates, SetOfClasses2D, SetOfClasses3D,
+    _targets = [Image, SetOfImages, SetOfCoordinates, SetOfClasses2D, SetOfClasses3D, 
+                ProtExtractParticles,
                 ProtAlign, XmippProtKerdensom, XmippProtRotSpectra,  XmippProtCreateMask3D,
                 SetOfClasses2D, SetOfCTF, NormalModes, XmippProtScreenClasses,
                 XmippProtConvertToPseudoAtoms, XmippProtIdentifyOutliers]
@@ -146,13 +147,9 @@
             else:
                 fn = self._getTmpPath(obj.getName() + '_classes.xmd')
                 writeSetOfClasses3D(obj, fn, self._getTmpPath())
-<<<<<<< HEAD
-            runShowJ("classes@"+fn, extraParams=args.get('extraParams', ''))  
-            
-=======
+
             runShowJ("classes@"+fn, extraParams=args.get('extraParams', ''))
               
->>>>>>> e609a21d
         elif issubclass(cls, SetOfCTF):
             mdFn = getattr(obj, '_xmippMd', None)
             if mdFn:
@@ -161,19 +158,11 @@
                 fn = self._getTmpPath(obj.getName() + '_ctfs.xmd')
                 writeSetOfCTFs(obj, fn)
             runShowJ(fn, extraParams=' --mode metadata --render first')  
-<<<<<<< HEAD
-                        
-=======
-        
-        elif (issubclass(cls, ProtImportMicrographs) or
-              issubclass(cls, XmippProtPreprocessMicrographs)):
-            self.visualize(obj.outputMicrographs)
-        
-        elif issubclass(cls, ProtParticlePicking):
-            self.visualize(obj.outputCoordinates)
-        
-        elif (issubclass(cls, ProtImportParticles) or
-              issubclass(cls, XmippProtExtractParticles)):
+
+        
+
+        
+        elif (issubclass(cls, XmippProtExtractParticles)):
             self.visualize(obj.outputParticles)
             fn = getattr(obj.outputParticles, '_xmippMd', None)
             if fn:
@@ -186,55 +175,27 @@
                     xplotter.plotMd(md, False, mdLabelY=xmipp.MDL_ZSCORE)
                     xplotter.show()
             # If Zscore on output images plot Zscore particle sorting
-        elif (issubclass(cls, ProtUserSubSet)):
-            self.visualize(obj.getOutputSet())
-                          
->>>>>>> e609a21d
+    
         elif issubclass(cls, ProtAlign):
             self.visualize(obj.outputAverage)
             self.visualize(obj.outputParticles) 
             
         elif issubclass(cls, XmippProtRotSpectra):
             self.visualize(obj.outputClasses, extraParams='--mode rotspectra --columns %d' % obj.SomXdim.get())
-<<<<<<< HEAD
-            
+
+        
         elif issubclass(cls, XmippProtScreenClasses):
             runShowJ(obj.getVisualizeInfo().get(), extraParams=' --mode metadata --render first')
-            
-=======
-        
-        elif issubclass(cls, XmippProtScreenClasses):
-            runShowJ(obj.getVisualizeInfo().get(), extraParams=' --mode metadata --render first')
-        
->>>>>>> e609a21d
+        
         elif issubclass(cls, XmippProtIdentifyOutliers):
             runShowJ(obj.getVisualizeInfo().get(), extraParams=' --mode metadata --render first')
 
         elif issubclass(cls, XmippProtCreateMask3D):
             self.visualize(obj.outputMask)
-<<<<<<< HEAD
             
         elif issubclass(cls, XmippProtKerdensom):
             self.visualize(obj.outputClasses, extraParams='--columns %d' % obj.SomXdim.get())
 
-=======
-        
-        elif issubclass(cls, XmippProtKerdensom):
-            self.visualize(obj.outputClasses, extraParams='--columns %d' % obj.SomXdim.get())
-        
-        elif issubclass(cls, ProtCTFMicrographs):
-            self.visualize(obj.outputCTF)
-        
-        elif issubclass(cls, ProtProcessParticles):
-            self.visualize(obj.outputParticles)
-        
-        elif issubclass(cls, XmippProtHelicalParameters):
-            self.visualize(obj.outputVolume)
-        
-        elif issubclass(cls, XmippProtPreprocessVolumes):
-            self.visualize(obj.outputVol)
-        
->>>>>>> e609a21d
         elif issubclass(cls, XmippProtConvertToPseudoAtoms):
             from protlib_gui_ext import chimera
             chimera(obj._getPath('chimera.cmd'))
@@ -282,10 +243,7 @@
     runJavaIJapp(memory, "'xmipp.viewer.Viewer'", "-i %s %s" % (inputFiles, extraParams), True)
     
 def runScipionShowJ(inputFiles, type, projectid, objid, memory="1g", extraParams=""):
-<<<<<<< HEAD
-
-=======
->>>>>>> e609a21d
+
     script = pw.join('apps', 'pw_create_image_subset.py')
     script = "%s %s" % (pw.PYTHON, script) 
 
