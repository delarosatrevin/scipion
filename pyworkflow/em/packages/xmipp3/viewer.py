--- conflicted
+++ resolved
@@ -29,13 +29,8 @@
 """
 
 import os
-<<<<<<< HEAD
-from pyworkflow.viewer import Viewer, Wizard
-from pyworkflow.em import Image, SetOfImages, SetOfMicrographs, SetOfParticles, SetOfCoordinates, SetOfClasses2D, SetOfVolumes, SetOfCTF
-=======
 from pyworkflow.viewer import Viewer, Wizard, DESKTOP_TKINTER, WEB_DJANGO
 from pyworkflow.em import SetOfImages, SetOfMicrographs, SetOfParticles, SetOfCoordinates, DefCTFMicrographs, SetOfClasses2D, SetOfVolumes, SetOfCTF
->>>>>>> 3a78f3ea
 from pyworkflow.utils.process import runJob
 from xmipp3 import getXmippPath
 from pyworkflow.em.protocol import ProtImportMicrographs, ProtCTFMicrographs
@@ -59,12 +54,8 @@
     """ Wrapper to visualize different type of objects
     with the Xmipp program xmipp_showj
     """
-<<<<<<< HEAD
-    _targets = [Image, SetOfImages, SetOfCoordinates, SetOfClasses2D, 
-=======
     _environments = [DESKTOP_TKINTER, WEB_DJANGO]
     _targets = [SetOfImages, SetOfCoordinates, SetOfClasses2D, 
->>>>>>> 3a78f3ea
                 ProtImportMicrographs, XmippProtPreprocessMicrographs, ProtCTFMicrographs,
                 XmippProtParticlePicking, ProtImportParticles, XmippProtExtractParticles,
                 XmippProtCL2DAlign, SetOfClasses2D, SetOfCTF]
