# **************************************************************************
# *
# * Authors:     J.M. De la Rosa Trevin (jmdelarosa@cnb.csic.es)
# *
# * Unidad de  Bioinformatica of Centro Nacional de Biotecnologia , CSIC
# *
# * This program is free software; you can redistribute it and/or modify
# * it under the terms of the GNU General Public License as published by
# * the Free Software Foundation; either version 2 of the License, or
# * (at your option) any later version.
# *
# * This program is distributed in the hope that it will be useful,
# * but WITHOUT ANY WARRANTY; without even the implied warranty of
# * MERCHANTABILITY or FITNESS FOR A PARTICULAR PURPOSE.  See the
# * GNU General Public License for more details.
# *
# * You should have received a copy of the GNU General Public License
# * along with this program; if not, write to the Free Software
# * Foundation, Inc., 59 Temple Place, Suite 330, Boston, MA
# * 02111-1307  USA
# *
# *  All comments concerning this program package may be sent to the
# *  e-mail address 'jmdelarosa@cnb.csic.es'
# *
# **************************************************************************
"""
This module implement the wrappers around xmipp_showj
visualization program.
"""

import os
from pyworkflow.viewer import Viewer, DESKTOP_TKINTER, WEB_DJANGO
from pyworkflow.em.data import *
from pyworkflow.em.protocol import *
from xmipp3 import getXmippPath
from protocol_preprocess_micrographs import XmippProtPreprocessMicrographs
from protocol_extract_particles import XmippProtExtractParticles, ProtImportParticles
from protocol_screen_particles import XmippProtScreenParticles
from protocol_cl2d_align import XmippProtCL2DAlign
from protocol_cl2d import XmippProtCL2D
from protocol_kerdensom import XmippProtKerdensom
from protocol_rotational_spectra import XmippProtRotSpectra
from protocol_screen_classes import XmippProtScreenClasses
from protocol_helical_parameters import XmippProtHelicalParameters
from protocol_convert_to_pseudoatoms import XmippProtConvertToPseudoAtoms
from protocol_identify_outliers import XmippProtIdentifyOutliers
from protocol_particle_pick import XmippProtParticlePicking
from protocol_particle_pick_automatic import XmippParticlePickingAutomatic
from protocol_preprocess import XmippProtPreprocessVolumes
from convert import *
from os.path import dirname, join
from pyworkflow.utils import makePath, runJob, copyTree
import pyworkflow as pw
import xmipp



class XmippViewer(Viewer):
    """ Wrapper to visualize different type of objects
    with the Xmipp program xmipp_showj
    """
    _environments = [DESKTOP_TKINTER, WEB_DJANGO]
    _targets = [Image, SetOfImages, SetOfCoordinates, SetOfClasses2D, SetOfClasses3D,
                SetOfMovies, ProtExtractParticles, XmippProtScreenParticles,
                XmippProtKerdensom, XmippProtRotSpectra,
                SetOfCTF, NormalModes, XmippProtScreenClasses,
                XmippProtConvertToPseudoAtoms, XmippProtIdentifyOutliers,
                XmippProtParticlePicking, XmippParticlePickingAutomatic]
    
    def __init__(self, **args):
        Viewer.__init__(self, **args)
        self._views = []   
        
        
    def visualize(self, obj, **args):
        self._visualize(obj, **args)
        
        for v in self._views:
            v.show()
            
    def _visualize(self, obj, **args):
        cls = type(obj)

        if issubclass(cls, Volume):
            fn = getImageLocation(obj)
            if fn.endswith('.mrc'):
                fn += ":mrc"
            self._views.append(DataView(fn))
                 
        elif issubclass(cls, Image):
            fn = getImageLocation(obj)
            self._views.append(DataView(fn))
            
        elif issubclass(cls, NormalModes):
            self._views.append(DataView(fn))
              
        elif issubclass(cls, SetOfMicrographs):
            
            fn = obj.getFileName()
            self._views.append(ObjectView(self._project.getName(), obj.strId(), fn, **args))
            
        elif issubclass(cls, SetOfMovies):
            fn = self._getTmpPath(obj.getName() + '_movies.xmd')
            writeSetOfMovies(obj, fn)
            self._views.append(ObjectView(self._project.getName(), obj.strId(), fn, **args))    
            
                
        elif issubclass(cls, SetOfCoordinates):
            micSet = obj.getMicrographs()  # accessing mics to provide metadata file
            if micSet is None:
                raise Exception('visualize: SetOfCoordinates has no micrographs set.')
            
            mdFn = getattr(micSet, '_xmippMd', None)
            tmpDir = self._getTmpPath(obj.getName()) 
            makePath(tmpDir)
            
            if mdFn:
                fn = mdFn.get()
            else:  # happens if protocol is not an xmipp one
                fn = self._getTmpPath(micSet.getName() + '_micrographs.xmd')
                writeSetOfMicrographs(micSet, fn)
            posDir = getattr(obj, '_xmippMd', None)  # extra dir istead of md file for SetOfCoordinates
            if posDir:
                copyTree(posDir.get(), tmpDir)
            else:
                writeSetOfCoordinates(tmpDir, obj)   
            self._views.append(CoordinatesObjectView(fn, tmpDir))

        elif issubclass(cls, SetOfParticles):
            fn = obj.getFileName()
            self._views.append(ObjectView(self._project.getName(), obj.strId(), fn))
               
                    
        elif issubclass(cls, SetOfVolumes):
            fn = obj.getFileName()
            self._views.append(DataView(fn))
        
        elif issubclass(cls, SetOfClasses2D):
            fn = obj.getFileName()
            self._views.append(ObjectView(self._project.getName(), obj.strId(), fn,
                                          viewParams={ORDER: 'enabled id _size _representative._filename',
                                                      'visible': 'enabled id _size _representative._filename',
                                                      }))
            
        elif issubclass(cls, SetOfClasses3D):
            fn = obj.getFileName()
            self._views.append(ObjectView(self._project.getName(), obj.strId(), fn, 
                                          extraParams=args.get('extraParams', ''),
                                          viewParams={ORDER: 'enabled id _size _representative._filename',
                                                      'visible': 'enabled id _size _representative._filename',
                                                      ZOOM: '99', MODE: 'metadata',
                                                      }))            
              
        elif issubclass(cls, SetOfCTF):
            fn = obj.getFileName()
#            self._views.append(DataView(fn, viewParams={MODE: 'metadata'}))
            self._views.append(ObjectView(self._project.getName(), obj.strId(), fn, viewParams={MODE: 'metadata'}))    
         
        elif issubclass(cls, XmippProtExtractParticles) or issubclass(cls, XmippProtScreenParticles):
            self._visualize(obj.outputParticles)
            fn = getattr(obj.outputParticles, '_xmippMd', None)
            if fn:
                md = xmipp.MetaData(fn) 
                # If Zscore on output images plot Zscore particle sorting
                if md.containsLabel(xmipp.MDL_ZSCORE):
                    from plotter import XmippPlotter
                    xplotter = XmippPlotter(windowTitle="Zscore particles sorting")
                    xplotter.createSubPlot("Particle sorting", "Particle number", "Zscore")
                    xplotter.plotMd(md, False, mdLabelY=xmipp.MDL_ZSCORE)
                    self._views.append(xplotter)
    
        elif issubclass(cls, XmippProtRotSpectra):
            self._visualize(obj.outputClasses, extraParams='--mode rotspectra --columns %d' % obj.SomXdim.get())
        
        elif issubclass(cls, XmippProtKerdensom):
            self._visualize(obj.outputClasses, extraParams='--columns %d' % obj.SomXdim.get())

        elif issubclass(cls, XmippProtScreenClasses) or issubclass(cls, XmippProtIdentifyOutliers):
            self._views.append(DataView(obj.getVisualizeInfo().get(), viewParams={'mode': 'metadata'}))

        elif issubclass(cls, XmippProtConvertToPseudoAtoms):
            self._views.append(CommandView(obj._getPath('chimera.cmd')))
        elif issubclass(cls, XmippProtParticlePicking):
            self._visualize(obj.getCoords())
        elif issubclass(cls, XmippParticlePickingAutomatic):
        	micSet = obj.getInputMicrographs()
        	mdFn = getattr(micSet, '_xmippMd', None)
        	if mdFn:
        		micsfn = mdFn.get()
        	else:  # happens if protocol is not an xmipp one
        		micsfn = self._getTmpPath(micSet.getName() + '_micrographs.xmd')
                writeSetOfMicrographs(micSet, micsfn)
           	posDir = getattr(obj.getCoords(), '_xmippMd').get()  # extra dir istead of md file for SetOfCoordinates
<<<<<<< HEAD
           	scipion = "%s %s \"%s\" %s" % (pw.PYTHON, pw.join('apps', 'pw_create_coords.py'), self._project.getDbPath(), obj.strId())
=======
           	scipion = "%s %s \"%s\" %s" % (pw.PYTHON, pw.join('apps', 'pw_create_coords.py'), self.getProject().getDbPath(), obj.strId())
>>>>>>> 8e1cfc22
        	app = "xmipp.viewer.particlepicker.training.SupervisedPickerRunner"# Launch the particle picking GUI
        	args = "--input %(micsfn)s --output %(posDir)s --mode review  --scipion %(scipion)s" % locals()
        	runJavaIJapp("%dg" % (2), app, args, True)
            # self._views.append(CoordinatesObjectView(fn, tmpDir, 'review', self._project.getName(), obj.strId()))

        return self._views
        <|MERGE_RESOLUTION|>--- conflicted
+++ resolved
@@ -190,12 +190,9 @@
         	else:  # happens if protocol is not an xmipp one
         		micsfn = self._getTmpPath(micSet.getName() + '_micrographs.xmd')
                 writeSetOfMicrographs(micSet, micsfn)
+                
            	posDir = getattr(obj.getCoords(), '_xmippMd').get()  # extra dir istead of md file for SetOfCoordinates
-<<<<<<< HEAD
-           	scipion = "%s %s \"%s\" %s" % (pw.PYTHON, pw.join('apps', 'pw_create_coords.py'), self._project.getDbPath(), obj.strId())
-=======
            	scipion = "%s %s \"%s\" %s" % (pw.PYTHON, pw.join('apps', 'pw_create_coords.py'), self.getProject().getDbPath(), obj.strId())
->>>>>>> 8e1cfc22
         	app = "xmipp.viewer.particlepicker.training.SupervisedPickerRunner"# Launch the particle picking GUI
         	args = "--input %(micsfn)s --output %(posDir)s --mode review  --scipion %(scipion)s" % locals()
         	runJavaIJapp("%dg" % (2), app, args, True)
