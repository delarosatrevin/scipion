--- conflicted
+++ resolved
@@ -200,21 +200,7 @@
             if micSet is None:
                 raise Exception('visualize: SetOfCoordinates has no micrographs set.')
             
-<<<<<<< HEAD
-            fn = micSet.getFileName()
-            tmpDir = self._getTmpPath(obj.getName())
-            
-            cleanPath(tmpDir)
-            makePath(tmpDir)
-            
-            
-                
-#             posDir = getattr(obj, '_xmippMd', None)  # extra dir istead of md file for SetOfCoordinates
-#             if posDir:
-#                 copyTree(posDir.get(), tmpDir)
-#             else:
-            writeSetOfCoordinates(tmpDir, obj)# always write set of coordinates instead of reading pos dir, that could have changed
-=======
+
             mdFn = getattr(micSet, '_xmippMd', None)
             if mdFn:
                 fn = mdFn.get()
@@ -231,8 +217,6 @@
                 makePath(tmpDir)
                 writeSetOfCoordinates(tmpDir, obj)# always write set of coordinates instead of reading pos dir, that could have changed
             
->>>>>>> 585ce41e
-
             self._views.append(CoordinatesObjectView(self._project, fn, tmpDir, self.protocol))
 
         elif issubclass(cls, SetOfParticles):
