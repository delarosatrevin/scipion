--- conflicted
+++ resolved
@@ -397,19 +397,11 @@
                 xdim_o, ydim_o, zdim_o = volumes.getDim()
 
                 xOrig, yOrig , zOrig = \
-<<<<<<< HEAD
-                    self.inputVolumes.get().getVolOriginAsTuple()
-                xOrig += (xdim_i*iSampling-xdim_o*oSampling)/2.
-                yOrig += (ydim_i*iSampling-ydim_o*oSampling)/2.
-                zOrig += (zdim_i*iSampling-zdim_o*oSampling)/2.
-                volumes.setVolOriginAsTuple(xOrig, yOrig, zOrig)
-=======
                     self.inputVolumes.get().getShiftsFromOrigin()
                 xOrig += (xdim_i*iSampling-xdim_o*oSampling)/2.
                 yOrig += (ydim_i*iSampling-ydim_o*oSampling)/2.
                 zOrig += (zdim_i*iSampling-zdim_o*oSampling)/2.
                 volumes.setShiftsInOrigin(xOrig, yOrig, zOrig)
->>>>>>> a1f633ce
                 volumes.setSamplingRate(oSampling)
 
     #--------------------------- INFO functions ----------------------------------------------------
