--- conflicted
+++ resolved
@@ -52,23 +52,7 @@
 OP_ABS = 10
 OP_POW = 11
 OP_SLICE = 12
-<<<<<<< HEAD
-OP_COLUMN = 13
-OP_ROW = 14
-OP_RADIAL = 15
-###OP_AVERAGE = 16 No radial operation exists ROB
-OP_RESET = 16
-
-OP_CHOICES = ['plus', 'minus', 
-              'multiply', 'divide', 
-              'minimum', 'maximum',
-              'dot product', 'log', 
-              'log10', 'sqrt', 
-              'abs', 'pow', 
-              'slice', 'column',
-              'row', 'radial_avg',
-               'reset']
-=======
+
 OP_RADIAL = 13
 OP_RESET = 14
 
@@ -83,7 +67,6 @@
                    'operation == 10 or operation == 15 or operation == 16) '
 
 intValueCondition = '(operation == 14)'
->>>>>>> a0cf3943
 
 dotCondition = 'operation == 6'
 powCondition = 'operation == 11'
@@ -150,7 +133,8 @@
         self._defineSpecificParams(form)
         form.addParam('value', params.FloatParam,
                       allowNull=True,
-                      condition='isValue and '+binaryCondition+' or '+powCondition,
+                      condition='isValue and %s or %s' %
+                                (binaryCondition, powCondition),
                       label='Input value ',
                       help = 'Set the desire float value')
         form.addParam('intValue', params.IntParam,
@@ -161,38 +145,6 @@
     
     #--------------------------- INSERT STEPS functions ------------------------
     def _insertProcessStep(self):
-<<<<<<< HEAD
-
-        inputFn = self.inputFn
-        if not self._isParticle:
-            if inputFn.endswith('.mrc') or inputFn.endswith('.map'):
-                 inputFn += ':mrc'
-
-        # determine the command line for
-        operationStr = operationDict[self.operation.get()]
-        if not self.isValue.get():
-            if self._isParticle:
-                inputFn2 = self._getTmpPath('input_particles2.xmd')
-                writeSetOfParticles(self.inputParticles2.get(), inputFn2)
-            else:
-                inputFn2 = self._getTmpPath('input_volumes2.xmd')
-                #if we do not create this case them getAlignment must be defined
-                if isinstance(self.inputVolumes2.get(), Volume):
-                    inputFn2 = self.inputVolumes2.get().getFileName()
-                    if inputFn2.endswith('.mrc') or inputF2.endswith('.map'):
-                       inputFn2 += ':mrc'
-
-                else:#set of volumes
-                    #TODO ROB: how to deal with binary conversions?
-                    writeSetOfVolumes(self.inputVolumes2.get(), inputFn2)
-            args = (self._args + operationStr + ' ' + inputFn2) % locals()
-        else:
-            val = self.inputValue.get()
-            args = (self._args + operationStr) % locals()
-            args += ' %f' % val
-        self._insertFunctionStep("operationStep", args)
-        #--------------------------- INSERT steps functions --------------------------------------------
-=======
         operationStr = operationDict[self.operation.get()]
         self._insertFunctionStep("operationStep", operationStr)
     
@@ -224,7 +176,6 @@
     
     def _getSecondSetFn(self):
         return self._getTmpPath("images_to_apply.xmd")
->>>>>>> a0cf3943
 
 
 class XmippProtImageOperateParticles(ProtOperateParticles,
@@ -350,7 +301,8 @@
             writeSetOfVolumes(self.inputVolumes.get(), self.inputFn)
             
             if self.inputVolumes2.get() is not None:
-                writeSetOfVolumes(self.inputVolumes2.get(), self._getSecondSetFn())
+                writeSetOfVolumes(self.inputVolumes2.get(),
+                                  self._getSecondSetFn())
     
     def operationStep(self, operationStr):
         dictImgFn = {"inputFn" : self.inputFn}
