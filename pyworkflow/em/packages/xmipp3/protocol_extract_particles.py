# **************************************************************************
# *
# * Authors:     J.M. De la Rosa Trevin (jmdelarosa@cnb.csic.es)
# *              Laura del Cano (ldelcano@cnb.csic.es)
# *              Adrian Quintana (aquintana@cnb.csic.es)
# *              Javier Vargas (jvargas@cnb.csic.es)
# *
# * Unidad de  Bioinformatica of Centro Nacional de Biotecnologia , CSIC
# *
# * This program is free software; you can redistribute it and/or modify
# * it under the terms of the GNU General Public License as published by
# * the Free Software Foundation; either version 2 of the License, or
# * (at your option) any later version.
# *
# * This program is distributed in the hope that it will be useful,
# * but WITHOUT ANY WARRANTY; without even the implied warranty of
# * MERCHANTABILITY or FITNESS FOR A PARTICULAR PURPOSE.  See the
# * GNU General Public License for more details.
# *
# * You should have received a copy of the GNU General Public License
# * along with this program; if not, write to the Free Software
# * Foundation, Inc., 59 Temple Place, Suite 330, Boston, MA
# * 02111-1307  USA
# *
# *  All comments concerning this program package may be sent to the
# *  e-mail address 'jmdelarosa@cnb.csic.es'
# *
# **************************************************************************
"""
This sub-package contains the XmippProtExtractParticles protocol
"""

from glob import glob
from os.path import exists, basename

import xmipp
from pyworkflow.object import String, Float
from pyworkflow.em.packages.xmipp3.constants import SAME_AS_PICKING, OTHER, ORIGINAL
from pyworkflow.protocol.constants import STEPS_PARALLEL, LEVEL_ADVANCED, STATUS_FINISHED
from pyworkflow.protocol.params import (PointerParam, EnumParam, FloatParam, IntParam, 
                                        BooleanParam, RelationParam, Positive)
from pyworkflow.em.protocol import  ProtExtractParticles
from pyworkflow.em.data import SetOfParticles
from pyworkflow.em.constants import RELATION_CTF
from pyworkflow.utils.path import removeBaseExt, replaceBaseExt

from convert import writeSetOfCoordinates, readSetOfParticles, micrographToCTFParam
from xmipp3 import XmippProtocol

# Rejection method constants
REJECT_NONE = 0
REJECT_MAXZSCORE = 1
REJECT_PERCENTAGE = 2

                
class XmippProtExtractParticles(ProtExtractParticles, XmippProtocol):
    """Protocol to extract particles from a set of coordinates"""
    _label = 'extract particles'
    
    def __init__(self, **args):
        ProtExtractParticles.__init__(self, **args)
        self.stepsExecutionMode = STEPS_PARALLEL
        
    #--------------------------- DEFINE param functions --------------------------------------------   
    def _defineParams(self, form):
        form.addSection(label='Input')
        
        form.addParam('inputCoordinates', PointerParam, label="Coordinates", important=True,
                      pointerClass='SetOfCoordinates',
                      help='Select the SetOfCoordinates ')
        
        form.addParam('downsampleType', EnumParam, choices=['same as picking', 'other', 'original'], 
                      default=0, important=True, label='Downsampling type', display=EnumParam.DISPLAY_COMBO, 
                      help='Select the downsampling type.')
        form.addParam('downFactor', FloatParam, default=2, condition='downsampleType==1',
                      label='Downsampling factor',
                      help='This factor is always referred to the original sampling rate. '
                      'You may use independent downsampling factors for extracting the '
                      'particles, picking them and estimating the CTF. All downsampling '
                      'factors are always referred to the original sampling rate, and '
                      'the differences are correctly handled by Xmipp.')        

        form.addParam('inputMicrographs', PointerParam, label="Micrographs", 
                      condition='downsampleType != 0',
                      pointerClass='SetOfMicrographs',
                      help='Select the original SetOfMicrographs')

        form.addParam('ctfRelations', RelationParam, allowsNull=True,
                      relationName=RELATION_CTF, attributeName='getInputMicrographs',
                      label='CTF estimation',
                      help='Choose some CTF estimation related to input micrographs. \n'
                           'CTF estimation is need if you want to do phase flipping or \n'
                           'you want to associate CTF information to the particles.')

        form.addParam('boxSize', IntParam, default=0,
                      label='Particle box size', validators=[Positive],
                      help='In pixels. The box size is the size of the boxed particles, '
                      'actual particles may be smaller than this.')

        form.addParam('doSort', BooleanParam, default=True,
                      label='Perform sort by statistics',
                      help='Perform sort by statistics to add zscore info to particles.')

        form.addParam('rejectionMethod', EnumParam, choices=['None','MaxZscore', 'Percentage'],
                      default=REJECT_NONE, display=EnumParam.DISPLAY_COMBO, condition='doSort',
                      label='Automatic particle rejection',
                      help='How to automatically reject particles. It can be none (no rejection),'
                      ' maxZscore (reject a particle if its Zscore is larger than this value), '
                      'Percentage (reject a given percentage in each one of the screening criteria).',
                      expertLevel=LEVEL_ADVANCED)

        form.addParam('maxZscore', IntParam, default=3, expertLevel=LEVEL_ADVANCED,
                      condition='doSort and rejectionMethod==%d' % REJECT_MAXZSCORE,
                      label='Maximum Zscore',
                      help='Maximum Zscore above which particles are rejected.')
        
        form.addParam('percentage', IntParam, default=5, expertLevel=LEVEL_ADVANCED, 
                      condition='rejectionMethod==%d' % REJECT_PERCENTAGE,
                      label='Percentage (%)',
                      help='Percentage of particles to reject')
        
        form.addSection(label='Preprocess')
        form.addParam('doRemoveDust', BooleanParam, default=True, important=True,
                      label='Dust removal (Recommended)', 
                      help='Sets pixels with unusually large values to random values from a Gaussian '
                      'with zero-mean and unity-standard deviation.')
        form.addParam('thresholdDust', FloatParam, default=3.5, 
                      condition='doRemoveDust', expertLevel=LEVEL_ADVANCED,
                      label='Threshold for dust removal',
                      help='Pixels with a signal higher or lower than this value times the standard '
                      'deviation of the image will be affected. For cryo, 3.5 is a good value.'
                      'For high-contrast negative stain, the signal itself may be affected so '
                      'that a higher value may be preferable.')
        form.addParam('doInvert', BooleanParam, default=False,
                      label='Invert contrast', 
                      help='Invert the contrast if your particles are black over a white background.')
        
        form.addParam('doFlip', BooleanParam, default=None,
<<<<<<< HEAD
                      label='Phase flipping (Recommended)', 
                      help='Use the information from the CTF to compensate for phase reversals.')
        
=======
                      label='Phase flipping:',
                      help='This option correct the phases contrast if your data are not'
                           'phase-corrected. Use this option wisely, in dependence of the'
                           'protocols that you will run.')
>>>>>>> 5664055c
        form.addParam('doNormalize', BooleanParam, default=True,
                      label='Normalize (Recommended)', 
                      help='It subtract a ramp in the gray values and normalizes so that in the '
                      'background there is 0 mean and standard deviation 1.')
        form.addParam('normType', EnumParam, choices=['OldXmipp','NewXmipp','Ramp'], default=2, 
                      condition='doNormalize', expertLevel=LEVEL_ADVANCED,
                      display=EnumParam.DISPLAY_COMBO,
                      label='Normalization type', 
                      help='OldXmipp (mean(Image)=0, stddev(Image)=1).  \n  '
                           'NewXmipp (mean(background)=0, stddev(background)=1)  \n  '
                           'Ramp (subtract background+NewXmipp).  \n  ')
        form.addParam('backRadius', IntParam, default=-1, condition='doNormalize',
                      label='Background radius',
                      help='Pixels outside this circle are assumed to be noise and their stddev '
                      'is set to 1. Radius for background circle definition (in pix.). '
                      'If this value is 0, then half the box size is used.', 
                      expertLevel=LEVEL_ADVANCED)
        
        form.addParallelSection(threads=4, mpi=1)

    #--------------------------- INSERT steps functions --------------------------------------------  
    def _insertAllSteps(self):
        """for each micrograph insert the steps to preprocess it
        """
        self._defineBasicParams()
        # Write pos files for each micrograph
        firstStepId = self._insertFunctionStep('writePosFilesStep')
        
        # For each micrograph insert the steps
        #run in parallel
        deps = []
        
        for mic in self.inputMics:
            localDeps = [firstStepId]
            micrographToExtract = mic.getFileName()
            baseMicName = removeBaseExt(mic.getFileName())

            if self.ctfRelations.hasValue():
                micName = mic.getMicName()
                mic.setCTF(self.ctfDict[micName])
            
            # If downsample type is 'other' perform a downsample
            downFactor = self.downFactor.get()
            if self.downsampleType == OTHER and abs(downFactor - 1.) > 0.0001:
                fnDownsampled = self._getTmpPath(baseMicName+"_downsampled.xmp")
                args = "-i %(micrographToExtract)s -o %(fnDownsampled)s --step %(downFactor)f --method fourier"
                localDeps = [self._insertRunJobStep("xmipp_transform_downsample", args % locals(),prerequisites=localDeps)]
                micrographToExtract = fnDownsampled
            # If remove dust 
            if self.doRemoveDust:
                fnNoDust = self._getTmpPath(baseMicName+"_noDust.xmp")
                thresholdDust = self.thresholdDust.get() #TODO: remove this extra variable
                args=" -i %(micrographToExtract)s -o %(fnNoDust)s --bad_pixels outliers %(thresholdDust)f"
                localDeps = [self._insertRunJobStep("xmipp_transform_filter", args % locals(),prerequisites=localDeps)]
                micrographToExtract = fnNoDust

            #self._insertFunctionStep('getCTF', micId, baseMicName, micrographToExtract)
            #FIXME: Check only if mic has CTF when implemented ok
            #if self.doFlip or mic.hasCTF():
            fnCTF=None
            if self.ctfRelations.hasValue():
                # If the micrograph doesn't come from Xmipp, we need to write
                # a Xmipp ctfparam file to perform the phase flip on the micrograph                     
                fnCTF = micrographToCTFParam(mic, self._getTmpPath("%s.ctfParam" % baseMicName))
                # Insert step to flip micrograph
                if self.doFlip:
                    localDeps = [self._insertFunctionStep('flipMicrographStep',
                                                          baseMicName, fnCTF, micrographToExtract,
                                                          prerequisites=localDeps)]
                    micrographToExtract = self._getTmpPath(baseMicName +"_flipped.xmp")
            else:
                fnCTF = None
                # Actually extract
            deps.append(self._insertFunctionStep('extractParticlesStep', mic.getObjId(), baseMicName,
                                                 fnCTF, micrographToExtract, prerequisites=localDeps))
        # Insert step to create output objects
        self._insertFunctionStep('createOutputStep', prerequisites=deps)

    #--------------------------- STEPS functions --------------------------------------------
    def writePosFilesStep(self):
        """ Write the pos file for each micrograph on metadata format. """
        #self.posFiles = writeSetOfCoordinates(self._getExtraPath(), self.inputCoords)
        writeSetOfCoordinates(self._getExtraPath(), self.inputCoords)
    
    def downsamplingStep(self):
        pass
    
    def flipMicrographStep(self, baseMicName, fnCTF, micrographToExtract):
        """ Flip micrograph. """           
        fnFlipped = self._getTmpPath(baseMicName +"_flipped.xmp")

        args = " -i %(micrographToExtract)s --ctf %(fnCTF)s -o %(fnFlipped)s --downsampling %(downFactor)f"
        # xmipp_ctf_phase_flip expects the sampling rate of the micrographs, that has been used
        # to calculate the CTF, in the ctfparam file. If its no given, the program asumes that is equal to 1;
        # therefore, downsampling factor must be equal to sampling rate of the final mics.
        downFactor = self.samplingFinal
        self.runJob("xmipp_ctf_phase_flip", args % locals())
        
    def extractParticlesStep(self, micId, baseMicName, fnCTF, micrographToExtract):
        """ Extract particles from one micrograph """
        #If flip selected and exists CTF model use the flip output
#        if self.doFlip and self.fnCTF:
#            micrographToExtract = self._getTmpPath(baseMicName +"_flipped.xmp")
                
        outputRoot = str(self._getExtraPath(baseMicName))
        #fnPosFile = self.getConvertedInput('inputCoords').getMicrographCoordFile(micId)
        fnPosFile =  self._getExtraPath(baseMicName + ".pos")

        # If it has coordinates extract the particles      
        particlesMd = 'particles@%s' % fnPosFile
        
        boxSize = self.boxSize.get()
        
        #if fnPosFile is not None and xmipp.existsBlockInMetaDataFile(particlesMd):
        if exists(fnPosFile):
            args = "-i %(micrographToExtract)s --pos %(particlesMd)s -o %(outputRoot)s --Xdim %(boxSize)d" % locals()
            if self.downsampleType.get() != SAME_AS_PICKING:
                args += " --downsampling %f" % (self.samplingFinal/self.samplingInput)
            if self.doInvert:
                args += " --invert"
            if fnCTF:
                args += " --ctfparam " + fnCTF
            self.runJob("xmipp_micrograph_scissor", args)
            # Normalize 
            if self.doNormalize:
                self.runNormalize(outputRoot + '.stk', self.normType.get(), self.backRadius.get())          
                               
            if self.downsampleType.get() == OTHER:
                selfile = outputRoot + ".xmd"
                md = xmipp.MetaData(selfile)
                downsamplingFactor = self.samplingFinal/self.samplingInput
                md.operate("Xcoor=Xcoor*%f" % downsamplingFactor)
                md.operate("Ycoor=Ycoor*%f" % downsamplingFactor)
                md.write(selfile)
        else:
            self.warning(" The micrograph %s hasn't coordinate file! Maybe you picked over a subset of micrographs" % baseMicName)
                
    def runNormalize(self, stack, normType, bgRadius):
        program = "xmipp_transform_normalize"
        args = "-i %(stack)s "
        
        if bgRadius <= 0:
            particleSize = xmipp.MetaDataInfo(stack)[0]
            bgRadius = int(particleSize/2)
        
        if normType=="OldXmipp":
            args += "--method OldXmipp"
        elif normType=="NewXmipp":
            args += "--method NewXmipp --background circle %(bgRadius)d"
        else:
            args += "--method Ramp --background circle %(bgRadius)d"
        self.runJob(program, args % locals())
        
    def createOutputStep(self):
        # Create the SetOfImages object on the database
        #imgSet = XmippSetOfParticles(self._getPath('images.xmd'))
                  
        #Create images.xmd metadata
        fnImages = self._getPath('images.xmd')
        imgsXmd = xmipp.MetaData() 
        posFiles = glob(self._getExtraPath('*.pos')) 
        for posFn in posFiles:
            xmdFn = self._getExtraPath(replaceBaseExt(posFn, "xmd"))
            if exists(xmdFn):
                md = xmipp.MetaData(xmdFn)
                mdPos = xmipp.MetaData('particles@%s' % posFn)
                mdPos.merge(md) 
                #imgSet.appendFromMd(mdPos)
                imgsXmd.unionAll(mdPos)
            else:
                self.warning("The coord file %s wasn't used to extract! Maybe you are extracting over a subset of micrographs" % basename(posFn))
        imgsXmd.write(fnImages)

        # IF selected run xmipp_image_sort_by_statistics to add zscore info to images.xmd
        if self.doSort:
            args="-i %(fnImages)s --addToInput"
            if self.rejectionMethod == REJECT_MAXZSCORE:
                maxZscore = self.maxZscore.get()
                args += " --zcut " + str(maxZscore)
            elif self.rejectionMethod == REJECT_PERCENTAGE:
                percentage = self.percentage.get()
                args += " --percent " + str(percentage)

            self.runJob("xmipp_image_sort_by_statistics", args % locals())
        # Create output SetOfParticles
        imgSet = self._createSetOfParticles()
        imgSet.copyInfo(self.inputMics)
        if self.doFlip:
            # Check if self.inputMics are phase flipped.
            if self.inputMics.isPhaseFlipped():
                imgSet.setIsPhaseFlipped(False)
            else:
                imgSet.setIsPhaseFlipped(True)
        
        #imgSet.setHasCTF(self.fnCTF is not None)
        if self.downsampleType == OTHER:
            imgSet.setSamplingRate(self.inputMics.getSamplingRate()*self.downFactor.get())
        imgSet.setCoordinates(self.inputCoords)
        
        # Create a temporary set to read from the metadata file
        # and later create the good one with the coordinates 
        # properly set. We need this because the .update is not
        # working in the mapper when new attributes are added.
        imgSet.setHasCTF(self.ctfRelations.hasValue())
        auxSet = SetOfParticles(filename=':memory:')
        auxSet.copyInfo(imgSet)
        readSetOfParticles(fnImages, auxSet)
        # For each particle retrieve micId from SetOFCoordinates and set it on the CTFModel
        for img in auxSet:
            #FIXME: This can be slow to make a query to grab the coord, maybe use zip(imgSet, coordSet)???
            coord = self.inputCoords[img.getObjId()]
            ctfModel = img.getCTF()
            if ctfModel is not None:
                ctfModel.setObjId(coord.getMicId())
                ##img.setCTF(ctfModel)####JM
            img.setMicId(coord.getMicId())
            img.setCoordinate(coord)
            imgSet.append(img)
            
        self._storeMethodsInfo(fnImages)
        self._defineOutputs(outputParticles=imgSet)
        self._defineSourceRelation(self.inputCoords, imgSet)
        #TODO: pass CTF relation from input micrographs to imgSet
    
    #--------------------------- INFO functions -------------------------------------------- 
    def _validate(self):
        validateMsgs = []
        # doFlip can only be True if CTF information is available on picked micrographs
        if self.doFlip and not self.ctfRelations.hasValue():
            validateMsgs.append('Phase flipping cannot be performed unless CTF information is provided.')
        return validateMsgs
    
    def _citations(self):
        return ['Vargas2013b']
        
    def _summary(self):
        downsampleTypeText = {
                              ORIGINAL:'Original micrographs',
                              SAME_AS_PICKING:'Same as picking',
                              OTHER: 'Other downsampling factor'}
        summary = []
        summary.append("Downsample type: %s" % downsampleTypeText.get(self.downsampleType.get()))
        if self.downsampleType == OTHER:
            summary.append("Downsampling factor: %.2f" % self.downFactor)
        summary.append("Particle box size: %d" % self.boxSize)
        
        if not hasattr(self, 'outputParticles'):
            summary.append("Output images not ready yet.") 
        else:
            summary.append("Particles extracted: %d" % (self.outputParticles.getSize()))
            
        return summary
    
    def _methods(self):
        methodsMsgs = []

        if self.getStatus() == STATUS_FINISHED:
            msg = "A total of %d particles of size %d were extracted" % (self.getOutput().getSize(), self.boxSize)

            if self.downsampleType == ORIGINAL:
                msg += " from original micrographs."

            if self.downsampleType == OTHER:
                msg += " from original micrographs with downsampling factor of %.2f." % self.downFactor

            if self.downsampleType == SAME_AS_PICKING:
                msg += "."

            msg += self.methodsVar.get('')

            methodsMsgs.append(msg)

            if self.doInvert:
                methodsMsgs.append("Inverted contrast on images.")

            if self.doNormalize.get():
                methodsMsgs.append("Normalization performed of type %s." % (self.getEnumText('normType')))

            if self.doRemoveDust.get():
                methodsMsgs.append("Removed dust over a threshold of %s." % (self.thresholdDust))

        return methodsMsgs

    #--------------------------- UTILS functions --------------------------------------------
    def _defineBasicParams(self):
        # Set sampling rate and inputMics according to downsample type
        self.inputCoords = self.inputCoordinates.get() 
        self.samplingInput = self.inputCoords.getMicrographs().getSamplingRate()
        
        if self.downsampleType.get() == SAME_AS_PICKING:
            # If 'same as picking' get samplingRate from input micrographs
            self.inputMics = self.inputCoords.getMicrographs()
            self.samplingFinal = self.samplingInput
        else:
            self.inputMics = self.inputMicrographs.get()
            self.samplingOriginal = self.inputMics.getSamplingRate()
            if self.downsampleType.get() == ORIGINAL:
                # If 'original' get sampling rate from original micrographs
                self.samplingFinal = self.samplingOriginal
            else:
                # IF 'other' multiply the original sampling rate by the factor provided
                self.samplingFinal = self.samplingOriginal*self.downFactor.get()
        
        if self.ctfRelations.hasValue():
            self.ctfDict = {}
            for ctf in self.ctfRelations.get():
                ctfName = ctf.getMicrograph().getMicName()
                self.ctfDict[ctfName] = ctf.clone()

    
    def getInputMicrographs(self):
        """ Return the micrographs associated to the SetOfCoordinates or to the 
        Selected micrographs if Same as Picking not chosen. """
        if self.downsampleType == SAME_AS_PICKING:
            return self.inputCoordinates.get().getMicrographs()
        else:
            return self.inputMicrographs.get()
    
    def getImgIdFromCoord(self, coordId):
        """ Get the image id from the related coordinate id. """
        '%s:%06d'
        parts = coordId.split(':')
        imgFn = self._getExtraPath(replaceBaseExt(parts[0], "stk")) 
        
        return '%06d@%s' %(int(parts[1]), imgFn)
    
    def _storeMethodsInfo(self, fnImages):
        """ Store some information when the protocol finishes. """
        md = xmipp.MetaData(fnImages)
        total = md.size() 
        md.removeDisabled()
        zScoreMax = md.getValue(xmipp.MDL_ZSCORE, md.lastObject())
        numEnabled = md.size()
        numRejected = total - numEnabled

        msg = ""

        if self.doSort:
            if self.rejectionMethod != REJECT_NONE:
                msg = " %d of them were rejected with Zscore greater than %.2f." % (numRejected, zScoreMax)

        if self.doFlip:
            msg += "\nPhase flipping was performed."

        self.methodsVar.set(msg)

    def getCoords(self):
        if self.inputCoordinates.hasValue():
            return self.inputCoordinates.get()
        else:
            return None

    def getOutput(self):
        if (self.hasAttribute('outputParticles') and
            self.outputParticles.hasValue()):
            return self.outputParticles
        else:
            return None

    def getBoxSize(self):
        # This function is needed by the wizard
        # Get input coordinates from protocol and if they have not value leave the existing boxSize value
        inputCoords = self.getCoords()
        if  inputCoords is None:
            return self.boxSize.get()

        # Get boxSize from coordinates and sampling input from associated micrographs
        boxSize = inputCoords.getBoxSize()
        samplingInput = inputCoords.getMicrographs().getSamplingRate()

        # If downsampling type same as picking sampling does not change
        if self.downsampleType.get() == SAME_AS_PICKING:
            samplingFinal = samplingInput
        else:
            if self.getInputMicrographs() is not None:
                samplingMics = self.getInputMicrographs().getSamplingRate()
            else:
                return self.boxSize.get()

            if self.downsampleType.get() == ORIGINAL:
                # If 'original' get sampling rate from original micrographs
                samplingFinal = samplingMics
            else:
                # IF 'other' multiply the original sampling rate by the factor provided
                samplingFinal = samplingMics*self.downFactor.get()

        downFactor = samplingFinal/samplingInput

        return int(boxSize/downFactor)
<|MERGE_RESOLUTION|>--- conflicted
+++ resolved
@@ -136,16 +136,9 @@
                       help='Invert the contrast if your particles are black over a white background.')
         
         form.addParam('doFlip', BooleanParam, default=None,
-<<<<<<< HEAD
                       label='Phase flipping (Recommended)', 
                       help='Use the information from the CTF to compensate for phase reversals.')
         
-=======
-                      label='Phase flipping:',
-                      help='This option correct the phases contrast if your data are not'
-                           'phase-corrected. Use this option wisely, in dependence of the'
-                           'protocols that you will run.')
->>>>>>> 5664055c
         form.addParam('doNormalize', BooleanParam, default=True,
                       label='Normalize (Recommended)', 
                       help='It subtract a ramp in the gray values and normalizes so that in the '
