--- conflicted
+++ resolved
@@ -498,11 +498,7 @@
         # Produce a filtered volume
         if iteration>0:
             self.runJob('xmipp_transform_filter','-i %s -o %s --fourier low_pass %f --sampling %f'%\
-<<<<<<< HEAD
-                        (join(fnDirCurrent,"volumeAvg.mrc"),join(fnDirCurrent,"volumeAvgFiltered.mrc"),resolution,TsCurrent))
-=======
                         (join(fnDirCurrent,"volumeAvg.mrc"),join(fnDirCurrent,"volumeAvgFiltered.mrc"),resolution,TsCurrent),numberOfMpi=1)
->>>>>>> 11e56136
         
         # A little bit of statistics (accepted and rejected particles, number of directions, ...)
         if iteration>0:
@@ -1199,8 +1195,6 @@
                         cleanPath(deletePattern)
                     deleteStack = True
                     deletePattern = fnGrayRoot+".*"
-<<<<<<< HEAD
-=======
                     
                     # Save the gray transformation
                     self.runJob("xmipp_metadata_utilities",'-i %s --operate drop_column "continuousA continuousB"'%fnAngles,numberOfMpi=1)
@@ -1208,7 +1202,6 @@
                     self.runJob("xmipp_metadata_utilities",'-i %s --operate keep_column "continuousA continuousB" -o %s'%(fnAnglesToUse,fnAux),numberOfMpi=1)
                     self.runJob("xmipp_metadata_utilities",'-i %s --set merge %s'%(fnAngles,fnAux),numberOfMpi=1)
                     cleanPath(fnAux)
->>>>>>> 11e56136
 
                 # Restrict the angles
                 if self.restrictReconstructionAngles:
@@ -1305,11 +1298,7 @@
             self.runJob('xmipp_volume_halves_restoration',args,numberOfMpi=1)
             moveFile("%s_restored1.vol"%fnRootRestored,fnVol1)
             moveFile("%s_restored2.vol"%fnRootRestored,fnVol2)
-<<<<<<< HEAD
-            cleanPath("%s_filterbank.vol"%fnRootRestored)
-=======
             cleanPath("%s_filterBank.vol"%fnRootRestored)
->>>>>>> 11e56136
      
         # Blind deconvolution
         if self.postDeconvolve:
@@ -1322,10 +1311,7 @@
             moveFile("%s_restored2.vol"%fnRootRestored,fnVol2)
             self.runJob("xmipp_image_convert","-i %s_convolved.vol -o %s -t vol"%(fnRootRestored,fnVolAvg),numberOfMpi=1)
             cleanPath("%s_convolved.vol"%fnRootRestored)
-<<<<<<< HEAD
-=======
             cleanPath("%s_deconvolved.vol"%fnRootRestored)
->>>>>>> 11e56136
 
         # Recalculate the average after alignment and denoising
         if not exists(fnVolAvg):
