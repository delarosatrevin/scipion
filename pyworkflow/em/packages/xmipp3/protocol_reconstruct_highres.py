# **************************************************************************
# *
# * Authors:     Carlos Oscar Sorzano (coss@cnb.csic.es)
# *
# * Unidad de  Bioinformatica of Centro Nacional de Biotecnologia , CSIC
# *
# * This program is free software; you can redistribute it and/or modify
# * it under the terms of the GNU General Public License as published by
# * the Free Software Foundation; either version 2 of the License, or
# * (at your option) any later version.
# *
# * This program is distributed in the hope that it will be useful,
# * but WITHOUT ANY WARRANTY; without even the implied warranty of
# * MERCHANTABILITY or FITNESS FOR A PARTICULAR PURPOSE.  See the
# * GNU General Public License for more details.
# *
# * You should have received a copy of the GNU General Public License
# * along with this program; if not, write to the Free Software
# * Foundation, Inc., 59 Temple Place, Suite 330, Boston, MA
# * 02111-1307  USA
# *
# *  All comments concerning this program package may be sent to the
# *  e-mail address 'jmdelarosa@cnb.csic.es'
# *
# **************************************************************************
"""
Protocol to perform high-resolution reconstructions
"""

from glob import glob
import math

from pyworkflow.protocol.constants import LEVEL_ADVANCED
from pyworkflow.protocol.params import PointerParam, StringParam, FloatParam, BooleanParam, IntParam, EnumParam, NumericListParam
from pyworkflow.utils.path import cleanPath, makePath, copyFile, moveFile, createLink
from pyworkflow.em.protocol import ProtRefine3D
from pyworkflow.em.data import SetOfVolumes, Volume
from pyworkflow.em.metadata.utils import getFirstRow, getSize
from pyworkflow.utils.utils import getFloatListFromValues
from convert import writeSetOfParticles
from os.path import join, exists, split
from pyworkflow.em.packages.xmipp3.convert import createItemMatrix, setXmippAttributes
from pyworkflow.em.convert import ImageHandler
import pyworkflow.em.metadata as md
import pyworkflow.em as em

import xmipp

from xmipp3 import HelicalFinder



class XmippProtReconstructHighRes(ProtRefine3D, HelicalFinder):
    """This is a 3D refinement protocol whose main input is a volume and a set of particles.
       The set of particles has to be at full size (the finer sampling rate available), but
       the rest of inputs (reference volume and masks) can be at any downsampling factor.
       The protocol scales the input images and volumes to a reasonable size depending on
       the resolution of the previous iteration.
       
       The protocol works with any input volume, whichever its resolution, as long as it
       is a reasonable initial volume for the set of particles. The protocol does not
       resolve the heterogeneous problem (it assumes an homogeneous population),
       although it is somewhat tolerant through the use of particle weights in the
       reconstruction process.
       
       It is recommended to perform several global alignment iterations before entering
       into the local iterations. The switch from global to local should be performed when
       a substantial percentage of the particles do not move from one iteration to the next.
       
       The algorithm reports the cross correlation (global alignment) or cost (local) function
       per defocus group, so that we can see which was the percentile of each particle in its
       defocus group. You may want to perform iterations one by one, and remove from one
       iteration to the next, those particles that worse fit the model."""
    _label = 'highres'
    
    SPLIT_STOCHASTIC = 0
    SPLIT_FIXED = 1
    
    GLOBAL_ALIGNMENT = 0
    LOCAL_ALIGNMENT = 1
    
    GLOBAL_SIGNIFICANT = 0
    GLOBAL_PROJMATCH = 1
    
    #--------------------------- DEFINE param functions --------------------------------------------
    def _defineParams(self, form):
        form.addSection(label='Input')
        
        form.addParam('doContinue', BooleanParam, default=False,
                      label='Continue from a previous run?',
                      help='If you set to *Yes*, you should select a previous'
                      'run of type *%s* class and some of the input parameters'
                      'will be taken from it.' % self.getClassName())
        form.addParam('inputParticles', PointerParam, label="Full-size Images", important=True, 
                      pointerClass='SetOfParticles', allowsNull=True,
                      help='Select a set of images at full resolution')
        form.addParam('inputVolumes', PointerParam, label="Initial volumes", important=True,
                      condition='not doContinue', pointerClass='Volume, SetOfVolumes',
                      help='Select a set of volumes with 2 volumes or a single volume')
        form.addParam('particleRadius', IntParam, default=-1, 
                     condition='not doContinue', label='Radius of particle (px)',
                     help='This is the radius (in pixels) of the spherical mask covering the particle in the input images')       

        form.addParam('continueRun', PointerParam, pointerClass=self.getClassName(),
                      condition='doContinue', allowsNull=True,
                      label='Select previous run',
                      help='Select a previous run to continue from.')
        form.addParam('symmetryGroup', StringParam, default="c1",
                      label='Symmetry group', 
                      help='See http://xmipp.cnb.uam.es/twiki/bin/view/Xmipp/Symmetry for a description of the symmetry groups format'
                        'If no symmetry is present, give c1')
        form.addParam('numberOfIterations', IntParam, default=6, label='Number of iterations')
<<<<<<< HEAD
        form.addParam("saveSpace", BooleanParam, default=True, label="Remove intermediary files")
=======
        form.addParam("saveSpace", BooleanParam, default=True, label="Remove intermediate files", expertLevel=LEVEL_ADVANCED)
>>>>>>> 49290cc8
        
        form.addSection(label='Next Reference')
        form.addParam('nextLowPass', BooleanParam, label="Low pass filter?", default=True, 
                      help='Apply a low pass filter to the previous iteration whose maximum frequency is '\
                           'the current resolution(A) + resolutionOffset(A). If resolutionOffset>0, then fewer information' \
                           'is used (meant to avoid overfitting). If resolutionOffset<0, then more information is allowed '\
                           '(meant for a greedy convergence).')
        form.addParam('nextResolutionCriterion',FloatParam, label="FSC criterion", default=0.143, expertLevel=LEVEL_ADVANCED,
                      help='The resolution of the reconstruction is defined as the inverse of the frequency at which '\
                      'the FSC drops below this value. Typical values are 0.143 and 0.5')
        form.addParam('nextResolutionOffset', FloatParam, label="Resolution offset (A)", default=2, expertLevel=LEVEL_ADVANCED, condition='nextLowPass')
        form.addParam('nextSpherical', BooleanParam, label="Spherical mask?", default=True,
                      help='Apply a spherical mask of the size of the particle')
        form.addParam('nextPositivity', BooleanParam, label="Positivity?", default=True,
                      help='Remove from the next reference all negative values')
        form.addParam('nextMask', PointerParam, label="Mask", pointerClass='VolumeMask', allowsNull=True,
                      help='The mask values must be between 0 (remove these pixels) and 1 (let them pass). Smooth masks are recommended.')
        form.addParam('nextReferenceScript', StringParam, label="Next reference command", default="", expertLevel=LEVEL_ADVANCED, 
                      help='A command template that is used to generate next reference. The following variables can be used ' 
                           '%(sampling)s %(dim)s %(volume)s %(iterDir)s. The command should read Spider volumes and modify the input volume.'
                           'the command should be accessible either from the PATH or provide the absolute path.\n'
                           'Examples: \n'
                           'xmipp_transform_filter -i %(volume)s --fourier low_pass 15 --sampling %(sampling)s\n' 
                           '/home/joe/myScript %(volume)s sampling=%(sampling)s dim=%(dim)s')
        form.addParam('nextRemove', BooleanParam, label="Remove reference to save space?", default=True, expertLevel=LEVEL_ADVANCED, 
                      help='Remove reference volumes once they are not needed any more.')

        form.addSection(label='Angular assignment')
        form.addParam('splitMethod', EnumParam, label='Image split method', choices=['Stochastic','Fixed'], default=self.SPLIT_FIXED, expertLevel=LEVEL_ADVANCED)
        form.addParam('multiresolution', BooleanParam, label='Multiresolution approach', default=True, expertLevel=LEVEL_ADVANCED,
                      help="In the multiresolution approach the sampling rate of the images is adapted to the current resolution")
        form.addParam('angularMaxShift', FloatParam, label="Max. shift (%)", default=10,
                      help='Maximum shift as a percentage of the image size')
        line=form.addLine('Tilt angle:', help='0 degrees represent top views, 90 degrees represent side views', expertLevel=LEVEL_ADVANCED)
        line.addParam('angularMinTilt', FloatParam, label="Min.", default=0, expertLevel=LEVEL_ADVANCED)
        line.addParam('angularMaxTilt', FloatParam, label="Max.", default=90, expertLevel=LEVEL_ADVANCED)
        form.addParam('alignmentMethod', EnumParam, label='Image alignment', choices=['Global','Local'], default=self.GLOBAL_ALIGNMENT)

        form.addParam('globalMethod', EnumParam, label="Global alignment method", choices=['Significant','Projection Matching'], default=self.GLOBAL_PROJMATCH, condition='alignmentMethod==0',
                  expertLevel=LEVEL_ADVANCED, help="Significant is more accurate but slower.")
        form.addParam('shiftSearch5d', FloatParam, label="Shift search", default=7.0, condition='alignmentMethod==0 and globalMethod==1',
                  expertLevel=LEVEL_ADVANCED, help="In pixels. The next shift is searched from the previous shift plus/minus this amount.")
        form.addParam('shiftStep5d', FloatParam, label="Shift step", default=2.0, condition='alignmentMethod==0 and globalMethod==1', 
	              expertLevel=LEVEL_ADVANCED, help="In pixels")
        form.addParam('numberOfReplicates', IntParam, label="Max. Number of Replicates", default=2, condition='alignmentMethod==0',
                  expertLevel=LEVEL_ADVANCED, help="Significant alignment is allowed to replicate each image up to this number of times")

        form.addParam('contShift', BooleanParam, label="Optimize shifts?", default=True, condition='alignmentMethod==1',
                      help='Optimize shifts within a limit')
        form.addParam('contMaxShiftVariation', FloatParam, label="Max. shift variation", default=2, condition='alignmentMethod==1', expertLevel=LEVEL_ADVANCED,
                                 help="Percentage of the image size")
        form.addParam('contScale', BooleanParam, label="Optimize scale?", default=False, condition='alignmentMethod==1',
                      help='Optimize scale within a limit')
        form.addParam('contMaxScale', FloatParam, label="Max. scale variation", default=0.02, condition='alignmentMethod==1', expertLevel=LEVEL_ADVANCED)
        form.addParam('contAngles', BooleanParam, label="Optimize angles?", default=True, condition='alignmentMethod==1',
                      help='Optimize angles within a limit')
        form.addParam('contGrayValues', BooleanParam, label="Optimize gray values?", default=False, condition='alignmentMethod==1',
                      help='Optimize gray values. Do not perform this unless the reconstructed volume is gray-compatible with the projections,'\
                      ' i.e., the volumes haven been produced from projections')
        form.addParam('contMaxGrayScale', FloatParam, label="Max. gray scale variation", default=5, condition='alignmentMethod==1', expertLevel=LEVEL_ADVANCED)
        form.addParam('contMaxGrayShift', FloatParam, label="Max. gray shift variation", default=5, condition='alignmentMethod==1', expertLevel=LEVEL_ADVANCED,
                                 help='As a factor of the image standard deviation')
        form.addParam('contDefocus', BooleanParam, label="Optimize defocus?", condition='alignmentMethod==1', default=False)
        form.addParam('contMaxDefocus', FloatParam, label="Max. defocus variation", default=200, condition='alignmentMethod==1', expertLevel=LEVEL_ADVANCED,
                                 help="In Angstroms")
        form.addParam('contPadding', IntParam, label="Fourier padding factor", default=2, condition='alignmentMethod==1', expertLevel=LEVEL_ADVANCED,
                      help='The volume is zero padded by this factor to produce projections')
        
        form.addSection(label='Weights')
        form.addParam('weightSSNR', BooleanParam, label="Weight by SSNR?", default=False,
                      help='Weight input images by SSNR')
        form.addParam('weightContinuous', BooleanParam, label="Weight by Continuous cost?", default=False, condition='alignmentMethod==1',
                      help='Weight input images by angular assignment cost')
        form.addParam('weightJumper', BooleanParam, label="Weight by angular stability?", default=False,
                      help='Weight input images by angular stability between iterations')
        form.addParam('weightCC', BooleanParam, label="Weight by CC percentile?", default=True,
                      help='Weight input images by their fitness (cross correlation) percentile in their defocus group')
        form.addParam('weightCCmin', FloatParam, label="Minimum CC weight", default=0.1, expertLevel=LEVEL_ADVANCED,
                      help='Weights are between this value and 1')
        form.addParam('minCTF', NumericListParam, label="Minimum CTF value", default='0.1 0.08 0.06 0.05 0.04 0.03', expertLevel=LEVEL_ADVANCED,
                      help='A Fourier coefficient is not considered if its CTF is below this value. Note that setting a too low value for this parameter amplifies noise.')
        
        form.addSection(label='Post-processing')
        form.addParam('postAdHocMask', PointerParam, label="Mask", pointerClass='VolumeMask', allowsNull=True,
                      help='The mask values must be between 0 (remove these pixels) and 1 (let them pass). Smooth masks are recommended.')
        groupSymmetry = form.addGroup('Symmetry', expertLevel=LEVEL_ADVANCED)
        groupSymmetry.addParam('postSymmetryWithinMask', BooleanParam, label="Symmetrize volume within mask?", default=False)
        groupSymmetry.addParam('postSymmetryWithinMaskType', StringParam, label="Mask symmetry", default="i1", condition="postSymmetryWithinMask",
                           help='If See http://xmipp.cnb.uam.es/twiki/bin/view/Xmipp/Symmetry for a description of the symmetry groups format'
                           'If no symmetry is present, give c1')
        groupSymmetry.addParam('postSymmetryWithinMaskMask', PointerParam, label="Mask", pointerClass='VolumeMask', allowsNull=True, condition="postSymmetryWithinMask",
                               help='The mask values must be between 0 (remove these pixels) and 1 (let them pass). Smooth masks are recommended.')
        groupSymmetry.addParam('postSymmetryHelical', BooleanParam, label="Apply helical symmetry?", default=False)
        groupSymmetry.addParam('postSymmetryHelicalRadius', IntParam, label="Radius", default=-1, condition='postSymmetryHelical',
                               help="In voxels")
        groupSymmetry.addParam('postSymmetryHelicalDihedral', BooleanParam, label="Dihedral symmetry", default=False,
                               condition='postSymmetryHelical')
        groupSymmetry.addParam('postSymmetryHelicalMinRot', FloatParam, label="Min. Rotation", default=0, condition='postSymmetryHelical',
                               help="In degrees")
        groupSymmetry.addParam('postSymmetryHelicalMaxRot', FloatParam, label="Max. Rotation", default=360, condition='postSymmetryHelical',
                               help="In degrees")
        groupSymmetry.addParam('postSymmetryHelicalMinZ', FloatParam, label="Min. Z shift", default=0, condition='postSymmetryHelical',
                               help="In angstroms")
        groupSymmetry.addParam('postSymmetryHelicalMaxZ', FloatParam, label="Max. Z shift", default=40, condition='postSymmetryHelical',
                               help="In angstroms")
        form.addParam('postScript', StringParam, label="Post-processing command", default="", expertLevel=LEVEL_ADVANCED, 
                      help='A command template that is used to post-process the reconstruction. The following variables can be used ' 
                           '%(sampling)s %(dim)s %(volume)s %(iterDir)s. The command should read Spider volumes and modify the input volume.'
                           'the command should be accessible either from the PATH or provide the absolute path.\n'
                           'Examples: \n'
                           'xmipp_transform_filter -i %(volume)s --fourier low_pass 15 --sampling %(sampling)s\n' 
                           '/home/joe/myScript %(volume)s sampling=%(sampling)s dim=%(dim)s')

        form.addParallelSection(threads=1, mpi=8)
    
    #--------------------------- INSERT steps functions --------------------------------------------
    def _insertAllSteps(self):
        self.imgsFn=self._getExtraPath('images.xmd')
        if self.doContinue:
            self.copyAttributes(self.continueRun.get(), 'particleRadius')
            self.copyAttributes(self.continueRun.get(), 'inputVolumes')
            if not self.inputParticles.hasValue():
                self.copyAttributes(self.continueRun.get(), 'inputParticles')
            else:
                self._insertFunctionStep('convertInputStep', self.inputParticles.getObjId())
            self._insertFunctionStep('copyBasicInformation')
            self.firstIteration=self.getNumberOfPreviousIterations()+1
        else:
            self._insertFunctionStep('convertInputStep', self.inputParticles.getObjId())
            if self.weightSSNR:
                self._insertFunctionStep('doWeightSSNR')
            self._insertFunctionStep('doIteration000', self.inputVolumes.getObjId())
            self.firstIteration=1
        self.TsOrig=self.inputParticles.get().getSamplingRate()
        for self.iteration in range(self.firstIteration,self.firstIteration+self.numberOfIterations.get()):
            self.insertIteration(self.iteration)
        self._insertFunctionStep("createOutput")
    
    def insertIteration(self,iteration):
        if self.alignmentMethod==self.GLOBAL_ALIGNMENT:
            self._insertFunctionStep('globalAssignment',iteration)
        else:
            self._insertFunctionStep('localAssignment',iteration)
        self._insertFunctionStep('weightParticles',iteration)
        self._insertFunctionStep('qualifyParticles',iteration)
        self._insertFunctionStep('reconstruct',iteration)
        self._insertFunctionStep('postProcessing',iteration)
        self._insertFunctionStep('evaluateReconstructions',iteration)
        self._insertFunctionStep('cleanDirectory',iteration)

    #--------------------------- STEPS functions ---------------------------------------------------
    def convertInputStep(self, inputParticlesId):
        writeSetOfParticles(self.inputParticles.get(),self.imgsFn)
        self.runJob('xmipp_metadata_utilities','-i %s --fill image1 constant noImage'%self.imgsFn,numberOfMpi=1)
        self.runJob('xmipp_metadata_utilities','-i %s --operate modify_values "image1=image"'%self.imgsFn,numberOfMpi=1)
        self.runJob('xmipp_metadata_utilities','-i %s --fill particleId constant 1'%self.imgsFn,numberOfMpi=1)
        self.runJob('xmipp_metadata_utilities','-i %s --operate modify_values "particleId=itemId"'%self.imgsFn,numberOfMpi=1)
        imgsFnId=self._getExtraPath('imagesId.xmd')
        self.runJob('xmipp_metadata_utilities','-i %s --operate keep_column particleId -o %s'%(self.imgsFn,imgsFnId),numberOfMpi=1)

    def createOutput(self):
        # get last iteration
        fnIterDir=glob(self._getExtraPath("Iter*"))
        lastIter=len(fnIterDir)-1
        fnLastDir=self._getExtraPath("Iter%03d"%lastIter)
        fnLastVol=join(fnLastDir,"volumeAvg.mrc")
        Ts=self.readInfoField(fnLastDir,"sampling",xmipp.MDL_SAMPLINGRATE)
        if exists(fnLastVol):
            volume=Volume()
            volume.setFileName(fnLastVol)
            volume.setSamplingRate(Ts)
            self._defineOutputs(outputVolume=volume)
            self._defineSourceRelation(self.inputParticles.get(),volume)
            #self._defineSourceRelation(self.inputVolumes.get(),volume)
            
        fnLastAngles=join(fnLastDir,"angles.xmd")
        if exists(fnLastAngles):
            fnAngles=self._getPath("angles.xmd")
            self.runJob('xmipp_metadata_utilities','-i %s -o %s --operate modify_values "image=image1"'%(fnLastAngles,fnAngles),numberOfMpi=1)
            self.runJob('xmipp_metadata_utilities','-i %s --operate sort particleId'%fnAngles,numberOfMpi=1)
            self.runJob('xmipp_metadata_utilities','-i %s --operate drop_column image1'%fnAngles,numberOfMpi=1)
            self.runJob('xmipp_metadata_utilities','-i %s --operate modify_values "itemId=particleId"'%fnAngles,numberOfMpi=1)
            imgSet = self.inputParticles.get()
            self.scaleFactor=Ts/imgSet.getSamplingRate()
            imgSetOut = self._createSetOfParticles()
            imgSetOut.copyInfo(imgSet)
            imgSetOut.setAlignmentProj()
            self.iterMd = md.iterRows(fnAngles, md.MDL_PARTICLE_ID)
            self.lastRow = next(self.iterMd) 
            imgSetOut.copyItems(imgSet,
                                updateItemCallback=self._updateItem)
            self._defineOutputs(outputParticles=imgSetOut)
            self._defineSourceRelation(self.inputParticles, imgSetOut)

    def _updateItem(self, particle, row):
        count = 0
        
        while self.lastRow and particle.getObjId() == self.lastRow.getValue(md.MDL_PARTICLE_ID):
            count += 1
            if count:
                self._createItemMatrix(particle, self.lastRow)
            try:
                self.lastRow = next(self.iterMd)
            except StopIteration:
                self.lastRow = None
                    
        particle._appendItem = count > 0
        
    def _createItemMatrix(self, particle, row):
        if row.containsLabel(xmipp.MDL_CONTINUOUS_X):
            row.setValue(xmipp.MDL_SHIFT_X,row.getValue(xmipp.MDL_CONTINUOUS_X))
            row.setValue(xmipp.MDL_SHIFT_Y,row.getValue(xmipp.MDL_CONTINUOUS_Y))
        row.setValue(xmipp.MDL_SHIFT_X,row.getValue(xmipp.MDL_SHIFT_X)*self.scaleFactor)
        row.setValue(xmipp.MDL_SHIFT_Y,row.getValue(xmipp.MDL_SHIFT_Y)*self.scaleFactor)
        setXmippAttributes(particle, row, xmipp.MDL_SHIFT_X, xmipp.MDL_SHIFT_Y, xmipp.MDL_ANGLE_TILT, xmipp.MDL_SCALE, xmipp.MDL_MAXCC, xmipp.MDL_MAXCC_PERCENTILE, xmipp.MDL_WEIGHT)
        if row.containsLabel(xmipp.MDL_ANGLE_DIFF0):
            setXmippAttributes(particle, row, xmipp.MDL_ANGLE_DIFF0, xmipp.MDL_WEIGHT_JUMPER0)
        if row.containsLabel(xmipp.MDL_CONTINUOUS_X):
            setXmippAttributes(particle, row, xmipp.MDL_COST, xmipp.MDL_WEIGHT_CONTINUOUS2, 
                               xmipp.MDL_CONTINUOUS_SCALE_X, xmipp.MDL_CONTINUOUS_SCALE_Y, xmipp.MDL_COST_PERCENTILE,
                               xmipp.MDL_CONTINUOUS_GRAY_A, xmipp.MDL_CONTINUOUS_GRAY_B)
        if row.containsLabel(xmipp.MDL_ANGLE_DIFF):
            setXmippAttributes(particle, row, xmipp.MDL_ANGLE_DIFF, xmipp.MDL_WEIGHT_JUMPER)
        if row.containsLabel(xmipp.MDL_ANGLE_DIFF2):
            setXmippAttributes(particle, row, xmipp.MDL_ANGLE_DIFF2, xmipp.MDL_WEIGHT_JUMPER2)
        if row.containsLabel(xmipp.MDL_WEIGHT_SSNR):
            setXmippAttributes(particle, row, xmipp.MDL_WEIGHT_SSNR)
        createItemMatrix(particle, row, align=em.ALIGN_PROJ)

    def getLastFinishedIter(self):
        fnFscs=sorted(glob(self._getExtraPath("Iter???/fsc.xmd")))
        lastDir=split(fnFscs[-1])[0]
        return int(lastDir[-3:])
    
    def getNumberOfPreviousIterations(self):
        fnDirs=sorted(glob(self.continueRun.get()._getExtraPath("Iter???")))
        lastDir=fnDirs[-1]
        return int(lastDir[-3:])

    def copyBasicInformation(self):
        previousRun=self.continueRun.get()
        if not self.inputParticles.hasValue():
            copyFile(previousRun._getExtraPath('images.xmd'),self._getExtraPath('images.xmd'))
            copyFile(previousRun._getExtraPath('imagesId.xmd'),self._getExtraPath('imagesId.xmd'))
        if previousRun.weightSSNR:
            copyFile(previousRun._getExtraPath('ssnrWeights.xmd'),self._getExtraPath('ssnrWeights.xmd'))
        elif self.weightSSNR:
            self.doWeightSSNR()
        
        lastIter=self.getNumberOfPreviousIterations()
        for i in range(0,lastIter+1):
            createLink(previousRun._getExtraPath("Iter%03d"%i),join(self._getExtraPath("Iter%03d"%i)))

    def doWeightSSNR(self):
        R=self.particleRadius.get()
        if R<=0:
            R=self.inputParticles.get().getDimensions()[0]/2
        self.runJob("xmipp_image_ssnr", "-i %s -R %d --sampling %f --normalizessnr"%\
                    (self.imgsFn,R,self.inputParticles.get().getSamplingRate()),numberOfMpi=self.numberOfMpi.get()*self.numberOfThreads.get())
        self.runJob('xmipp_metadata_utilities','-i %s -o %s --operate keep_column "particleId weightSSNR" '%\
                    (self.imgsFn,self._getExtraPath("ssnrWeights.xmd")),numberOfMpi=1)
        
    def doIteration000(self, inputVolumesId):
        fnDirCurrent=self._getExtraPath('Iter000')
        makePath(fnDirCurrent)
        
        # Split data
        if self.splitMethod == self.SPLIT_FIXED:
            self.runJob("xmipp_metadata_split","-i %s --oroot %s/images -n 2"%(self.imgsFn,fnDirCurrent),numberOfMpi=1)
            for i in range(1,3):
                moveFile("%s/images%06d.xmd"%(fnDirCurrent,i),"%s/images%02d.xmd"%(fnDirCurrent,i))
        
        # Get volume sampling rate
        TsCurrent=self.inputVolumes.get().getSamplingRate()
        self.writeInfoField(fnDirCurrent,"sampling",xmipp.MDL_SAMPLINGRATE,TsCurrent)

        # Copy reference volumes and window if necessary
        Xdim=self.inputParticles.get().getDimensions()[0]
        newXdim=long(round(Xdim*self.TsOrig/TsCurrent))
        self.writeInfoField(fnDirCurrent,"size",xmipp.MDL_XSIZE,newXdim)
        
        img = ImageHandler()
        if isinstance(self.inputVolumes.get(),SetOfVolumes):
            i=1
            for vol in self.inputVolumes.get():
                fnVol=join(fnDirCurrent,"volume%02d.vol"%i)
                img.convert(vol, fnVol)
                if newXdim!=vol.getDim()[0]:
                    self.runJob('xmipp_transform_window',"-i %s --size %d"%(fnVol,newXdim),numberOfMpi=1)
                i+=1
        else:
            fnVol1=join(fnDirCurrent,"volume%02d.vol"%1)
            fnVol2=join(fnDirCurrent,"volume%02d.vol"%2)
            vol=self.inputVolumes.get()
            img.convert(vol, fnVol1)
            if newXdim!=vol.getDim()[0]:
                self.runJob('xmipp_transform_window',"-i %s --size %d"%(fnVol1,newXdim),numberOfMpi=1)
            self.runJob('xmipp_transform_randomize_phases',"-i %s -o %s --freq discrete 0.25"%(fnVol1,fnVol2),numberOfMpi=1)
        
        # Compare both reconstructions
        self.evaluateReconstructions(0)

    def evaluateReconstructions(self,iteration):
        fnDirCurrent=self._getExtraPath("Iter%03d"%iteration)
        fnVol1=join(fnDirCurrent,"volume%02d.vol"%1)
        fnVol2=join(fnDirCurrent,"volume%02d.vol"%2)
        TsCurrent=self.readInfoField(fnDirCurrent,"sampling",xmipp.MDL_SAMPLINGRATE)
        
        # Align volumes
        fnVolAvg=join(fnDirCurrent,"volumeAvg.mrc")
        self.runJob('xmipp_image_operate','-i %s --plus %s -o %s'%(fnVol1,fnVol2,fnVolAvg),numberOfMpi=1)
        self.runJob('xmipp_image_operate','-i %s --mult 0.5'%fnVolAvg,numberOfMpi=1)
        self.runJob('xmipp_volume_align','--i1 %s --i2 %s --local --apply'%(fnVolAvg,fnVol1),numberOfMpi=1)
        self.runJob('xmipp_volume_align','--i1 %s --i2 %s --local --apply'%(fnVolAvg,fnVol2),numberOfMpi=1)
     
        # Estimate resolution
        fnFsc=join(fnDirCurrent,"fsc.xmd")
        self.runJob('xmipp_resolution_fsc','--ref %s -i %s -o %s --sampling_rate %f'%(fnVol1,fnVol2,fnFsc,TsCurrent),numberOfMpi=1)
        fnBeforeVol1=join(fnDirCurrent,"volumeBeforePostProcessing%02d.vol"%1)
        fnBeforeVol2=join(fnDirCurrent,"volumeBeforePostProcessing%02d.vol"%2)
        if exists(fnBeforeVol1) and exists(fnBeforeVol2):
            fnBeforeFsc=join(fnDirCurrent,"fscBeforePostProcessing.xmd")
            self.runJob('xmipp_resolution_fsc','--ref %s -i %s -o %s --sampling_rate %f'%(fnBeforeVol1,fnBeforeVol2,fnBeforeFsc,TsCurrent),
                        numberOfMpi=1)
        mdFSC = xmipp.MetaData(fnFsc)
        resolution=2*TsCurrent
        for objId in mdFSC:
            fsc = mdFSC.getValue(xmipp.MDL_RESOLUTION_FRC,objId)
            if fsc<self.nextResolutionCriterion.get():
                resolution=mdFSC.getValue(xmipp.MDL_RESOLUTION_FREQREAL,objId)
                break
        self.writeInfoField(fnDirCurrent,"resolution",xmipp.MDL_RESOLUTION_FREQREAL,resolution)
        
        # Filter the average to that resolution
        self.runJob('xmipp_transform_filter','-i %s --fourier low_pass %f --sampling %f'%(fnVolAvg,resolution,TsCurrent),numberOfMpi=1)
        self.runJob('xmipp_image_header','-i %s --sampling_rate %f'%(fnVolAvg,TsCurrent),numberOfMpi=1)
        
        # A little bit of statistics (accepted and rejected particles, number of directions, ...)
        if iteration>0:
            from xmipp import AGGR_MAX
            for i in range(1,3):
                fnAnglesi = join(fnDirCurrent,"angles%02d.xmd"%i)
                mdAngles = xmipp.MetaData(fnAnglesi)
                mdUnique = xmipp.MetaData()
                mdUnique.aggregateMdGroupBy(mdAngles, AGGR_MAX, [xmipp.MDL_PARTICLE_ID], xmipp.MDL_WEIGHT, xmipp.MDL_WEIGHT) 
                mdUnique.sort(xmipp.MDL_PARTICLE_ID)
                fnAnglesUnique = join(fnDirCurrent,"imagesUsed%02d.xmd"%i)
                mdUnique.write(fnAnglesUnique)
    
            fnUsed=join(fnDirCurrent,"imagesUsed.xmd")
            fnUsed1=join(fnDirCurrent,"imagesUsed01.xmd")
            fnUsed2=join(fnDirCurrent,"imagesUsed02.xmd")
            self.runJob('xmipp_metadata_utilities',"-i %s --set union_all %s -o %s"%(fnUsed1,fnUsed2,fnUsed),numberOfMpi=1)
            cleanPath(fnUsed1)
            cleanPath(fnUsed2)
            fnAngles=join(fnDirCurrent,"angles.xmd")
            fnUsedId=join(fnDirCurrent,"imagesUsedId.xmd")
            self.runJob('xmipp_metadata_utilities',"-i %s --operate keep_column particleId -o %s"%(fnUsed,fnUsedId),numberOfMpi=1)
            self.runJob('xmipp_metadata_utilities',"-i %s --set natural_join %s"%(fnUsedId,fnAngles),numberOfMpi=1)
    
            fnImages=self._getExtraPath("images.xmd")
            fnImagesId=self._getExtraPath('imagesId.xmd')
            fnImagesRejected=join(fnDirCurrent,"imagesRejected.xmd")
            self.runJob('xmipp_metadata_utilities',"-i %s --set subtraction %s particleId -o %s"%(fnImagesId,fnUsedId,fnImagesRejected),numberOfMpi=1)
            self.runJob('xmipp_metadata_utilities',"-i %s --set natural_join %s"%(fnImagesRejected,fnImages),numberOfMpi=1)
            cleanPath(fnUsedId)
    
            Nimages=getSize(fnImages)
            Nrepeated=getSize(join(fnDirCurrent,"angles.xmd"))
            Nunique=getSize(fnUsed)
            Nrejected=getSize(fnImagesRejected)
            
            fh=open(join(fnDirCurrent,"statistics.txt"),'w')
            fh.write("Number of input    images: %d\n"%Nimages)
            fh.write("Number of used     images: %d\n"%Nunique)
            fh.write("Number of rejected images: %d\n"%Nrejected)
            if Nunique>0:
                fh.write("Average number of directions per used image: %f\n"%(float(Nrepeated)/Nunique))
            fh.close()
    
    def readInfoField(self,fnDir,block,label):
        mdInfo = xmipp.MetaData("%s@%s"%(block,join(fnDir,"iterInfo.xmd")))
        return mdInfo.getValue(label,mdInfo.firstObject())

    def writeInfoField(self,fnDir,block,label, value):
        mdInfo = xmipp.MetaData()
        objId=mdInfo.addObject()
        mdInfo.setValue(label,value,objId)
        mdInfo.write("%s@%s"%(block,join(fnDir,"iterInfo.xmd")),xmipp.MD_APPEND)
    
    def prepareImages(self,fnDirPrevious,fnDir,TsCurrent,getShiftsFrom=''):
        print "Preparing images to sampling rate=",TsCurrent
        Xdim=self.inputParticles.get().getDimensions()[0]
        newXdim=long(round(Xdim*self.TsOrig/TsCurrent))
        if newXdim<40:
            newXdim=long(40)
            TsCurrent=Xdim*(self.TsOrig/newXdim)
        self.writeInfoField(fnDir,"sampling",xmipp.MDL_SAMPLINGRATE,TsCurrent)
        self.writeInfoField(fnDir,"size",xmipp.MDL_XSIZE,newXdim)
        
        # Prepare particles
        fnDir0=self._getExtraPath("Iter000")
        fnNewParticles=join(fnDir,"images.stk")
        if newXdim!=Xdim:
            self.runJob("xmipp_image_resize","-i %s -o %s --fourier %d"%(self.imgsFn,fnNewParticles,newXdim),numberOfMpi=self.numberOfMpi.get()*self.numberOfThreads.get())
        else:
            self.runJob("xmipp_image_convert","-i %s -o %s --save_metadata_stack %s"%(self.imgsFn,fnNewParticles,join(fnDir,"images.xmd")),
                        numberOfMpi=1)
        R=self.particleRadius.get()
        if R<=0:
            R=self.inputParticles.get().getDimensions()[0]/2
        R=min(round(R*self.TsOrig/TsCurrent*(1+self.angularMaxShift.get()*0.01)),newXdim/2)
        self.runJob("xmipp_transform_mask","-i %s --mask circular -%d"%(fnNewParticles,R),numberOfMpi=self.numberOfMpi.get()*self.numberOfThreads.get())
        fnSource=join(fnDir,"images.xmd")
        if self.splitMethod==self.SPLIT_STOCHASTIC:
            self.runJob('xmipp_metadata_utilities','-i %s --set intersection %s particleId particleId -o %s/all_images.xmd'%\
                        (fnSource,self._getExtraPath('images.xmd'),fnDir),numberOfMpi=1)
            self.runJob("xmipp_metadata_split","-i %s/all_images.xmd --oroot %s/images -n 2"%(fnDir,fnDir),numberOfMpi=1)
            cleanPath("%s/all_images.xmd"%fnDir)
            for i in range(1,3):
                moveFile("%s/images%06d.xmd"%(fnDir,i),"%s/images%02d.xmd"%(fnDir,i))
        else:
            for i in range(1,3):
                fnImagesi=join(fnDir,"images%02d.xmd"%i)
                self.runJob('xmipp_metadata_utilities','-i %s --set intersection %s/images%02d.xmd particleId particleId -o %s'%\
                            (fnSource,fnDir0,i,fnImagesi),numberOfMpi=1)
        cleanPath(fnSource)
        
        if getShiftsFrom!="":
            fnPreviousAngles=join(getShiftsFrom,"angles.xmd")
            TsPrevious=self.readInfoField(getShiftsFrom,"sampling",xmipp.MDL_SAMPLINGRATE)
            fnAux=join(fnDir,"aux.xmd")
            for i in range(1,3):
                fnImagesi=join(fnDir,"images%02d.xmd"%i)
                self.runJob('xmipp_metadata_utilities','-i %s --set join %s particleId particleId -o %s'%\
                            (fnImagesi,fnPreviousAngles,fnAux),numberOfMpi=1)
                self.adaptShifts(fnAux, TsPrevious, fnImagesi, TsCurrent)
            cleanPath(fnAux)
        
    def prepareReferences(self,fnDirPrevious,fnDir,TsCurrent,targetResolution):
        print "Preparing references to sampling rate=",TsCurrent
        fnMask=''
        newXdim=self.readInfoField(fnDir,"size",xmipp.MDL_XSIZE)
        if self.nextMask.hasValue():
            fnMask=join(fnDir,"mask.vol")
            self.prepareMask(self.nextMask.get(), fnMask, TsCurrent, newXdim)
        TsPrevious=self.readInfoField(fnDirPrevious,"sampling",xmipp.MDL_SAMPLINGRATE)
        for i in range(1,3):
            fnPreviousVol=join(fnDirPrevious,"volume%02d.vol"%i)
            fnReferenceVol=join(fnDir,"volumeRef%02d.vol"%i)
            if TsPrevious!=TsCurrent:
                self.runJob("xmipp_image_resize","-i %s -o %s --dim %d"%(fnPreviousVol,fnReferenceVol,newXdim),numberOfMpi=1)
            else:
                copyFile(fnPreviousVol, fnReferenceVol)
            self.runJob('xmipp_transform_filter','-i %s --fourier fsc %s --sampling %f'%(fnReferenceVol,join(fnDirPrevious,"fsc.xmd"),TsCurrent),numberOfMpi=1)
            if self.nextLowPass:
                self.runJob('xmipp_transform_filter','-i %s --fourier low_pass %f --sampling %f'%\
                            (fnReferenceVol,targetResolution+self.nextResolutionOffset.get(),TsCurrent),numberOfMpi=1)
            if self.nextSpherical:
                R=self.particleRadius.get()
                if R<=0:
                    R=self.inputParticles.get().getDimensions()[0]/2
                self.runJob('xmipp_transform_mask','-i %s --mask circular -%d'%\
                            (fnReferenceVol,round(R*self.TsOrig/TsCurrent)),numberOfMpi=1)
            if self.nextPositivity:
                self.runJob('xmipp_transform_threshold','-i %s --select below 0 --substitute value 0'%fnReferenceVol,numberOfMpi=1)
            if fnMask!='':
                self.runJob('xmipp_image_operate','-i %s --mult %s'%(fnReferenceVol,fnMask),numberOfMpi=1)
            if self.nextReferenceScript!="":
                scriptArgs = {'volume': fnReferenceVol,
                              'sampling': TsCurrent,
                              'dim': newXdim,
                              'iterDir': fnDir}
                cmd = self.nextReferenceScript % scriptArgs
                self.runJob(cmd, '', numberOfMpi=1)
            
        if fnMask!='':
            cleanPath(fnMask)

    def prepareMask(self,maskObject,fnMask,TsMaskOut,XdimOut):
        img=ImageHandler()
        img.convert(maskObject, fnMask)
        self.runJob('xmipp_image_resize',"-i %s --factor %f"%(fnMask,maskObject.getSamplingRate()/TsMaskOut),numberOfMpi=1)
        maskXdim, _, _, _ =img.getDimensions((1,fnMask))
        if XdimOut!=maskXdim:
            self.runJob('xmipp_transform_window',"-i %s --size %d"%(fnMask,XdimOut),numberOfMpi=1)

    def calculateAngStep(self,newXdim,TsCurrent,ResolutionAlignment):
        k=newXdim*TsCurrent/ResolutionAlignment # Freq. index
        return math.atan2(1,k)*180.0/math.pi # Corresponding angular step

    def globalAssignment(self,iteration):
        fnDirPrevious=self._getExtraPath("Iter%03d"%(iteration-1))
        fnDirCurrent=self._getExtraPath("Iter%03d"%iteration)
        makePath(fnDirCurrent)
        previousResolution=self.readInfoField(fnDirPrevious,"resolution",xmipp.MDL_RESOLUTION_FREQREAL)

        if self.alignmentMethod==self.GLOBAL_ALIGNMENT:
            fnGlobal=join(fnDirCurrent,"globalAssignment")
            makePath(fnGlobal)
    
            targetResolution=previousResolution*0.8
            if self.multiresolution:
                TsCurrent=max(self.TsOrig,targetResolution/3)
            else:
                TsCurrent=self.TsOrig
            getShiftsFrom=''
            # if iteration>1: # This causes images to be replicated
            #    getShiftsFrom=fnDirPrevious
            self.prepareImages(fnDirPrevious,fnGlobal,TsCurrent,getShiftsFrom)
            self.prepareReferences(fnDirPrevious,fnGlobal,TsCurrent,targetResolution)

            # Calculate angular step at this resolution
            ResolutionAlignment=previousResolution
            if self.nextLowPass:
                ResolutionAlignment+=self.nextResolutionOffset.get()
            newXdim=self.readInfoField(fnGlobal,"size",xmipp.MDL_XSIZE)
            angleStep=self.calculateAngStep(newXdim, TsCurrent, ResolutionAlignment)
            angleStep=max(angleStep,3.0)
            self.writeInfoField(fnGlobal,"angleStep",xmipp.MDL_ANGLE_DIFF,float(angleStep))
            
            # Global alignment
            for i in range(1,3):
                fnDirSignificant=join(fnGlobal,"significant%02d"%i)
                fnImgs=join(fnGlobal,"images%02d.xmd"%i)
                makePath(fnDirSignificant)

                # Create defocus groups
                row=getFirstRow(fnImgs)
                if row.containsLabel(xmipp.MDL_CTF_MODEL) or row.containsLabel(xmipp.MDL_CTF_DEFOCUSU):
                    self.runJob("xmipp_ctf_group","--ctfdat %s -o %s/ctf:stk --pad 2.0 --sampling_rate %f --phase_flipped  --error 0.1 --resol %f"%\
                                (fnImgs,fnDirSignificant,TsCurrent,targetResolution),numberOfMpi=1)
                    moveFile("%s/ctf_images.sel"%fnDirSignificant,"%s/ctf_groups.xmd"%fnDirSignificant)
                    cleanPath("%s/ctf_split.doc"%fnDirSignificant)
                    mdInfo = xmipp.MetaData("numberGroups@%s"%join(fnDirSignificant,"ctfInfo.xmd"))
                    fnCTFs="%s/ctf_ctf.stk"%fnDirSignificant
                    numberGroups=mdInfo.getValue(xmipp.MDL_COUNT,mdInfo.firstObject())
                    ctfPresent=True
                else:
                    numberGroups=1
                    ctfPresent=False
                    fnCTFs=""

                # Generate projections
                fnReferenceVol=join(fnGlobal,"volumeRef%02d.vol"%i)
                for subset in ['a','b']:
                    fnGallery=join(fnDirSignificant,"gallery%02d%s.stk"%(i,subset))
                    fnGalleryMd=join(fnDirSignificant,"gallery%02d%s.xmd"%(i,subset))
                    args="-i %s -o %s --sampling_rate %f --perturb %f --sym %s --min_tilt_angle %f --max_tilt_angle %f"%\
                         (fnReferenceVol,fnGallery,angleStep,math.sin(angleStep*math.pi/180.0)/4,self.symmetryGroup,self.angularMinTilt.get(),self.angularMaxTilt.get())
                    args+=" --compute_neighbors --angular_distance -1 --experimental_images %s"%self._getExtraPath("images.xmd")
                    self.runJob("xmipp_angular_project_library",args,numberOfMpi=self.numberOfMpi.get()*self.numberOfThreads.get())
                    cleanPath(join(fnDirSignificant,"gallery_angles%02d%s.doc"%(i,subset)))
                    moveFile(join(fnDirSignificant,"gallery%02d%s.doc"%(i,subset)), fnGalleryMd)
                    fnAngles=join(fnGlobal,"anglesDisc%02d%s.xmd"%(i,subset))
                    for j in range(1,numberGroups+1):
                        fnAnglesGroup=join(fnDirSignificant,"angles_group%03d%s.xmd"%(j,subset))
                        if not exists(fnAnglesGroup):
                            if ctfPresent:
                                fnGroup="ctfGroup%06d@%s/ctf_groups.xmd"%(j,fnDirSignificant)                            
                                fnGalleryGroup=fnGallery
                                fnGalleryGroupMd=fnGalleryMd
                            else:
                                fnGroup=fnImgs
                                fnGalleryGroupMd=fnGalleryMd
                            if getSize(fnGroup)==0: # If the group is empty
                                continue
                            maxShift=round(self.angularMaxShift.get()*newXdim/100)
                            R=self.particleRadius.get()
                            if R<=0:
                                R=self.inputParticles.get().getDimensions()[0]/2
                            R=R*self.TsOrig/TsCurrent
                            if self.globalMethod.get() == self.GLOBAL_SIGNIFICANT:
                                args='-i %s --initgallery %s --maxShift %d --odir %s --dontReconstruct --useForValidation %d'%\
                                     (fnGroup,fnGalleryGroupMd,maxShift,fnDirSignificant,self.numberOfReplicates.get()-1)
                                # Falta Wiener y filtrar
                                self.runJob('xmipp_reconstruct_significant',args,numberOfMpi=self.numberOfMpi.get()*self.numberOfThreads.get())
                                # moveFile(join(fnDirSignificant,"images_significant_iter001_00.xmd"),join(fnDirSignificant,"angles_group%03d%s.xmd"%(j,subset)))
                                moveFile(join(fnDirSignificant,"angles_iter001_00.xmd"),join(fnDirSignificant,"angles_group%03d%s.xmd"%(j,subset)))
                                cleanPath(join(fnDirSignificant,"images_iter001_00.xmd"))
                                #cleanPath(join(fnDirSignificant,"angles_iter001_00.xmd"))
                                cleanPath(join(fnDirSignificant,"images_significant_iter001_00.xmd"))
                            else:
                                args='-i %s -o %s --ref %s --Ri 0 --Ro %d --max_shift %d --search5d_shift %d --search5d_step %f --mem 2 --append --pad 2.0 --number_orientations %d'%\
                                     (fnGroup,join(fnDirSignificant,"angles_group%03d%s.xmd"%(j,subset)),fnGalleryGroup,R,maxShift,self.shiftSearch5d.get(),self.shiftStep5d.get(),
                                      self.numberOfReplicates.get())
                                if ctfPresent:
                                    args+=" --ctf %d@%s"%(j,fnCTFs)
                                if self.numberOfMpi>1:
                                    args+=" --mpi_job_size 2"
                                self.runJob('xmipp_angular_projection_matching',args,numberOfMpi=self.numberOfMpi.get()*self.numberOfThreads.get())
                            if j==1:
                                copyFile(fnAnglesGroup, fnAngles)
                            else:
                                self.runJob("xmipp_metadata_utilities","-i %s --set union_all %s"%(fnAngles,fnAnglesGroup),numberOfMpi=1)
                    self.runJob("xmipp_metadata_utilities","-i %s --set join %s image"%(fnAngles,fnImgs),numberOfMpi=1)
                    if self.saveSpace and ctfPresent:
                        self.runJob("rm -f",fnDirSignificant+"/gallery*",numberOfMpi=1)
                
                # Evaluate the stability of the alignment
                fnAnglesA=join(fnGlobal,"anglesDisc%02da.xmd"%i)
                fnAnglesB=join(fnGlobal,"anglesDisc%02db.xmd"%i)
                fnOut=join(fnGlobal,"anglesDisc%02d"%i)
                fnAngles=fnOut+".xmd"
                self.runJob("xmipp_angular_distance","--ang1 %s --ang2 %s --oroot %s --sym %s --compute_weights 1 particleId 0.5 --check_mirrors --set 0"%(fnAnglesB,fnAnglesA,fnOut,self.symmetryGroup),numberOfMpi=1)
                self.runJob("xmipp_metadata_utilities",'-i %s --operate keep_column "angleDiff0 shiftDiff0 weightJumper0"'%(fnOut+"_weights.xmd"),numberOfMpi=1)
                self.runJob("xmipp_metadata_utilities",'-i %s --set merge %s'%(fnAnglesA,fnOut+"_weights.xmd"),numberOfMpi=1)
                self.runJob("xmipp_metadata_utilities",'-i %s --set merge %s'%(fnAnglesB,fnOut+"_weights.xmd"),numberOfMpi=1)
                self.runJob("xmipp_metadata_utilities",'-i %s --set union_all %s -o %s'%(fnAnglesA,fnAnglesB,fnOut+".xmd"),numberOfMpi=1)
                cleanPath(fnOut+"_weights.xmd")
                
    def adaptShifts(self, fnSource, TsSource, fnDest, TsDest):
        K=TsSource/TsDest
        copyFile(fnSource,fnDest)
        row=getFirstRow(fnDest)
        if row.containsLabel(xmipp.MDL_SHIFT_X):
            self.runJob('xmipp_metadata_utilities','-i %s --operate modify_values "shiftX=%f*shiftX"'%(fnDest,K),numberOfMpi=1)
            self.runJob('xmipp_metadata_utilities','-i %s --operate modify_values "shiftY=%f*shiftY"'%(fnDest,K),numberOfMpi=1)
        if row.containsLabel(xmipp.MDL_CONTINUOUS_X):
            self.runJob('xmipp_metadata_utilities','-i %s --operate modify_values "continuousX=%f*continuousX"'%(fnDest,K),numberOfMpi=1)
            self.runJob('xmipp_metadata_utilities','-i %s --operate modify_values "continuousY=%f*continuousY"'%(fnDest,K),numberOfMpi=1)

    def localAssignment(self,iteration):
        fnDirPrevious=self._getExtraPath("Iter%03d"%(iteration-1))
        if self.alignmentMethod==self.LOCAL_ALIGNMENT:
            fnDirCurrent=self._getExtraPath("Iter%03d"%iteration)
            fnDirLocal=join(fnDirCurrent,"localAssignment")
            makePath(fnDirLocal)

            previousResolution=self.readInfoField(fnDirPrevious,"resolution",xmipp.MDL_RESOLUTION_FREQREAL)
            targetResolution=previousResolution*0.8
            if self.multiresolution:
                TsCurrent=max(self.TsOrig,targetResolution/3)
            else:
                TsCurrent=self.TsOrig
            self.writeInfoField(fnDirLocal,"sampling",xmipp.MDL_SAMPLINGRATE,TsCurrent)
            TsCurrent=self.readInfoField(fnDirLocal,"sampling",xmipp.MDL_SAMPLINGRATE) # Write and read to guarantee consistency with previous directories 
            
            # Prepare images and references
            produceNewReferences=True
            fnDirGlobal=join(fnDirCurrent,"globalAssignment")
            if exists(fnDirGlobal):
                TsGlobal=self.readInfoField(fnDirGlobal,"sampling",xmipp.MDL_SAMPLINGRATE)
                if TsGlobal==TsCurrent:
                    produceNewReferences=False
            if produceNewReferences:
                self.prepareImages(fnDirPrevious,fnDirLocal,TsCurrent,fnDirPrevious)
                self.prepareReferences(fnDirPrevious,fnDirLocal,TsCurrent,targetResolution)
            else:
                newXdim=self.readInfoField(fnDirGlobal,"size",xmipp.MDL_XSIZE)
                self.writeInfoField(fnDirLocal,"size",xmipp.MDL_XSIZE,newXdim)
                for i in range(1,3):
                    createLink(join(fnDirGlobal,"images%02d.xmd"%i),join(fnDirLocal,"images%02d.xmd"%i))
                    createLink(join(fnDirGlobal,"volumeRef%02d.vol"%i),join(fnDirLocal,"volumeRef%02d.vol"%i))

            # Compute maximum angular deviation
            ResolutionAlignment=previousResolution
            if self.nextLowPass:
                ResolutionAlignment+=self.nextResolutionOffset.get()
            newXdim=self.readInfoField(fnDirLocal,"size",xmipp.MDL_XSIZE)
            maxAngle=3*self.calculateAngStep(newXdim, TsCurrent, ResolutionAlignment)

            for i in range(1,3):
                fnLocalXmd=join(fnDirLocal,"anglesCont%02d.xmd"%i)
                if not exists(fnLocalXmd):
                    fnLocalImages=join(fnDirLocal,"images%02d.xmd"%i)
                    fnLocalImagesIdx=join(fnDirLocal,"images%02d_idx.xmd"%i)
    
                    # Starting angles
                    fnLocalAssignment=join(fnDirLocal,"anglesDisc%02d.xmd"%i)
                    if exists(fnDirGlobal):
                        fnGlobalAssignment=join(fnDirGlobal,"anglesDisc%02d.xmd"%i)
                        TsGlobal=self.readInfoField(fnDirGlobal,"sampling",xmipp.MDL_SAMPLINGRATE)
                        if TsGlobal==TsCurrent:
                            copyFile(fnGlobalAssignment,fnLocalAssignment)
                        else:
                            self.adaptShifts(fnGlobalAssignment,TsGlobal,fnLocalAssignment,TsCurrent)
                    else:
                        TsPrevious=self.readInfoField(fnDirPrevious,"sampling",xmipp.MDL_SAMPLINGRATE)
                        fnAux=join(fnDirLocal,"aux.xmd")
                        self.runJob("xmipp_metadata_utilities","-i %s --set intersection %s particleId particleId -o %s"%\
                                    (join(fnDirPrevious,"angles.xmd"),fnLocalImages,fnAux),numberOfMpi=1)
                        self.adaptShifts(fnAux,TsPrevious,fnLocalAssignment,TsCurrent)
                        cleanPath(fnAux)
                    self.runJob("xmipp_metadata_utilities","-i %s --operate drop_column image"%fnLocalAssignment,numberOfMpi=1)
                    self.runJob("xmipp_metadata_utilities",'-i %s --operate keep_column "particleId image" -o %s'%(fnLocalImages,fnLocalImagesIdx),numberOfMpi=1)
                    self.runJob("xmipp_metadata_utilities",'-i %s --operate remove_duplicates particleId'%(fnLocalImagesIdx),numberOfMpi=1)
                    self.runJob("xmipp_metadata_utilities","-i %s --set join %s particleId"%(fnLocalAssignment,fnLocalImagesIdx),numberOfMpi=1)
                    cleanPath(fnLocalImagesIdx)
    
                    fnVol=join(fnDirLocal,"volumeRef%02d.vol"%i)
                    fnLocalStk=join(fnDirLocal,"anglesCont%02d.stk"%i)
                    
                    R=self.particleRadius.get()
                    if R<=0:
                        R=self.inputParticles.get().getDimensions()[0]/2
                    R=round(R*self.TsOrig/TsCurrent)
                    args="-i %s -o %s --sampling %f --Rmax %d --padding %d --ref %s --max_resolution %f --applyTo image1"%\
                       (fnLocalAssignment,fnLocalStk,TsCurrent,R,self.contPadding.get(),fnVol,previousResolution)
                    if self.contShift:
                        args+=" --optimizeShift --max_shift %f"%(self.contMaxShiftVariation.get()*newXdim*0.01)
                    if self.contScale:
                        args+=" --optimizeScale --max_scale %f"%self.contMaxScale.get() 
                    if self.contAngles:
                        args+=" --optimizeAngles --max_angular_change %f"%maxAngle
                    if self.contGrayValues:
                        args+=" --optimizeGray --max_gray_scale %f --max_gray_shift %f"%(self.contMaxGrayScale.get(),self.contMaxGrayShift.get())
                    if self.contDefocus:
                        args+=" --optimizeDefocus --max_defocus_change %f"%self.contMaxDefocus.get()
                    if self.inputParticles.get().isPhaseFlipped():
                        args+=" --phaseFlipped"
                    #if self.weightResiduals:
                    #    args+=" --oresiduals %s"%join(fnDirLocal,"residuals%02i.stk"%i)
                    self.runJob("xmipp_angular_continuous_assign2",args,numberOfMpi=self.numberOfMpi.get()*self.numberOfThreads.get())
                    self.runJob("xmipp_transform_mask","-i %s --mask circular -%d"%(fnLocalStk,R),numberOfMpi=self.numberOfMpi.get()*self.numberOfThreads.get())

    def weightParticles(self, iteration):
        fnDirCurrent=self._getExtraPath("Iter%03d"%iteration)
        from math import exp
        for i in range(1,3):
            # Grab file
            fnDirGlobal=join(fnDirCurrent,"globalAssignment")
            fnDirLocal=join(fnDirCurrent,"localAssignment")
            fnAnglesCont=join(fnDirLocal,"anglesCont%02d.xmd"%i)
            fnAnglesDisc=join(fnDirGlobal,"anglesDisc%02d.xmd"%i)
            fnAngles=join(fnDirCurrent,"angles%02d.xmd"%i)
            if exists(fnAnglesCont):
                copyFile(fnAnglesCont, fnAngles)
                TsCurrent=self.readInfoField(fnDirLocal,"sampling",xmipp.MDL_SAMPLINGRATE)
                Xdim=self.readInfoField(fnDirLocal,"size",xmipp.MDL_XSIZE)
            else:
                if exists(fnAnglesDisc):
                    copyFile(fnAnglesDisc, fnAngles)
                    TsCurrent=self.readInfoField(fnDirGlobal,"sampling",xmipp.MDL_SAMPLINGRATE)
                    Xdim=self.readInfoField(fnDirGlobal,"size",xmipp.MDL_XSIZE)
                else:
                    raise Exception("Angles for iteration "+str(iteration)+" not found")
            self.writeInfoField(fnDirCurrent,"sampling",xmipp.MDL_SAMPLINGRATE,TsCurrent)
            self.writeInfoField(fnDirCurrent,"size",xmipp.MDL_XSIZE,Xdim)
                
            if self.weightSSNR:
                row=getFirstRow(fnAngles)
                if row.containsLabel(xmipp.MDL_WEIGHT_SSNR):
                    self.runJob("xmipp_metadata_utilities","-i %s --operate drop_column weightSSNR"%fnAngles,numberOfMpi=1)
                self.runJob("xmipp_metadata_utilities","-i %s --set join %s particleId"%\
                            (fnAngles,self._getExtraPath("ssnrWeights.xmd")),numberOfMpi=1)
            if self.weightJumper and iteration>1:
                fnDirPrevious=self._getExtraPath("Iter%03d"%(iteration-1))
                if self.splitMethod == self.SPLIT_FIXED:
                    fnPreviousAngles=join(fnDirPrevious,"angles%02d.xmd"%i)
                else:
                    fnPreviousAngles=join(fnDirCurrent,"aux.xmd")
                    self.runJob("xmipp_metadata_utilities","-i %s --set intersection %s particleId particleId -o %s"%\
                                (join(fnDirPrevious,"angles.xmd"),fnAngles,fnPreviousAngles),numberOfMpi=1)
                self.runJob("xmipp_angular_distance","--ang1 %s --ang2 %s --compute_weights --check_mirrors --oroot %s --sym %s"%\
                            (fnPreviousAngles,fnAngles,fnDirCurrent+"/jumper",self.symmetryGroup),numberOfMpi=1)
                moveFile(fnDirCurrent+"/jumper_weights.xmd", fnAngles)
                if self.splitMethod == self.SPLIT_STOCHASTIC:
                    cleanPath(fnPreviousAngles)
                if iteration>2:
                    fnDirPrevious=self._getExtraPath("Iter%03d"%(iteration-2))
                    if self.splitMethod == self.SPLIT_FIXED:
                        fnPreviousAngles=join(fnDirPrevious,"angles%02d.xmd"%i)
                    else:
                        fnPreviousAngles=join(fnDirCurrent,"aux.xmd")
                        self.runJob("xmipp_metadata_utilities","-i %s --set intersection %s particleId particleId -o %s"%\
                                    (join(fnDirPrevious,"angles.xmd"),fnAngles,fnPreviousAngles),numberOfMpi=1)

                    self.runJob("xmipp_angular_distance","--ang1 %s --ang2 %s --compute_weights --check_mirrors --oroot %s --set 2 --sym %s"%\
                                (fnPreviousAngles,fnAngles,fnDirCurrent+"/jumper",self.symmetryGroup),numberOfMpi=1)
                    moveFile(fnDirCurrent+"/jumper_weights.xmd", fnAngles)
                    if self.splitMethod == self.SPLIT_STOCHASTIC:
                        cleanPath(fnPreviousAngles)

            #if self.weightResiduals and exists(fnAnglesCont):
            #    fnCovariance=join(fnDirLocal,"covariance%02d.stk"%i)
            #    self.runJob("xmipp_image_residuals","-i %s -o %s --normalizeDivergence"%(fnAngles,fnCovariance),numberOfMpi=1)
            #    moveFile(join(fnDirLocal,"covariance%02d.xmd"%i),fnAngles)
            
            mdAngles=xmipp.MetaData(fnAngles)
            weightCCmin=float(self.weightCCmin.get())
            for objId in mdAngles:
                weight=1.0
                if self.weightJumper and self.alignmentMethod==self.GLOBAL_ALIGNMENT:
                    aux=mdAngles.getValue(xmipp.MDL_WEIGHT_JUMPER0,objId)
                    weight*=aux
                if self.weightSSNR:
                    aux=mdAngles.getValue(xmipp.MDL_WEIGHT_SSNR,objId)
                    weight*=aux
                if self.weightContinuous and exists(fnAnglesCont) and self.alignmentMethod==self.LOCAL_ALIGNMENT:
                    aux=mdAngles.getValue(xmipp.MDL_WEIGHT_CONTINUOUS2,objId)
                    weight*=aux
                #if self.weightResiduals and exists(fnAnglesCont):
                #    aux=mdAngles.getValue(xmipp.MDL_ZSCORE_RESCOV,objId)
                #    aux/=3
                #    weight*=exp(-0.5*aux*aux)
                #    aux=mdAngles.getValue(xmipp.MDL_ZSCORE_RESMEAN,objId)
                #    aux/=3
                #    weight*=exp(-0.5*aux*aux)
                #    aux=mdAngles.getValue(xmipp.MDL_ZSCORE_RESVAR,objId)
                #    aux/=3
                #    weight*=exp(-0.5*aux*aux)
                if self.weightJumper and iteration>1:
                    w1=mdAngles.getValue(xmipp.MDL_WEIGHT_JUMPER,objId)
                    w2=1.0
                    if iteration>2:
                        w2=mdAngles.getValue(xmipp.MDL_WEIGHT_JUMPER2,objId)
                    weight*=w1*w2
                
                mdAngles.setValue(xmipp.MDL_WEIGHT,weight,objId)
            mdAngles.write(fnAngles)
            
        fnAngles=join(fnDirCurrent,"angles.xmd")
        fnAngles1=join(fnDirCurrent,"angles01.xmd")
        fnAngles2=join(fnDirCurrent,"angles02.xmd")
        self.runJob('xmipp_metadata_utilities',"-i %s --set union %s -o %s"%(fnAngles1,fnAngles2,fnAngles),numberOfMpi=1)

    def qualifyParticles(self, iteration):
        fnDirCurrent=self._getExtraPath("Iter%03d"%iteration)
        fnDirPrevious=self._getExtraPath("Iter%03d"%(iteration-1))
        fnAngles=join(fnDirCurrent,"angles.xmd")
        fnAnglesQualified=join(fnDirCurrent,"angles_qualified.xmd")
        
        # Qualify according to CC and COST by defocus groups
        row=getFirstRow(fnAngles)
        if row.containsLabel(xmipp.MDL_CTF_MODEL) or row.containsLabel(xmipp.MDL_CTF_DEFOCUSU):
            previousResolution=self.readInfoField(fnDirPrevious,"resolution",xmipp.MDL_RESOLUTION_FREQREAL)
            TsCurrent=self.readInfoField(fnDirCurrent,"sampling",xmipp.MDL_SAMPLINGRATE)
            numberGroups=50
            self.runJob("xmipp_ctf_group","--ctfdat %s -o %s/ctf:stk --simple %d"%\
                        (fnAngles,fnDirCurrent,numberGroups),numberOfMpi=1)
            moveFile("%s/ctf_images.sel"%fnDirCurrent,"%s/ctf_groups.xmd"%fnDirCurrent)
            ctfPresent=True
        else:
            numberGroups=1
            ctfPresent=False

        for j in range(1,numberGroups+2):
            fnAnglesGroup=join(fnDirCurrent,"angles_group%03d.xmd"%j)
            if ctfPresent:
                fnGroup="ctfGroup%06d@%s/ctf_groups.xmd"%(j,fnDirCurrent)
            else:
                fnGroup=fnAngles
            if getSize(fnGroup)>0:
                if row.containsLabel(xmipp.MDL_MAXCC):
                    self.runJob("xmipp_metadata_utilities","-i %s --operate percentile maxCC maxCCPerc -o %s"%(fnGroup,fnAnglesGroup),numberOfMpi=1)
                    fnGroup=fnAnglesGroup    
                if row.containsLabel(xmipp.MDL_COST):
                    self.runJob("xmipp_metadata_utilities","-i %s --operate percentile cost costPerc -o %s"%(fnGroup,fnAnglesGroup),numberOfMpi=1)          
                if not exists(fnAnglesQualified):
                    copyFile(fnAnglesGroup, fnAnglesQualified)
                else:
                    self.runJob("xmipp_metadata_utilities","-i %s --set union %s"%(fnAnglesQualified,fnAnglesGroup),numberOfMpi=1)
                cleanPath(fnAnglesGroup)
        if ctfPresent:
            cleanPath("%s/ctf_groups.xmd"%fnDirCurrent)
        moveFile(fnAnglesQualified, fnAngles)
 
        if self.weightCC:
            mdAngles=xmipp.MetaData(fnAngles)
            weightCCmin=float(self.weightCCmin.get())
            for objId in mdAngles:
                if self.alignmentMethod==self.LOCAL_ALIGNMENT:
                    w=mdAngles.getValue(xmipp.MDL_COST_PERCENTILE,objId)
                else:
                    w=mdAngles.getValue(xmipp.MDL_MAXCC_PERCENTILE,objId)
                weight=mdAngles.getValue(xmipp.MDL_WEIGHT,objId)
                weight*=weightCCmin+w*(1-weightCCmin)
                mdAngles.setValue(xmipp.MDL_WEIGHT,weight,objId)
            mdAngles.write(fnAngles)

    def reconstruct(self, iteration):
        fnDirCurrent=self._getExtraPath("Iter%03d"%iteration)
        TsCurrent=self.readInfoField(fnDirCurrent,"sampling",xmipp.MDL_SAMPLINGRATE)
        minCTF = getFloatListFromValues(self.minCTF.get(),self.numberOfIterations.get())
        for i in range(1,3):
            fnAngles=join(fnDirCurrent,"angles%02d.xmd"%i)
            fnVol=join(fnDirCurrent,"volume%02d.vol"%i)
            if not exists(fnVol):
                # Reconstruct Fourier
                args="-i %s -o %s --sym %s --weight --thr %d"%(fnAngles,fnVol,self.symmetryGroup,self.numberOfThreads.get())
                row=getFirstRow(fnAngles)
                if row.containsLabel(xmipp.MDL_CTF_DEFOCUSU) or row.containsLabel(xmipp.MDL_CTF_MODEL):
                    args+=" --useCTF --sampling %f --minCTF %f"%(TsCurrent,minCTF[iteration-self.firstIteration])
                    if self.inputParticles.get().isPhaseFlipped():
                        args+=" --phaseFlipped"
                self.runJob("xmipp_reconstruct_fourier",args,numberOfMpi=self.numberOfMpi.get()+1)
            # Reconstruct ADMM
#            args="-i %s -o %s --sym %s"%(fnAngles,fnVol,self.symmetryGroup)
#            row=getFirstRow(fnAngles)
#            if row.containsLabel(xmipp.MDL_CTF_DEFOCUSU) or row.containsLabel(xmipp.MDL_CTF_MODEL):
#                if not self.inputParticles.get().isPhaseFlipped():
#                    args+=" --dontUseCTF"
#            self.runJob("xmipp_reconstruct_admm",args)
    
    def postProcessing(self, iteration):
        fnDirCurrent=self._getExtraPath("Iter%03d"%iteration)
        TsCurrent=self.readInfoField(fnDirCurrent,"sampling",xmipp.MDL_SAMPLINGRATE)
        if not self.postSymmetryWithinMask \
           and not self.postSymmetryHelical and self.postScript=="" and not self.postAdHocMask.hasValue():
            return
        for i in range(1,3):
            fnVol=join(fnDirCurrent,"volume%02d.vol"%i)
            fnBeforeVol=join(fnDirCurrent,"volumeBeforePostProcessing%02d.vol"%i)
            copyFile(fnVol,fnBeforeVol)
            volXdim = self.readInfoField(fnDirCurrent, "size", xmipp.MDL_XSIZE)
            
            if self.postAdHocMask.hasValue():
                fnMask=join(fnDirCurrent,"mask.vol")
                self.prepareMask(self.postAdHocMask.get(), fnMask, TsCurrent, volXdim)
                self.runJob("xmipp_image_operate","-i %s --mult %s"%(fnVol,fnMask),numberOfMpi=1)
                cleanPath(fnMask)

            if self.postSymmetryWithinMask:
                if self.postMaskSymmetry!="c1":
                    fnMask=join(fnDirCurrent,"mask.vol")
                    self.prepareMask(self.postSymmetryWithinMaskMask.get(),fnMask,TsCurrent,volXdim)
                    self.runJob("xmipp_transform_symmetrize","-i %s --sym %s --mask_in %s"%\
                                (fnVol,self.postSymmetryWithinMaskType.get(),fnMask),numberOfMpi=1)
                    cleanPath(fnMask)
            
            if self.postSymmetryHelical:
                z0=float(self.postSymmetryHelicalMinZ.get())
                zF=float(self.postSymmetryHelicalMaxZ.get())
                zStep=(zF-z0)/10
                rot0=float(self.postSymmetryHelicalMinRot.get())
                rotF=float(self.postSymmetryHelicalMaxRot.get())
                rotStep=(rotF-rot0)/10
                fnCoarse=join(fnDirCurrent,"coarseHelical%02d.xmd"%i)
                fnFine=join(fnDirCurrent,"fineHelical%02d.xmd"%i)
                radius=int(self.postSymmetryHelicalRadius.get())
                height=int(volXdim)
                self.runCoarseSearch(fnVol, z0, zF, zStep, rot0, rotF, rotStep, 1, fnCoarse, radius, height)
                self.runFineSearch(fnVol, fnCoarse, fnFine, z0, zF, rot0, rotF, radius, height)
                cleanPath(fnCoarse)
                self.runSymmetrize(fnVol, fnFine, fnVol, radius, height)
                if self.postSymmetryHelicalDihedral:
                    self.runApplyDihedral(fnVol, fnFine, join(fnDirCurrent,"rotatedHelix.vol"), radius, height)
    
            if self.postScript!="":
                img = ImageHandler()
                volXdim, _, _, _ =img.getDimensions((1,fnVol))
                scriptArgs = {'volume': fnVol,
                              'sampling': TsCurrent,
                              'dim': volXdim,
                              'iterDir': fnDirCurrent}
                cmd = self.postScript % scriptArgs
                self.runJob(cmd, '', numberOfMpi=1)

    def cleanDirectory(self, iteration):
        fnDirCurrent=self._getExtraPath("Iter%03d"%iteration)
        if self.saveSpace:
            fnGlobal=join(fnDirCurrent,"globalAssignment")
            fnLocal=join(fnDirCurrent,"localAssignment")
            if exists(fnGlobal):
                cleanPath(join(fnGlobal,"images.stk"))
            for i in range(1,3):
                if exists(fnGlobal):
                    cleanPath(join(fnGlobal,"images%02d.xmd"%i))
                    cleanPath(join(fnGlobal,"volumeRef%02d.vol"%i))
                if exists(fnLocal):
                    cleanPath(join(fnLocal,"images%02d.xmd"%i))
                    cleanPath(join(fnLocal,"anglesCont%02d.stk"%i))
                    cleanPath(join(fnLocal,"anglesDisc%02d.xmd"%i))
                    cleanPath(join(fnLocal,"volumeRef%02d.vol"%i))
                    #if self.weightResiduals:
                    #    cleanPath(join(fnLocal,"covariance%02d.stk"%i))
                    #    cleanPath(join(fnLocal,"residuals%02i.stk"%i))

    #--------------------------- INFO functions --------------------------------------------
    def _validate(self):
        errors = []
        if isinstance(self.inputVolumes.get(),SetOfVolumes) and self.inputVolumes.get().getSize()!=2:
            errors.append("The set of input volumes should have exactly 2 volumes")
        if self.postSymmetryWithinMask and not self.postSymmetryWithinMaskMask.hasValue():
            errors.append("Symmetrize within mask requires a mask")
        if not self.doContinue and not self.inputParticles.hasValue():
            errors.append("You must provide input particles")
        return errors    
    
    def _summary(self):
        summary = []
        summary.append("Symmetry: %s" % self.symmetryGroup.get())
        summary.append("Number of iterations: "+str(self.numberOfIterations))
        if self.alignmentMethod==self.GLOBAL_ALIGNMENT:
            summary.append("Global alignment, shift search: %f in steps of %f"%(self.shiftSearch5d.get(), self.shiftStep5d.get()))
        else:
            auxStr="Local alignment, refining: "
            if self.contShift:
                auxStr+="shifts "
            if self.contScale:
                auxStr+="scale "
            if self.contAngles:
                auxStr+="angles "
            if self.contGrayValues:
                auxStr+="gray "
            if self.contDefocus:
                auxStr+="defocus"
            summary.append(auxStr)
        auxStr="Weights: "
        if self.weightSSNR:
            auxStr+="SSNR "
        if self.weightContinuous and self.alignmentMethod==self.LOCAL_ALIGNMENT:
            auxStr+="Continuous "
        if self.weightJumper:
            auxStr+="Jumper"
        summary.append(auxStr)
        if self.postSymmetryWithinMask:
            summary.append("Symmetrizing within mask: "+self.postMaskSymmetry)
        if self.postSymmetryHelical:
            summary.append("Looking for helical symmetry")
        return summary
    
    def _methods(self):
        strline = ''
        if hasattr(self, 'outputVolume') or True:
            strline += 'We processed %d particles from %s ' % (self.inputParticles.get().getSize(), 
                                                                self.getObjectTag('inputParticles'))
            strline += 'using %s as reference and Xmipp highres procedure. ' % (self.getObjectTag('inputVolumes'))
            if self.symmetryGroup!="c1":
                strline+="We imposed %s symmetry. "%self.symmetryGroup
            strline += "We performed %d iterations of "%self.numberOfIterations.get()
            if self.alignmentMethod==self.GLOBAL_ALIGNMENT:
                strline+=" global alignment (shift search: %f in steps of %f pixels)"%(self.shiftSearch5d.get(), self.shiftStep5d.get())
            else:
                strline+=" local alignment, refining "
                if self.contShift:
                    strline+="shifts "
                if self.contScale:
                    strline+="scale "
                if self.contAngles:
                    strline+="angles "
                if self.contGrayValues:
                    strline+="gray "
                if self.contDefocus:
                    strline+="defocus"
            strline+=". "
            if self.weightSSNR or (self.weightContinuous and self.alignmentMethod==self.LOCAL_ALIGNMENT) or self.weightJumper:
                strline+="For reconstruction, we weighted the images according to "
                if self.weightSSNR:
                    strline+="their SSNR "
                if self.weightContinuous and self.alignmentMethod==self.LOCAL_ALIGNMENT:
                    strline+=", their correlation in the continuous alignment "
                if self.weightJumper:
                    strline+=", and their angular stability"
                strline+=". "
            if self.postAdHocMask.hasValue():
                strline+="We masked the reconstruction with %s. "%self.getObjectTag('postAdHocMask')
                if self.postSymmetryWithinMask:
                    strline+="We imposed %s symmetry within the mask %s. "%(self.postSymmetryWithinMaskType.get(),self.getObjectTag('postSymmetryWithinMaskMask'))
            if self.postSymmetryHelical:
                strline+="Finally, we imposed helical symmetry. "
        return [strline]<|MERGE_RESOLUTION|>--- conflicted
+++ resolved
@@ -110,11 +110,7 @@
                       help='See http://xmipp.cnb.uam.es/twiki/bin/view/Xmipp/Symmetry for a description of the symmetry groups format'
                         'If no symmetry is present, give c1')
         form.addParam('numberOfIterations', IntParam, default=6, label='Number of iterations')
-<<<<<<< HEAD
-        form.addParam("saveSpace", BooleanParam, default=True, label="Remove intermediary files")
-=======
         form.addParam("saveSpace", BooleanParam, default=True, label="Remove intermediate files", expertLevel=LEVEL_ADVANCED)
->>>>>>> 49290cc8
         
         form.addSection(label='Next Reference')
         form.addParam('nextLowPass', BooleanParam, label="Low pass filter?", default=True, 
