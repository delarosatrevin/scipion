# **************************************************************************
# *
# * Authors:     Carlos Oscar Sorzano (coss@cnb.csic.es)
# *
# * Unidad de  Bioinformatica of Centro Nacional de Biotecnologia , CSIC
# *
# * This program is free software; you can redistribute it and/or modify
# * it under the terms of the GNU General Public License as published by
# * the Free Software Foundation; either version 2 of the License, or
# * (at your option) any later version.
# *
# * This program is distributed in the hope that it will be useful,
# * but WITHOUT ANY WARRANTY; without even the implied warranty of
# * MERCHANTABILITY or FITNESS FOR A PARTICULAR PURPOSE.  See the
# * GNU General Public License for more details.
# *
# * You should have received a copy of the GNU General Public License
# * along with this program; if not, write to the Free Software
# * Foundation, Inc., 59 Temple Place, Suite 330, Boston, MA
# * 02111-1307  USA
# *
# *  All comments concerning this program package may be sent to the
# *  e-mail address 'jmdelarosa@cnb.csic.es'
# *
# **************************************************************************
"""
Protocol to perform high-resolution reconstructions
"""

from glob import glob
import math

from pyworkflow.protocol.constants import LEVEL_ADVANCED
from pyworkflow.protocol.params import PointerParam, StringParam, FloatParam, BooleanParam, IntParam, EnumParam
from pyworkflow.utils.path import cleanPath, makePath, copyFile, moveFile, createLink
from pyworkflow.em.protocol import ProtRefine3D
from pyworkflow.em.data import SetOfVolumes, Volume
from pyworkflow.em.metadata.utils import getFirstRow, getSize
from convert import writeSetOfParticles
from os.path import join, exists, split
from pyworkflow.em.packages.xmipp3.convert import readSetOfParticles, setXmippAttributes
from pyworkflow.em.convert import ImageHandler
import pyworkflow.em.metadata as md
import pyworkflow.em as em

import xmipp

from xmipp3 import HelicalFinder



class XmippProtReconstructHighRes(ProtRefine3D, HelicalFinder):
    """This is a 3D refinement protocol whose main input is a volume and a set of particles.
       The set of particles has to be at full size (the finer sampling rate available), but
       the rest of inputs (reference volume and masks) can be at any downsampling factor.
       The protocol scales the input images and volumes to a reasonable size depending on
       the resolution of the previous iteration.
       
       The protocol works with any input volume, whichever its resolution, as long as it
       is a reasonable initial volume for the set of particles. The protocol does not
       resolve the heterogeneous problem (it assumes an homogeneous population),
       although it is somewhat tolerant through the use of particle weights in the
       reconstruction process.
       
       It is recommended to perform several global alignment iterations before entering
       into the local iterations. The switch from global to local should be performed when
       a substantial percentage of the particles do not move from one iteration to the next.
       
       The algorithm reports the cross correlation (global alignment) or cost (local) function
       per defocus group, so that we can see which was the percentile of each particle in its
       defocus group. You may want to perform iterations one by one, and remove from one
       iteration to the next, those particles that worse fit the model."""
    _label = 'highres'
    
    GLOBAL_ALIGNMENT = 0
    LOCAL_ALIGNMENT = 1
    
    #--------------------------- DEFINE param functions --------------------------------------------
    def _defineParams(self, form):
        form.addSection(label='Input')
        
        form.addParam('doContinue', BooleanParam, default=False,
                      label='Continue from a previous run?',
                      help='If you set to *Yes*, you should select a previous'
                      'run of type *%s* class and some of the input parameters'
                      'will be taken from it.' % self.getClassName())
        form.addParam('inputParticles', PointerParam, label="Full-size Images", important=True, 
                      pointerClass='SetOfParticles', allowsNull=True,
                      help='Select a set of images at full resolution')
        form.addParam('inputVolumes', PointerParam, label="Initial volumes", important=True,
                      condition='not doContinue', pointerClass='Volume, SetOfVolumes',
                      help='Select a set of volumes with 2 volumes or a single volume')
        form.addParam('particleRadius', IntParam, default=-1, 
                     condition='not doContinue', label='Radius of particle (px)',
                     help='This is the radius (in pixels) of the spherical mask covering the particle in the input images')       

        form.addParam('continueRun', PointerParam, pointerClass=self.getClassName(),
                      condition='doContinue', allowsNull=True,
                      label='Select previous run',
                      help='Select a previous run to continue from.')
        form.addParam('symmetryGroup', StringParam, default="c1",
                      label='Symmetry group', 
                      help='See http://xmipp.cnb.uam.es/twiki/bin/view/Xmipp/Symmetry for a description of the symmetry groups format'
                        'If no symmetry is present, give c1')
        form.addParam('numberOfIterations', IntParam, default=6, label='Number of iterations')
        form.addParam("saveSpace", BooleanParam, default=False, label="Remove intermediary files")
        
        form.addSection(label='Next Reference')
        form.addParam('nextResolutionCriterion',FloatParam, label="FSC criterion", default=0.143, 
                      help='The resolution of the reconstruction is defined as the inverse of the frequency at which '\
                      'the FSC drops below this value. Typical values are 0.143 and 0.5')
        form.addParam('nextLowPass', BooleanParam, label="Low pass filter?", default=True,
                      help='Apply a low pass filter to the previous iteration whose maximum frequency is '\
                           'the current resolution(A) + resolutionOffset(A). If resolutionOffset>0, then fewer information' \
                           'is used (meant to avoid overfitting). If resolutionOffset<0, then more information is allowed '\
                           '(meant for a greedy convergence).')
        form.addParam('nextResolutionOffset', FloatParam, label="Resolution offset (A)", default=2, condition='nextLowPass')
        form.addParam('nextSpherical', BooleanParam, label="Spherical mask?", default=True,
                      help='Apply a spherical mask of the size of the particle')
        form.addParam('nextPositivity', BooleanParam, label="Positivity?", default=True,
                      help='Remove from the next reference all negative values')
        form.addParam('nextMask', PointerParam, label="Mask", pointerClass='VolumeMask', allowsNull=True,
                      help='The mask values must be between 0 (remove these pixels) and 1 (let them pass). Smooth masks are recommended.')
        form.addParam('nextReferenceScript', StringParam, label="Next reference command", default="", expertLevel=LEVEL_ADVANCED, 
                      help='A command template that is used to generate next reference. The following variables can be used ' 
                           '%(sampling)s %(dim)s %(volume)s %(iterDir)s. The command should read Spider volumes and modify the input volume.'
                           'the command should be accessible either from the PATH or provide the absolute path.\n'
                           'Examples: \n'
                           'xmipp_transform_filter -i %(volume)s --fourier low_pass 15 --sampling %(sampling)s\n' 
                           '/home/joe/myScript %(volume)s sampling=%(sampling)s dim=%(dim)s')
        form.addParam('nextRemove', BooleanParam, label="Remove reference to save space?", default=True, expertLevel=LEVEL_ADVANCED, 
                      help='Remove reference volumes once they are not needed any more.')

        form.addSection(label='Angular assignment')
        form.addParam('multiresolution', BooleanParam, label='Multiresolution approach', default=True, expertLevel=LEVEL_ADVANCED,
                      help="In the multiresolution approach the sampling rate of the images is adapted to the current resolution")
        form.addParam('angularMaxShift', FloatParam, label="Max. shift (%)", default=10,
                      help='Maximum shift as a percentage of the image size')
        line=form.addLine('Tilt angle:', help='0 degrees represent top views, 90 degrees represent side views', expertLevel=LEVEL_ADVANCED)
        line.addParam('angularMinTilt', FloatParam, label="Min.", default=0, expertLevel=LEVEL_ADVANCED)
        line.addParam('angularMaxTilt', FloatParam, label="Max.", default=90, expertLevel=LEVEL_ADVANCED)
        form.addParam('alignmentMethod', EnumParam, label='Image alignment', choices=['Global','Local'], default=self.GLOBAL_ALIGNMENT)

        form.addParam('shiftSearch5d', FloatParam, label="Shift search", default=7.0, condition='alignmentMethod==0',
                  expertLevel=LEVEL_ADVANCED, help="In pixels. The next shift is searched from the previous shift plus/minus this amount.")
        form.addParam('shiftStep5d', FloatParam, label="Shift step", default=2.0, condition='alignmentMethod==0', 
	              expertLevel=LEVEL_ADVANCED, help="In pixels")

        form.addParam('contShift', BooleanParam, label="Optimize shifts?", default=True, condition='alignmentMethod==1',
                      help='Optimize shifts within a limit')
        form.addParam('contMaxShiftVariation', FloatParam, label="Max. shift variation", default=2, condition='alignmentMethod==1', expertLevel=LEVEL_ADVANCED,
                                 help="Percentage of the image size")
        form.addParam('contScale', BooleanParam, label="Optimize scale?", default=True, condition='alignmentMethod==1',
                      help='Optimize scale within a limit')
        form.addParam('contMaxScale', FloatParam, label="Max. scale variation", default=0.02, condition='alignmentMethod==1', expertLevel=LEVEL_ADVANCED)
        form.addParam('contAngles', BooleanParam, label="Optimize angles?", default=True, condition='alignmentMethod==1',
                      help='Optimize angles within a limit')
        form.addParam('contGrayValues', BooleanParam, label="Optimize gray values?", default=False, condition='alignmentMethod==1',
                      help='Optimize gray values. Do not perform this unless the reconstructed volume is gray-compatible with the projections,'\
                      ' i.e., the volumes haven been produced from projections')
        form.addParam('contMaxGrayScale', FloatParam, label="Max. gray scale variation", default=5, condition='alignmentMethod==1', expertLevel=LEVEL_ADVANCED)
        form.addParam('contMaxGrayShift', FloatParam, label="Max. gray shift variation", default=5, condition='alignmentMethod==1', expertLevel=LEVEL_ADVANCED,
                                 help='As a factor of the image standard deviation')
        form.addParam('contDefocus', BooleanParam, label="Optimize defocus?", condition='alignmentMethod==1', default=True)
        form.addParam('contMaxDefocus', FloatParam, label="Max. defocus variation", default=200, condition='alignmentMethod==1', expertLevel=LEVEL_ADVANCED,
                                 help="In Angstroms")
        form.addParam('contPadding', IntParam, label="Fourier padding factor", default=2, condition='alignmentMethod==1', expertLevel=LEVEL_ADVANCED,
                      help='The volume is zero padded by this factor to produce projections')
        
        form.addSection(label='Weights')
        form.addParam('weightSSNR', BooleanParam, label="Weight by SSNR?", default=True,
                      help='Weight input images by SSNR')
        form.addParam('weightContinuous', BooleanParam, label="Weight by Continuous cost?", default=True, condition='alignmentMethod==1',
                      help='Weight input images by angular assignment cost')
        form.addParam('weightJumper', BooleanParam, label="Weight by angular stability?", default=True,
                      help='Weight input images by angular stability between iterations')
        form.addParam('weightCC', BooleanParam, label="Weight by CC percentile?", default=True,
                      help='Weight input images by their fitness (cross correlation) percentile in their defocus group')
        form.addParam('weightCCmin', FloatParam, label="Minimum CC weight", default=0.1, expertLevel=LEVEL_ADVANCED,
                      help='Weights are between this value and 1')
        form.addParam('minCTF', FloatParam, label="Minimum CTF value", default=0.1, expertLevel=LEVEL_ADVANCED,
                      help='A Fourier coefficient is not considered if its CTF is below this value. Note that setting a too low value for this parameter amplifies noise.')
        
        form.addSection(label='Post-processing')
        form.addParam('postAdHocMask', PointerParam, label="Mask", pointerClass='VolumeMask', allowsNull=True,
                      help='The mask values must be between 0 (remove these pixels) and 1 (let them pass). Smooth masks are recommended.')
        groupSymmetry = form.addGroup('Symmetry')
        groupSymmetry.addParam('postSymmetryWithinMask', BooleanParam, label="Symmetrize volume within mask?", default=False)
        groupSymmetry.addParam('postSymmetryWithinMaskType', StringParam, label="Mask symmetry", default="i1", condition="postSymmetryWithinMask",
                           help='If See http://xmipp.cnb.uam.es/twiki/bin/view/Xmipp/Symmetry for a description of the symmetry groups format'
                           'If no symmetry is present, give c1')
        groupSymmetry.addParam('postSymmetryWithinMaskMask', PointerParam, label="Mask", pointerClass='VolumeMask', allowsNull=True, condition="postSymmetryWithinMask",
                               help='The mask values must be between 0 (remove these pixels) and 1 (let them pass). Smooth masks are recommended.')
        groupSymmetry.addParam('postSymmetryHelical', BooleanParam, label="Apply helical symmetry?", default=False)
        groupSymmetry.addParam('postSymmetryHelicalRadius', IntParam, label="Radius", default=-1, condition='postSymmetryHelical',
                               help="In voxels")
        groupSymmetry.addParam('postSymmetryHelicalDihedral', BooleanParam, label="Dihedral symmetry", default=False,
                               condition='postSymmetryHelical')
        groupSymmetry.addParam('postSymmetryHelicalMinRot', FloatParam, label="Min. Rotation", default=0, condition='postSymmetryHelical',
                               help="In degrees")
        groupSymmetry.addParam('postSymmetryHelicalMaxRot', FloatParam, label="Max. Rotation", default=360, condition='postSymmetryHelical',
                               help="In degrees")
        groupSymmetry.addParam('postSymmetryHelicalMinZ', FloatParam, label="Min. Z shift", default=0, condition='postSymmetryHelical',
                               help="In angstroms")
        groupSymmetry.addParam('postSymmetryHelicalMaxZ', FloatParam, label="Max. Z shift", default=40, condition='postSymmetryHelical',
                               help="In angstroms")
        form.addParam('postScript', StringParam, label="Post-processing command", default="", expertLevel=LEVEL_ADVANCED, 
                      help='A command template that is used to post-process the reconstruction. The following variables can be used ' 
                           '%(sampling)s %(dim)s %(volume)s %(iterDir)s. The command should read Spider volumes and modify the input volume.'
                           'the command should be accessible either from the PATH or provide the absolute path.\n'
                           'Examples: \n'
                           'xmipp_transform_filter -i %(volume)s --fourier low_pass 15 --sampling %(sampling)s\n' 
                           '/home/joe/myScript %(volume)s sampling=%(sampling)s dim=%(dim)s')

        form.addParallelSection(threads=1, mpi=8)
    
    #--------------------------- INSERT steps functions --------------------------------------------
    def _insertAllSteps(self):
        self.imgsFn=self._getExtraPath('images.xmd')
        if self.doContinue:
            self.copyAttributes(self.continueRun.get(), 'particleRadius')
            self.copyAttributes(self.continueRun.get(), 'inputVolumes')
            if not self.inputParticles.hasValue():
                self.copyAttributes(self.continueRun.get(), 'inputParticles')
            else:
                self._insertFunctionStep('convertInputStep', self.inputParticles.getObjId())
            self._insertFunctionStep('copyBasicInformation')
            firstIteration=self.getNumberOfPreviousIterations()+1
        else:
            self._insertFunctionStep('convertInputStep', self.inputParticles.getObjId())
            if self.weightSSNR:
                self._insertFunctionStep('doWeightSSNR')
            self._insertFunctionStep('doIteration000', self.inputVolumes.getObjId())
            firstIteration=1
        self.TsOrig=self.inputParticles.get().getSamplingRate()
        for self.iteration in range(firstIteration,firstIteration+self.numberOfIterations.get()):
            self.insertIteration(self.iteration)
        self._insertFunctionStep("createOutput")
    
    def insertIteration(self,iteration):
        if self.alignmentMethod==self.GLOBAL_ALIGNMENT:
            self._insertFunctionStep('globalAssignment',iteration)
        else:
            self._insertFunctionStep('localAssignment',iteration)
        self._insertFunctionStep('weightParticles',iteration)
        self._insertFunctionStep('qualifyParticles',iteration)
        self._insertFunctionStep('reconstruct',iteration)
        self._insertFunctionStep('postProcessing',iteration)
        self._insertFunctionStep('evaluateReconstructions',iteration)
        self._insertFunctionStep('cleanDirectory',iteration)

    #--------------------------- STEPS functions ---------------------------------------------------
    def convertInputStep(self, inputParticlesId):
        writeSetOfParticles(self.inputParticles.get(),self.imgsFn)
        self.runJob('xmipp_metadata_utilities','-i %s --fill image1 constant noImage'%self.imgsFn,numberOfMpi=1)
        self.runJob('xmipp_metadata_utilities','-i %s --operate modify_values "image1=image"'%self.imgsFn,numberOfMpi=1)
        self.runJob('xmipp_metadata_utilities','-i %s --fill particleId constant 1'%self.imgsFn,numberOfMpi=1)
        self.runJob('xmipp_metadata_utilities','-i %s --operate modify_values "particleId=itemId"'%self.imgsFn,numberOfMpi=1)
        imgsFnId=self._getExtraPath('imagesId.xmd')
        self.runJob('xmipp_metadata_utilities','-i %s --operate keep_column particleId -o %s'%(self.imgsFn,imgsFnId),numberOfMpi=1)

    def createOutput(self):
        # get last iteration
        fnIterDir=glob(self._getExtraPath("Iter*"))
        lastIter=len(fnIterDir)-1
        fnLastDir=self._getExtraPath("Iter%03d"%lastIter)
        fnLastVol=join(fnLastDir,"volumeAvg.mrc")
        Ts=self.readInfoField(fnLastDir,"sampling",xmipp.MDL_SAMPLINGRATE)
        if exists(fnLastVol):
            volume=Volume()
            volume.setFileName(fnLastVol)
            volume.setSamplingRate(Ts)
            self._defineOutputs(outputVolume=volume)
            self._defineSourceRelation(self.inputParticles.get(),volume)
            #self._defineSourceRelation(self.inputVolumes.get(),volume)

        fnLastAngles=join(fnLastDir,"angles.xmd")
        if exists(fnLastAngles):
            fnAngles=self._getPath("angles.xmd")
            self.runJob('xmipp_metadata_utilities','-i %s -o %s --operate modify_values "image=image1"'%(fnLastAngles,fnAngles),numberOfMpi=1)
            self.runJob('xmipp_metadata_utilities','-i %s --operate sort particleId'%fnAngles,numberOfMpi=1)
            self.runJob('xmipp_metadata_utilities','-i %s --operate drop_column image1'%fnAngles,numberOfMpi=1)
            self.runJob('xmipp_metadata_utilities','-i %s --operate modify_values "itemId=particleId"'%fnAngles,numberOfMpi=1)
            imgSet = self.inputParticles.get()
            imgSetOut = self._createSetOfParticles()
            imgSetOut.copyInfo(imgSet)
            imgSetOut.setAlignmentProj()
            imgSetOut.copyItems(imgSet,
                                updateItemCallback=self._createItemMatrix,
                                itemDataIterator=md.iterRows(fnAngles, sortByLabel=md.MDL_ITEM_ID))
            self._defineOutputs(outputParticles=imgSetOut)
            self._defineSourceRelation(self.inputParticles, imgSetOut)

    def _createItemMatrix(self, particle, row):
        from pyworkflow.em.packages.xmipp3.convert import createItemMatrix
        
        createItemMatrix(particle, row, align=em.ALIGN_PROJ)
        setXmippAttributes(particle, row, xmipp.MDL_SHIFT_X, xmipp.MDL_SHIFT_Y, xmipp.MDL_ANGLE_TILT, xmipp.MDL_SCALE, xmipp.MDL_MAXCC, xmipp.MDL_MAXCC_PERCENTILE, xmipp.MDL_WEIGHT, 
                           xmipp.MDL_ANGLE_DIFF0, xmipp.MDL_WEIGHT_JUMPER0)
        if row.containsLabel(xmipp.MDL_CONTINUOUS_X):
            setXmippAttributes(particle, row, xmipp.MDL_CONTINUOUS_X, xmipp.MDL_CONTINUOUS_Y, xmipp.MDL_COST, xmipp.MDL_WEIGHT_CONTINUOUS2, xmipp.MDL_CONTINUOUS_SCALE_X, xmipp.MDL_CONTINUOUS_SCALE_Y, xmipp.MDL_COST_PERCENTILE)
        if row.containsLabel(xmipp.MDL_ANGLE_DIFF):
            setXmippAttributes(particle, row, xmipp.MDL_ANGLE_DIFF, xmipp.MDL_WEIGHT_JUMPER)
        if row.containsLabel(xmipp.MDL_ANGLE_DIFF2):
            setXmippAttributes(particle, row, xmipp.MDL_ANGLE_DIFF2, xmipp.MDL_WEIGHT_JUMPER2)
        if row.containsLabel(xmipp.MDL_WEIGHT_SSNR):
            setXmippAttributes(particle, row, xmipp.MDL_WEIGHT_SSNR)

    def getLastFinishedIter(self):
        fnFscs=sorted(glob(self._getExtraPath("Iter???/fsc.xmd")))
        lastDir=split(fnFscs[-1])[0]
        return int(lastDir[-3:])
    
    def getNumberOfPreviousIterations(self):
        fnDirs=sorted(glob(self.continueRun.get()._getExtraPath("Iter???")))
        lastDir=fnDirs[-1]
        return int(lastDir[-3:])

    def copyBasicInformation(self):
        previousRun=self.continueRun.get()
        if not self.inputParticles.hasValue():
            copyFile(previousRun._getExtraPath('images.xmd'),self._getExtraPath('images.xmd'))
            copyFile(previousRun._getExtraPath('imagesId.xmd'),self._getExtraPath('imagesId.xmd'))
        if previousRun.weightSSNR:
            copyFile(previousRun._getExtraPath('ssnrWeights.xmd'),self._getExtraPath('ssnrWeights.xmd'))
        elif self.weightSSNR:
            self.doWeightSSNR()
        
        lastIter=self.getNumberOfPreviousIterations()
        for i in range(0,lastIter+1):
            createLink(previousRun._getExtraPath("Iter%03d"%i),join(self._getExtraPath("Iter%03d"%i)))

    def doWeightSSNR(self):
        R=self.particleRadius.get()
        if R<=0:
            R=self.inputParticles.get().getDimensions()[0]/2
        self.runJob("xmipp_image_ssnr", "-i %s -R %d --sampling %f --normalizessnr"%\
                    (self.imgsFn,R,self.inputParticles.get().getSamplingRate()),numberOfMpi=self.numberOfMpi.get()*self.numberOfThreads.get())
        self.runJob('xmipp_metadata_utilities','-i %s -o %s --operate keep_column "particleId weightSSNR" '%\
                    (self.imgsFn,self._getExtraPath("ssnrWeights.xmd")),numberOfMpi=1)
        
    def doIteration000(self, inputVolumesId):
        fnDirCurrent=self._getExtraPath('Iter000')
        makePath(fnDirCurrent)
        
        # Split data
        self.runJob("xmipp_metadata_split","-i %s --oroot %s/images -n 2"%(self.imgsFn,fnDirCurrent),numberOfMpi=1)
        for i in range(1,3):
            moveFile("%s/images%06d.xmd"%(fnDirCurrent,i),"%s/images%02d.xmd"%(fnDirCurrent,i))
        
        # Get volume sampling rate
        TsCurrent=self.inputVolumes.get().getSamplingRate()
        self.writeInfoField(fnDirCurrent,"sampling",xmipp.MDL_SAMPLINGRATE,TsCurrent)

        # Copy reference volumes and window if necessary
        Xdim=self.inputParticles.get().getDimensions()[0]
        newXdim=long(round(Xdim*self.TsOrig/TsCurrent))
        self.writeInfoField(fnDirCurrent,"size",xmipp.MDL_XSIZE,newXdim)
        
        img = ImageHandler()
        if isinstance(self.inputVolumes.get(),SetOfVolumes):
            i=1
            for vol in self.inputVolumes.get():
                fnVol=join(fnDirCurrent,"volume%02d.vol"%i)
                img.convert(vol, fnVol)
                if newXdim!=vol.getDim()[0]:
                    self.runJob('xmipp_transform_window',"-i %s --size %d"%(fnVol,newXdim),numberOfMpi=1)
                i+=1
        else:
            fnVol1=join(fnDirCurrent,"volume%02d.vol"%1)
            fnVol2=join(fnDirCurrent,"volume%02d.vol"%2)
            vol=self.inputVolumes.get()
            img.convert(vol, fnVol1)
            if newXdim!=vol.getDim()[0]:
                self.runJob('xmipp_transform_window',"-i %s --size %d"%(fnVol1,newXdim),numberOfMpi=1)
            self.runJob('xmipp_transform_randomize_phases',"-i %s -o %s --freq discrete 0.25"%(fnVol1,fnVol2),numberOfMpi=1)
        
        # Compare both reconstructions
        self.evaluateReconstructions(0)

    def evaluateReconstructions(self,iteration):
        fnDirCurrent=self._getExtraPath("Iter%03d"%iteration)
        fnVol1=join(fnDirCurrent,"volume%02d.vol"%1)
        fnVol2=join(fnDirCurrent,"volume%02d.vol"%2)
        TsCurrent=self.readInfoField(fnDirCurrent,"sampling",xmipp.MDL_SAMPLINGRATE)
        
        # Align volumes
        letter=self.symmetryGroup.get()[0]
        fnVolAvg=join(fnDirCurrent,"volumeAvg.mrc")
        self.runJob('xmipp_image_operate','-i %s --plus %s -o %s'%(fnVol1,fnVol2,fnVolAvg),numberOfMpi=1)
        self.runJob('xmipp_image_operate','-i %s --mult 0.5'%fnVolAvg,numberOfMpi=1)
        if letter!='i' and letter!='d':
            self.runJob('xmipp_volume_align','--i1 %s --i2 %s --local --apply'%(fnVolAvg,fnVol1),numberOfMpi=1)
            self.runJob('xmipp_volume_align','--i1 %s --i2 %s --local --apply'%(fnVolAvg,fnVol2),numberOfMpi=1)
     
        # Estimate resolution
        fnFsc=join(fnDirCurrent,"fsc.xmd")
        self.runJob('xmipp_resolution_fsc','--ref %s -i %s -o %s --sampling_rate %f'%(fnVol1,fnVol2,fnFsc,TsCurrent),numberOfMpi=1)
        fnBeforeVol1=join(fnDirCurrent,"volumeBeforePostProcessing%02d.vol"%1)
        fnBeforeVol2=join(fnDirCurrent,"volumeBeforePostProcessing%02d.vol"%2)
        if exists(fnBeforeVol1) and exists(fnBeforeVol2):
            fnBeforeFsc=join(fnDirCurrent,"fscBeforePostProcessing.xmd")
            self.runJob('xmipp_resolution_fsc','--ref %s -i %s -o %s --sampling_rate %f'%(fnBeforeVol1,fnBeforeVol2,fnBeforeFsc,TsCurrent),
                        numberOfMpi=1)
        mdFSC = xmipp.MetaData(fnFsc)
        resolution=2*TsCurrent
        for objId in mdFSC:
            fsc = mdFSC.getValue(xmipp.MDL_RESOLUTION_FRC,objId)
            if fsc<self.nextResolutionCriterion.get():
                resolution=mdFSC.getValue(xmipp.MDL_RESOLUTION_FREQREAL,objId)
                break
        self.writeInfoField(fnDirCurrent,"resolution",xmipp.MDL_RESOLUTION_FREQREAL,resolution)
        
        # Filter the average to that resolution
        self.runJob('xmipp_transform_filter','-i %s --fourier low_pass %f --sampling %f'%(fnVolAvg,resolution,TsCurrent),numberOfMpi=1)
        self.runJob('xmipp_image_header','-i %s --sampling_rate %f'%(fnVolAvg,TsCurrent),numberOfMpi=1)
        
        # A little bit of statistics (accepted and rejected particles, number of directions, ...)
        if iteration>0:
            from xmipp import AGGR_MAX
            for i in range(1,3):
                fnAnglesi = join(fnDirCurrent,"angles%02d.xmd"%i)
                mdAngles = xmipp.MetaData(fnAnglesi)
                mdUnique    = xmipp.MetaData()
                mdUnique.aggregateMdGroupBy(mdAngles, AGGR_MAX, [xmipp.MDL_PARTICLE_ID], xmipp.MDL_WEIGHT, xmipp.MDL_WEIGHT) 
                mdUnique.sort(xmipp.MDL_PARTICLE_ID)
                fnAnglesUnique = join(fnDirCurrent,"imagesUsed%02d.xmd"%i)
                mdUnique.write(fnAnglesUnique)
    
            fnUsed=join(fnDirCurrent,"imagesUsed.xmd")
            fnUsed1=join(fnDirCurrent,"imagesUsed01.xmd")
            fnUsed2=join(fnDirCurrent,"imagesUsed02.xmd")
            self.runJob('xmipp_metadata_utilities',"-i %s --set union %s -o %s"%(fnUsed1,fnUsed2,fnUsed),numberOfMpi=1)
            cleanPath(fnUsed1)
            cleanPath(fnUsed2)
            fnAngles=join(fnDirCurrent,"angles.xmd")
            fnUsedId=join(fnDirCurrent,"imagesUsedId.xmd")
            self.runJob('xmipp_metadata_utilities',"-i %s --operate keep_column particleId -o %s"%(fnUsed,fnUsedId),numberOfMpi=1)
            self.runJob('xmipp_metadata_utilities',"-i %s --set natural_join %s"%(fnUsed,fnAngles),numberOfMpi=1)
    
            fnImages=self._getExtraPath("images.xmd")
            fnImagesId=self._getExtraPath('imagesId.xmd')
            fnImagesRejected=join(fnDirCurrent,"imagesRejected.xmd")
            self.runJob('xmipp_metadata_utilities',"-i %s --set subtraction %s particleId -o %s"%(fnImagesId,fnUsedId,fnImagesRejected),numberOfMpi=1)
            self.runJob('xmipp_metadata_utilities',"-i %s --set natural_join %s"%(fnImagesRejected,fnImages),numberOfMpi=1)
            cleanPath(fnUsedId)
    
            Nimages=getSize(fnImages)
            Nrepeated=getSize(join(fnDirCurrent,"angles.xmd"))
            Nunique=getSize(fnUsed)
            Nrejected=getSize(fnImagesRejected)
            
            fh=open(join(fnDirCurrent,"statistics.txt"),'w')
            fh.write("Number of input    images: %d\n"%Nimages)
            fh.write("Number of used     images: %d\n"%Nunique)
            fh.write("Number of rejected images: %d\n"%Nrejected)
            fh.write("Average number of directions per used image: %f\n"%(float(Nrepeated)/Nunique))
            fh.close()
    
    def readInfoField(self,fnDir,block,label):
        mdInfo = xmipp.MetaData("%s@%s"%(block,join(fnDir,"iterInfo.xmd")))
        return mdInfo.getValue(label,mdInfo.firstObject())

    def writeInfoField(self,fnDir,block,label, value):
        mdInfo = xmipp.MetaData()
        objId=mdInfo.addObject()
        mdInfo.setValue(label,value,objId)
        mdInfo.write("%s@%s"%(block,join(fnDir,"iterInfo.xmd")),xmipp.MD_APPEND)
    
    def prepareImages(self,fnDirPrevious,fnDir,TsCurrent,getShiftsFrom=''):
        print "Preparing images to sampling rate=",TsCurrent
        Xdim=self.inputParticles.get().getDimensions()[0]
        newXdim=long(round(Xdim*self.TsOrig/TsCurrent))
        if newXdim<40:
            newXdim=long(40)
            TsCurrent=Xdim*(self.TsOrig/newXdim)
        self.writeInfoField(fnDir,"sampling",xmipp.MDL_SAMPLINGRATE,TsCurrent)
        self.writeInfoField(fnDir,"size",xmipp.MDL_XSIZE,newXdim)
        
        # Prepare particles
        fnDir0=self._getExtraPath("Iter000")
        fnNewParticles=join(fnDir,"images.stk")
        if newXdim!=Xdim:
            self.runJob("xmipp_image_resize","-i %s -o %s --fourier %d"%(self.imgsFn,fnNewParticles,newXdim),numberOfMpi=self.numberOfMpi.get()*self.numberOfThreads.get())
        else:
            self.runJob("xmipp_image_convert","-i %s -o %s --save_metadata_stack %s"%(self.imgsFn,fnNewParticles,join(fnDir,"images.xmd")),
                        numberOfMpi=1)
        R=self.particleRadius.get()
        if R<=0:
            R=self.inputParticles.get().getDimensions()[0]/2
        R=min(round(R*self.TsOrig/TsCurrent*(1+self.angularMaxShift.get()*0.01)),newXdim/2)
        self.runJob("xmipp_transform_mask","-i %s --mask circular -%d"%(fnNewParticles,R),numberOfMpi=self.numberOfMpi.get()*self.numberOfThreads.get())
        fnSource=join(fnDir,"images.xmd")
        for i in range(1,3):
            fnImagesi=join(fnDir,"images%02d.xmd"%i)
            self.runJob('xmipp_metadata_utilities','-i %s --set intersection %s/images%02d.xmd particleId particleId -o %s'%\
                        (fnSource,fnDir0,i,fnImagesi),numberOfMpi=1)
        cleanPath(fnSource)
        
        if getShiftsFrom!="":
            fnPreviousAngles=join(getShiftsFrom,"angles.xmd")
            TsPrevious=self.readInfoField(getShiftsFrom,"sampling",xmipp.MDL_SAMPLINGRATE)
            fnAux=join(fnDir,"aux.xmd")
            for i in range(1,3):
                fnImagesi=join(fnDir,"images%02d.xmd"%i)
                self.runJob('xmipp_metadata_utilities','-i %s --set join %s particleId particleId -o %s'%\
                            (fnImagesi,fnPreviousAngles,fnAux),numberOfMpi=1)
                self.adaptShifts(fnAux, TsPrevious, fnImagesi, TsCurrent)
            cleanPath(fnAux)
        
    def prepareReferences(self,fnDirPrevious,fnDir,TsCurrent,targetResolution):
        print "Preparing references to sampling rate=",TsCurrent
        fnMask=''
        newXdim=self.readInfoField(fnDir,"size",xmipp.MDL_XSIZE)
        if self.nextMask.hasValue():
            fnMask=join(fnDir,"mask.vol")
            self.prepareMask(self.nextMask.get(), fnMask, TsCurrent, newXdim)
        TsPrevious=self.readInfoField(fnDirPrevious,"sampling",xmipp.MDL_SAMPLINGRATE)
        for i in range(1,3):
            fnPreviousVol=join(fnDirPrevious,"volume%02d.vol"%i)
            fnReferenceVol=join(fnDir,"volumeRef%02d.vol"%i)
            if TsPrevious!=TsCurrent:
                self.runJob("xmipp_image_resize","-i %s -o %s --dim %d"%(fnPreviousVol,fnReferenceVol,newXdim),numberOfMpi=1)
            else:
                copyFile(fnPreviousVol, fnReferenceVol)
            self.runJob('xmipp_transform_filter','-i %s --fourier fsc %s --sampling %f'%(fnReferenceVol,join(fnDirPrevious,"fsc.xmd"),TsCurrent),numberOfMpi=1)
            if self.nextLowPass:
                self.runJob('xmipp_transform_filter','-i %s --fourier low_pass %f --sampling %f'%\
                            (fnReferenceVol,targetResolution+self.nextResolutionOffset.get(),TsCurrent),numberOfMpi=1)
            if self.nextSpherical:
                R=self.particleRadius.get()
                if R<=0:
                    R=self.inputParticles.get().getDimensions()[0]/2
                self.runJob('xmipp_transform_mask','-i %s --mask circular -%d'%\
                            (fnReferenceVol,round(R*self.TsOrig/TsCurrent)),numberOfMpi=1)
            if self.nextPositivity:
                self.runJob('xmipp_transform_threshold','-i %s --select below 0 --substitute value 0'%fnReferenceVol,numberOfMpi=1)
            if fnMask!='':
                self.runJob('xmipp_image_operate','-i %s --mult %s'%(fnReferenceVol,fnMask),numberOfMpi=1)
            if self.nextReferenceScript!="":
                scriptArgs = {'volume': fnReferenceVol,
                              'sampling': TsCurrent,
                              'dim': newXdim,
                              'iterDir': fnDir}
                cmd = self.nextReferenceScript % scriptArgs
                self.runJob(cmd, '', numberOfMpi=1)
            
        if fnMask!='':
            cleanPath(fnMask)

    def prepareMask(self,maskObject,fnMask,TsMaskOut,XdimOut):
        img=ImageHandler()
        img.convert(maskObject, fnMask)
        self.runJob('xmipp_image_resize',"-i %s --factor %f"%(fnMask,maskObject.getSamplingRate()/TsMaskOut),numberOfMpi=1)
        maskXdim, _, _, _ =img.getDimensions((1,fnMask))
        if XdimOut!=maskXdim:
            self.runJob('xmipp_transform_window',"-i %s --size %d"%(fnMask,XdimOut),numberOfMpi=1)

    def calculateAngStep(self,newXdim,TsCurrent,ResolutionAlignment):
        k=newXdim*TsCurrent/ResolutionAlignment # Freq. index
        return math.atan2(1,k)*180.0/math.pi # Corresponding angular step

    def globalAssignment(self,iteration):
        fnDirPrevious=self._getExtraPath("Iter%03d"%(iteration-1))
        fnDirCurrent=self._getExtraPath("Iter%03d"%iteration)
        makePath(fnDirCurrent)
        previousResolution=self.readInfoField(fnDirPrevious,"resolution",xmipp.MDL_RESOLUTION_FREQREAL)

        if self.alignmentMethod==self.GLOBAL_ALIGNMENT:
            fnGlobal=join(fnDirCurrent,"globalAssignment")
            makePath(fnGlobal)
    
            targetResolution=previousResolution*0.8
            if self.multiresolution:
                TsCurrent=max(self.TsOrig,targetResolution/3)
            else:
                TsCurrent=self.TsOrig
            getShiftsFrom=''
            if iteration>1:
                getShiftsFrom=fnDirPrevious
            self.prepareImages(fnDirPrevious,fnGlobal,TsCurrent,getShiftsFrom)
            self.prepareReferences(fnDirPrevious,fnGlobal,TsCurrent,targetResolution)

            # Calculate angular step at this resolution
            ResolutionAlignment=previousResolution
            if self.nextLowPass:
                ResolutionAlignment+=self.nextResolutionOffset.get()
            newXdim=self.readInfoField(fnGlobal,"size",xmipp.MDL_XSIZE)
            angleStep=self.calculateAngStep(newXdim, TsCurrent, ResolutionAlignment)
            angleStep=max(angleStep,3.0)
            self.writeInfoField(fnGlobal,"angleStep",xmipp.MDL_ANGLE_DIFF,float(angleStep))
            
            # Global alignment
            for i in range(1,3):
                fnDirSignificant=join(fnGlobal,"significant%02d"%i)
                fnImgs=join(fnGlobal,"images%02d.xmd"%i)
                makePath(fnDirSignificant)

                # Create defocus groups
                row=getFirstRow(fnImgs)
                if row.containsLabel(xmipp.MDL_CTF_MODEL) or row.containsLabel(xmipp.MDL_CTF_DEFOCUSU):
                    self.runJob("xmipp_ctf_group","--ctfdat %s -o %s/ctf:stk --pad 2.0 --sampling_rate %f --phase_flipped  --error 0.1 --resol %f"%\
                                (fnImgs,fnDirSignificant,TsCurrent,targetResolution),numberOfMpi=1)
                    moveFile("%s/ctf_images.sel"%fnDirSignificant,"%s/ctf_groups.xmd"%fnDirSignificant)
                    cleanPath("%s/ctf_split.doc"%fnDirSignificant)
                    mdInfo = xmipp.MetaData("numberGroups@%s"%join(fnDirSignificant,"ctfInfo.xmd"))
                    fnCTFs="%s/ctf_ctf.stk"%fnDirSignificant
                    numberGroups=mdInfo.getValue(xmipp.MDL_COUNT,mdInfo.firstObject())
                    ctfPresent=True
                else:
                    numberGroups=1
                    ctfPresent=False
                    fnCTFs=""

                # Generate projections
                fnReferenceVol=join(fnGlobal,"volumeRef%02d.vol"%i)
                for subset in ['a','b']:
                    fnGallery=join(fnDirSignificant,"gallery%02d%s.stk"%(i,subset))
                    fnGalleryMd=join(fnDirSignificant,"gallery%02d%s.xmd"%(i,subset))
                    args="-i %s -o %s --sampling_rate %f --perturb %f --sym %s --min_tilt_angle %f --max_tilt_angle %f"%\
                         (fnReferenceVol,fnGallery,angleStep,math.sin(angleStep*math.pi/180.0)/4,self.symmetryGroup,self.angularMinTilt.get(),self.angularMaxTilt.get())
                    args+=" --compute_neighbors --angular_distance -1 --experimental_images %s"%self._getExtraPath("images.xmd")
                    self.runJob("xmipp_angular_project_library",args,numberOfMpi=self.numberOfMpi.get()*self.numberOfThreads.get())
                    cleanPath(join(fnDirSignificant,"gallery_angles%02d%s.doc"%(i,subset)))
                    moveFile(join(fnDirSignificant,"gallery%02d%s.doc"%(i,subset)), fnGalleryMd)
                    fnAngles=join(fnGlobal,"anglesDisc%02d%s.xmd"%(i,subset))
                    for j in range(1,numberGroups+1):
                        fnAnglesGroup=join(fnDirSignificant,"angles_group%03d%s.xmd"%(j,subset))
                        if not exists(fnAnglesGroup):
                            if ctfPresent:
                                fnGroup="ctfGroup%06d@%s/ctf_groups.xmd"%(j,fnDirSignificant)                            
                                fnGalleryGroup=fnGallery
                                fnGalleryGroupMd=fnGalleryMd
                            else:
                                fnGroup=fnImgs
                                fnGalleryGroupMd=fnGalleryMd
                            if getSize(fnGroup)==0: # If the group is empty
                                continue
                            maxShift=round(self.angularMaxShift.get()*newXdim/100)
                            R=self.particleRadius.get()
                            if R<=0:
                                R=self.inputParticles.get().getDimensions()[0]/2
                            R=R*self.TsOrig/TsCurrent
                            args='-i %s -o %s --ref %s --Ri 0 --Ro %d --max_shift %d --search5d_shift %d --search5d_step %f --mem 2 --append --pad 2.0'%\
                                 (fnGroup,join(fnDirSignificant,"angles_group%03d%s.xmd"%(j,subset)),fnGalleryGroup,R,maxShift,self.shiftSearch5d.get(),self.shiftStep5d.get())
                            if ctfPresent:
                                args+=" --ctf %d@%s"%(j,fnCTFs)
                            if self.numberOfMpi>1:
                                args+=" --mpi_job_size 2"
                            self.runJob('xmipp_angular_projection_matching',args,numberOfMpi=self.numberOfMpi.get()*self.numberOfThreads.get())
                            if j==1:
                                copyFile(fnAnglesGroup, fnAngles)
                            else:
                                self.runJob("xmipp_metadata_utilities","-i %s --set union %s"%(fnAngles,fnAnglesGroup),numberOfMpi=1)
                    self.runJob("xmipp_metadata_utilities","-i %s --set join %s image"%(fnAngles,fnImgs),numberOfMpi=1)
                    if self.saveSpace and ctfPresent:
                        self.runJob("rm -f",fnDirSignificant+"/gallery*",numberOfMpi=1)
                
                # Evaluate the stability of the alignment
                fnAnglesA=join(fnGlobal,"anglesDisc%02da.xmd"%i)
                fnAnglesB=join(fnGlobal,"anglesDisc%02db.xmd"%i)
                fnOut=join(fnGlobal,"anglesDisc%02d"%i)
                fnAngles=fnOut+".xmd"
                self.runJob("xmipp_angular_distance","--ang1 %s --ang2 %s --oroot %s --sym %s --compute_weights --check_mirrors --set 0"%(fnAnglesB,fnAnglesA,fnOut,self.symmetryGroup),numberOfMpi=1)
                moveFile(fnOut+"_weights.xmd",fnOut+".xmd")
                self.runJob("xmipp_metadata_utilities",'-i %s --operate drop_column angleRot2'%(fnAnglesB),numberOfMpi=1)
                self.runJob("xmipp_metadata_utilities",'-i %s --operate drop_column angleTilt2'%(fnAnglesB),numberOfMpi=1)
                self.runJob("xmipp_metadata_utilities",'-i %s --operate drop_column anglePsi2'%(fnAnglesB),numberOfMpi=1)
                self.runJob("xmipp_metadata_utilities",'-i %s --operate drop_column shiftX2'%(fnAnglesB),numberOfMpi=1)
                self.runJob("xmipp_metadata_utilities",'-i %s --operate drop_column shiftY2'%(fnAnglesB),numberOfMpi=1)
                self.runJob("xmipp_metadata_utilities",'-i %s --operate rename_column "angleRot angleRot2"'%(fnAnglesB),numberOfMpi=1)
                self.runJob("xmipp_metadata_utilities",'-i %s --operate rename_column "angleTilt angleTilt2"'%(fnAnglesB),numberOfMpi=1)
                self.runJob("xmipp_metadata_utilities",'-i %s --operate rename_column "anglePsi anglePsi2"'%(fnAnglesB),numberOfMpi=1)
                self.runJob("xmipp_metadata_utilities",'-i %s --operate rename_column "shiftX shiftX2"'%(fnAnglesB),numberOfMpi=1)
                self.runJob("xmipp_metadata_utilities",'-i %s --operate rename_column "shiftY shiftY2"'%(fnAnglesB),numberOfMpi=1)
                self.runJob("xmipp_metadata_utilities",'-i %s --operate drop_column angleRot2'%(fnAngles),numberOfMpi=1)
                self.runJob("xmipp_metadata_utilities",'-i %s --operate drop_column angleTilt2'%(fnAngles),numberOfMpi=1)
                self.runJob("xmipp_metadata_utilities",'-i %s --operate drop_column anglePsi2'%(fnAngles),numberOfMpi=1)
                self.runJob("xmipp_metadata_utilities",'-i %s --operate drop_column shiftX2'%(fnAngles),numberOfMpi=1)
                self.runJob("xmipp_metadata_utilities",'-i %s --operate drop_column shiftY2'%(fnAngles),numberOfMpi=1)
                self.runJob("xmipp_metadata_utilities",'-i %s --set join %s itemId'%(fnAngles,fnAnglesB),numberOfMpi=1)
                md=xmipp.MetaData(fnAngles)
                sigmaD=newXdim*0.01
                print "Sigma displacement=",sigmaD
                K=-1.0/(4*sigmaD*sigmaD)
                for objId in md:
                    shiftX=md.getValue(xmipp.MDL_SHIFT_X,objId)
                    shiftY=md.getValue(xmipp.MDL_SHIFT_Y,objId)
                    shiftX2=md.getValue(xmipp.MDL_SHIFT_X2,objId)
                    shiftY2=md.getValue(xmipp.MDL_SHIFT_Y2,objId)
                    weight=md.getValue(xmipp.MDL_WEIGHT_JUMPER0,objId)
                    angleDiff=md.getValue(xmipp.MDL_ANGLE_DIFF0,objId)
                    d=0.5*(abs(shiftX-shiftX2)+abs(shiftY-shiftY2))
                    d2=d*d
                    if angleDiff<angleStep and d<sigmaD and False:
                        shiftX=0.5*(shiftX+shiftX2)
                        shiftY=0.5*(shiftY+shiftY2)
                        rot=md.getValue(xmipp.MDL_ANGLE_ROT,objId)
                        rot2=md.getValue(xmipp.MDL_ANGLE_ROT2,objId)
                        tilt=md.getValue(xmipp.MDL_ANGLE_TILT,objId)
                        tilt2=md.getValue(xmipp.MDL_ANGLE_TILT2,objId)
                        psi=md.getValue(xmipp.MDL_ANGLE_PSI,objId)
                        psi2=md.getValue(xmipp.MDL_ANGLE_PSI2,objId)
                        md.setValue(xmipp.MDL_SHIFT_X,shiftX,objId)
                        md.setValue(xmipp.MDL_SHIFT_Y,shiftY,objId)
                        md.setValue(xmipp.MDL_ANGLE_ROT,rot,objId)
                        md.setValue(xmipp.MDL_ANGLE_TILT,tilt,objId)
                        md.setValue(xmipp.MDL_ANGLE_PSI,psi,objId)
                    weight*=math.exp(K*d2)
                    md.setValue(xmipp.MDL_WEIGHT_JUMPER0,weight,objId)
                md.write(fnAngles)
                
                
    def adaptShifts(self, fnSource, TsSource, fnDest, TsDest):
        K=TsSource/TsDest
        copyFile(fnSource,fnDest)
        row=getFirstRow(fnDest)
        if row.containsLabel(xmipp.MDL_SHIFT_X):
            self.runJob('xmipp_metadata_utilities','-i %s --operate modify_values "shiftX=%f*shiftX"'%(fnDest,K),numberOfMpi=1)
            self.runJob('xmipp_metadata_utilities','-i %s --operate modify_values "shiftY=%f*shiftY"'%(fnDest,K),numberOfMpi=1)
        if row.containsLabel(xmipp.MDL_CONTINUOUS_X):
            self.runJob('xmipp_metadata_utilities','-i %s --operate modify_values "continuousX=%f*continuousX"'%(fnDest,K),numberOfMpi=1)
            self.runJob('xmipp_metadata_utilities','-i %s --operate modify_values "continuousY=%f*continuousY"'%(fnDest,K),numberOfMpi=1)

    def localAssignment(self,iteration):
        fnDirPrevious=self._getExtraPath("Iter%03d"%(iteration-1))
        if self.alignmentMethod==self.LOCAL_ALIGNMENT:
            fnDirCurrent=self._getExtraPath("Iter%03d"%iteration)
            fnDirLocal=join(fnDirCurrent,"localAssignment")
            makePath(fnDirLocal)

            previousResolution=self.readInfoField(fnDirPrevious,"resolution",xmipp.MDL_RESOLUTION_FREQREAL)
            targetResolution=previousResolution*0.8
            if self.multiresolution:
                TsCurrent=max(self.TsOrig,targetResolution/3)
            else:
                TsCurrent=self.TsOrig
            self.writeInfoField(fnDirLocal,"sampling",xmipp.MDL_SAMPLINGRATE,TsCurrent)
            TsCurrent=self.readInfoField(fnDirLocal,"sampling",xmipp.MDL_SAMPLINGRATE) # Write and read to guarantee consistency with previous directories 
            
            # Prepare images and references
            produceNewReferences=True
            fnDirGlobal=join(fnDirCurrent,"globalAssignment")
            if exists(fnDirGlobal):
                TsGlobal=self.readInfoField(fnDirGlobal,"sampling",xmipp.MDL_SAMPLINGRATE)
                if TsGlobal==TsCurrent:
                    produceNewReferences=False
            if produceNewReferences:
                self.prepareImages(fnDirPrevious,fnDirLocal,TsCurrent,fnDirPrevious)
                self.prepareReferences(fnDirPrevious,fnDirLocal,TsCurrent,targetResolution)
            else:
                newXdim=self.readInfoField(fnDirGlobal,"size",xmipp.MDL_XSIZE)
                self.writeInfoField(fnDirLocal,"size",xmipp.MDL_XSIZE,newXdim)
                for i in range(1,3):
                    createLink(join(fnDirGlobal,"images%02d.xmd"%i),join(fnDirLocal,"images%02d.xmd"%i))
                    createLink(join(fnDirGlobal,"volumeRef%02d.vol"%i),join(fnDirLocal,"volumeRef%02d.vol"%i))

            # Compute maximum angular deviation
            ResolutionAlignment=previousResolution
            if self.nextLowPass:
                ResolutionAlignment+=self.nextResolutionOffset.get()
            newXdim=self.readInfoField(fnDirLocal,"size",xmipp.MDL_XSIZE)
            maxAngle=3*self.calculateAngStep(newXdim, TsCurrent, ResolutionAlignment)

            for i in range(1,3):
                fnLocalXmd=join(fnDirLocal,"anglesCont%02d.xmd"%i)
                if not exists(fnLocalXmd):
                    fnLocalImages=join(fnDirLocal,"images%02d.xmd"%i)
    
                    # Starting angles
                    fnLocalAssignment=join(fnDirLocal,"anglesDisc%02d.xmd"%i)
                    if exists(fnDirGlobal):
                        fnGlobalAssignment=join(fnDirGlobal,"anglesDisc%02d.xmd"%i)
                        TsGlobal=self.readInfoField(fnDirGlobal,"sampling",xmipp.MDL_SAMPLINGRATE)
                        if TsGlobal==TsCurrent:
                            copyFile(fnGlobalAssignment,fnLocalAssignment)
                        else:
                            self.adaptShifts(fnGlobalAssignment,TsGlobal,fnLocalAssignment,TsCurrent)
                    else:
                        TsPrevious=self.readInfoField(fnDirPrevious,"sampling",xmipp.MDL_SAMPLINGRATE)
                        fnAux=join(fnDirLocal,"aux.xmd")
                        self.runJob("xmipp_metadata_utilities","-i %s --set intersection %s particleId particleId -o %s"%\
                                    (join(fnDirPrevious,"angles.xmd"),fnLocalImages,fnAux),numberOfMpi=1)
                        self.adaptShifts(fnAux,TsPrevious,fnLocalAssignment,TsCurrent)
                        cleanPath(fnAux)
                    self.runJob("xmipp_metadata_utilities","-i %s --operate drop_column image"%fnLocalAssignment,numberOfMpi=1)
                    self.runJob("xmipp_metadata_utilities","-i %s --set join %s particleId"%(fnLocalAssignment,fnLocalImages),numberOfMpi=1)
    
                    fnVol=join(fnDirLocal,"volumeRef%02d.vol"%i)
                    fnLocalStk=join(fnDirLocal,"anglesCont%02d.stk"%i)
                    
                    R=self.particleRadius.get()
                    if R<=0:
                        R=self.inputParticles.get().getDimensions()[0]/2
                    R=round(R*self.TsOrig/TsCurrent)
                    args="-i %s -o %s --sampling %f --Rmax %d --padding %d --ref %s --max_resolution %f --applyTo image1"%\
                       (fnLocalAssignment,fnLocalStk,TsCurrent,R,self.contPadding.get(),fnVol,previousResolution)
                    if self.contShift:
                        args+=" --optimizeShift --max_shift %f"%(self.contMaxShiftVariation.get()*newXdim*0.01)
                    if self.contScale:
                        args+=" --optimizeScale --max_scale %f"%self.contMaxScale.get() 
                    if self.contAngles:
                        args+=" --optimizeAngles --max_angular_change %f"%maxAngle
                    if self.contGrayValues:
                        args+=" --optimizeGray --max_gray_scale %f --max_gray_shift %f"%(self.contMaxGrayScale.get(),self.contMaxGrayShift.get())
                    if self.contDefocus:
                        args+=" --optimizeDefocus --max_defocus_change %f"%self.contMaxDefocus.get()
                    if self.inputParticles.get().isPhaseFlipped():
                        args+=" --phaseFlipped"
                    #if self.weightResiduals:
                    #    args+=" --oresiduals %s"%join(fnDirLocal,"residuals%02i.stk"%i)
                    self.runJob("xmipp_angular_continuous_assign2",args,numberOfMpi=self.numberOfMpi.get()*self.numberOfThreads.get())
                    self.runJob("xmipp_transform_mask","-i %s --mask circular -%d"%(fnLocalStk,R),numberOfMpi=self.numberOfMpi.get()*self.numberOfThreads.get())

    def weightParticles(self, iteration):
        fnDirCurrent=self._getExtraPath("Iter%03d"%iteration)
        from math import exp
        for i in range(1,3):
            # Grab file
            fnDirGlobal=join(fnDirCurrent,"globalAssignment")
            fnDirLocal=join(fnDirCurrent,"localAssignment")
            fnAnglesCont=join(fnDirLocal,"anglesCont%02d.xmd"%i)
            fnAnglesDisc=join(fnDirGlobal,"anglesDisc%02d.xmd"%i)
            fnAngles=join(fnDirCurrent,"angles%02d.xmd"%i)
            if exists(fnAnglesCont):
                copyFile(fnAnglesCont, fnAngles)
                TsCurrent=self.readInfoField(fnDirLocal,"sampling",xmipp.MDL_SAMPLINGRATE)
                Xdim=self.readInfoField(fnDirLocal,"size",xmipp.MDL_XSIZE)
            else:
                if exists(fnAnglesDisc):
                    copyFile(fnAnglesDisc, fnAngles)
                    TsCurrent=self.readInfoField(fnDirGlobal,"sampling",xmipp.MDL_SAMPLINGRATE)
                    Xdim=self.readInfoField(fnDirGlobal,"size",xmipp.MDL_XSIZE)
                else:
                    raise Exception("Angles for iteration "+str(iteration)+" not found")
            self.writeInfoField(fnDirCurrent,"sampling",xmipp.MDL_SAMPLINGRATE,TsCurrent)
            self.writeInfoField(fnDirCurrent,"size",xmipp.MDL_XSIZE,Xdim)
                
            if self.weightSSNR:
                row=getFirstRow(fnAngles)
                if row.containsLabel(xmipp.MDL_WEIGHT_SSNR):
                    self.runJob("xmipp_metadata_utilities","-i %s --operate drop_column weightSSNR"%fnAngles,numberOfMpi=1)
                self.runJob("xmipp_metadata_utilities","-i %s --set join %s particleId"%\
                            (fnAngles,self._getExtraPath("ssnrWeights.xmd")),numberOfMpi=1)
            if self.weightJumper and iteration>1:
                fnDirPrevious=self._getExtraPath("Iter%03d"%(iteration-1))
<<<<<<< HEAD
                fnPreviousAngles=join(fnDirPrevious,"angles%02d.xmd"%i)
                self.runJob("xmipp_angular_distance","--ang1 %s --ang2 %s --compute_weights --check_mirrors --oroot %s"%\
                            (fnPreviousAngles,fnAngles,fnDirCurrent+"/jumper"),numberOfMpi=1)
=======
                if self.splitMethod == self.SPLIT_FIXED:
                    fnPreviousAngles=join(fnDirPrevious,"angles%02d.xmd"%i)
                else:
                    fnPreviousAngles=join(fnDirCurrent,"aux.xmd")
                    self.runJob("xmipp_metadata_utilities","-i %s --set intersection %s particleId particleId -o %s"%\
                                (join(fnDirPrevious,"angles.xmd"),fnAngles,fnPreviousAngles),numberOfMpi=1)
                self.runJob("xmipp_angular_distance","--ang1 %s --ang2 %s --compute_weights --oroot %s --sym %s --check_mirrors"%\
                            (fnPreviousAngles,fnAngles,fnDirCurrent+"/jumper",self.symmetryGroup),numberOfMpi=1)
>>>>>>> 67947cdd
                moveFile(fnDirCurrent+"/jumper_weights.xmd", fnAngles)
                if iteration>2:
                    fnDirPrevious=self._getExtraPath("Iter%03d"%(iteration-2))
<<<<<<< HEAD
                    fnPreviousAngles=join(fnDirPrevious,"angles%02d.xmd"%i)
                    self.runJob("xmipp_angular_distance","--ang1 %s --ang2 %s --compute_weights --check_mirrors --oroot %s --set 2"%\
                                (fnPreviousAngles,fnAngles,fnDirCurrent+"/jumper"),numberOfMpi=1)
=======
                    if self.splitMethod == self.SPLIT_FIXED:
                        fnPreviousAngles=join(fnDirPrevious,"angles%02d.xmd"%i)
                    else:
                        fnPreviousAngles=join(fnDirCurrent,"aux.xmd")
                        self.runJob("xmipp_metadata_utilities","-i %s --set intersection %s particleId particleId -o %s"%\
                                    (join(fnDirPrevious,"angles.xmd"),fnAngles,fnPreviousAngles),numberOfMpi=1)
                    self.runJob("xmipp_angular_distance","--ang1 %s --ang2 %s --compute_weights --oroot %s --set 2 --sym %s --check_mirrors"%\
                                (fnPreviousAngles,fnAngles,fnDirCurrent+"/jumper",self.symmetryGroup),numberOfMpi=1)
>>>>>>> 67947cdd
                    moveFile(fnDirCurrent+"/jumper_weights.xmd", fnAngles)

            #if self.weightResiduals and exists(fnAnglesCont):
            #    fnCovariance=join(fnDirLocal,"covariance%02d.stk"%i)
            #    self.runJob("xmipp_image_residuals","-i %s -o %s --normalizeDivergence"%(fnAngles,fnCovariance),numberOfMpi=1)
            #    moveFile(join(fnDirLocal,"covariance%02d.xmd"%i),fnAngles)
            
            mdAngles=xmipp.MetaData(fnAngles)
            weightCCmin=float(self.weightCCmin.get())
            for objId in mdAngles:
                weight=mdAngles.getValue(xmipp.MDL_WEIGHT_JUMPER0,objId)
                if self.weightSSNR:
                    aux=mdAngles.getValue(xmipp.MDL_WEIGHT_SSNR,objId)
                    weight*=aux
                if self.weightContinuous and exists(fnAnglesCont) and self.alignmentMethod==self.LOCAL_ALIGNMENT:
                    aux=mdAngles.getValue(xmipp.MDL_WEIGHT_CONTINUOUS2,objId)
                    weight*=aux
                #if self.weightResiduals and exists(fnAnglesCont):
                #    aux=mdAngles.getValue(xmipp.MDL_ZSCORE_RESCOV,objId)
                #    aux/=3
                #    weight*=exp(-0.5*aux*aux)
                #    aux=mdAngles.getValue(xmipp.MDL_ZSCORE_RESMEAN,objId)
                #    aux/=3
                #    weight*=exp(-0.5*aux*aux)
                #    aux=mdAngles.getValue(xmipp.MDL_ZSCORE_RESVAR,objId)
                #    aux/=3
                #    weight*=exp(-0.5*aux*aux)
                if self.weightJumper and iteration>1:
                    w1=mdAngles.getValue(xmipp.MDL_WEIGHT_JUMPER,objId)
                    w2=1.0
                    if iteration>2:
                        w2=mdAngles.getValue(xmipp.MDL_WEIGHT_JUMPER2,objId)
                    weight*=w1*w2
                
                mdAngles.setValue(xmipp.MDL_WEIGHT,weight,objId)
            mdAngles.write(fnAngles)
            
        fnAngles=join(fnDirCurrent,"angles.xmd")
        fnAngles1=join(fnDirCurrent,"angles01.xmd")
        fnAngles2=join(fnDirCurrent,"angles02.xmd")
        self.runJob('xmipp_metadata_utilities',"-i %s --set union %s -o %s"%(fnAngles1,fnAngles2,fnAngles),numberOfMpi=1)

    def qualifyParticles(self, iteration):
        fnDirCurrent=self._getExtraPath("Iter%03d"%iteration)
        fnDirPrevious=self._getExtraPath("Iter%03d"%(iteration-1))
        fnAngles=join(fnDirCurrent,"angles.xmd")
        fnAnglesQualified=join(fnDirCurrent,"angles_qualified.xmd")
        
        # Qualify according to CC and COST by defocus groups
        row=getFirstRow(fnAngles)
        if row.containsLabel(xmipp.MDL_CTF_MODEL) or row.containsLabel(xmipp.MDL_CTF_DEFOCUSU):
            previousResolution=self.readInfoField(fnDirPrevious,"resolution",xmipp.MDL_RESOLUTION_FREQREAL)
            TsCurrent=self.readInfoField(fnDirCurrent,"sampling",xmipp.MDL_SAMPLINGRATE)
            numberGroups=50
            self.runJob("xmipp_ctf_group","--ctfdat %s -o %s/ctf:stk --simple %d"%\
                        (fnAngles,fnDirCurrent,numberGroups),numberOfMpi=1)
            moveFile("%s/ctf_images.sel"%fnDirCurrent,"%s/ctf_groups.xmd"%fnDirCurrent)
            ctfPresent=True
        else:
            numberGroups=1
            ctfPresent=False

        for j in range(1,numberGroups+2):
            fnAnglesGroup=join(fnDirCurrent,"angles_group%03d.xmd"%j)
            if ctfPresent:
                fnGroup="ctfGroup%06d@%s/ctf_groups.xmd"%(j,fnDirCurrent)
            else:
                fnGroup=fnAngles
            if getSize(fnGroup)>0:
                if row.containsLabel(xmipp.MDL_MAXCC):
                    self.runJob("xmipp_metadata_utilities","-i %s --operate percentile maxCC maxCCPerc -o %s"%(fnGroup,fnAnglesGroup),numberOfMpi=1)
                    fnGroup=fnAnglesGroup    
                if row.containsLabel(xmipp.MDL_COST):
                    self.runJob("xmipp_metadata_utilities","-i %s --operate percentile cost costPerc -o %s"%(fnGroup,fnAnglesGroup),numberOfMpi=1)          
                if not exists(fnAnglesQualified):
                    copyFile(fnAnglesGroup, fnAnglesQualified)
                else:
                    self.runJob("xmipp_metadata_utilities","-i %s --set union %s"%(fnAnglesQualified,fnAnglesGroup),numberOfMpi=1)
                cleanPath(fnAnglesGroup)
        if ctfPresent:
            cleanPath("%s/ctf_groups.xmd"%fnDirCurrent)
        moveFile(fnAnglesQualified, fnAngles)

        if self.weightCC:
            mdAngles=xmipp.MetaData(fnAngles)
            weightCCmin=float(self.weightCCmin.get())
            for objId in mdAngles:
                if self.alignmentMethod==self.LOCAL_ALIGNMENT:
                    w=mdAngles.getValue(xmipp.MDL_COST_PERCENTILE,objId)
                else:
                    w=mdAngles.getValue(xmipp.MDL_MAXCC_PERCENTILE,objId)
                weight=mdAngles.getValue(xmipp.MDL_WEIGHT,objId)
                weight*=weightCCmin+w*(1-weightCCmin)
                mdAngles.setValue(xmipp.MDL_WEIGHT,weight,objId)
            mdAngles.write(fnAngles)

    def reconstruct(self, iteration):
        fnDirCurrent=self._getExtraPath("Iter%03d"%iteration)
        TsCurrent=self.readInfoField(fnDirCurrent,"sampling",xmipp.MDL_SAMPLINGRATE)
        for i in range(1,3):
            fnAngles=join(fnDirCurrent,"angles%02d.xmd"%i)
            fnVol=join(fnDirCurrent,"volume%02d.vol"%i)
            # Reconstruct Fourier
            args="-i %s -o %s --sym %s --weight --thr %d"%(fnAngles,fnVol,self.symmetryGroup,self.numberOfThreads.get())
            row=getFirstRow(fnAngles)
            if row.containsLabel(xmipp.MDL_CTF_DEFOCUSU) or row.containsLabel(xmipp.MDL_CTF_MODEL):
                args+=" --useCTF --sampling %f --minCTF %f"%(TsCurrent,self.minCTF.get())
                if self.inputParticles.get().isPhaseFlipped():
                    args+=" --phaseFlipped"
            self.runJob("xmipp_reconstruct_fourier",args,numberOfMpi=self.numberOfMpi.get()+1)
            # Reconstruct ADMM
#            args="-i %s -o %s --sym %s"%(fnAngles,fnVol,self.symmetryGroup)
#            row=getFirstRow(fnAngles)
#            if row.containsLabel(xmipp.MDL_CTF_DEFOCUSU) or row.containsLabel(xmipp.MDL_CTF_MODEL):
#                if not self.inputParticles.get().isPhaseFlipped():
#                    args+=" --dontUseCTF"
#            self.runJob("xmipp_reconstruct_admm",args)
    
    def postProcessing(self, iteration):
        fnDirCurrent=self._getExtraPath("Iter%03d"%iteration)
        TsCurrent=self.readInfoField(fnDirCurrent,"sampling",xmipp.MDL_SAMPLINGRATE)
        if not self.postSymmetryWithinMask \
           and not self.postSymmetryHelical and self.postScript=="" and not self.postAdHocMask.hasValue():
            return
        for i in range(1,3):
            fnVol=join(fnDirCurrent,"volume%02d.vol"%i)
            fnBeforeVol=join(fnDirCurrent,"volumeBeforePostProcessing%02d.vol"%i)
            copyFile(fnVol,fnBeforeVol)
            volXdim = self.readInfoField(fnDirCurrent, "size", xmipp.MDL_XSIZE)
            
            if self.postAdHocMask.hasValue():
                fnMask=join(fnDirCurrent,"mask.vol")
                self.prepareMask(self.postAdHocMask.get(), fnMask, TsCurrent, volXdim)
                self.runJob("xmipp_image_operate","-i %s --mult %s"%(fnVol,fnMask),numberOfMpi=1)
                cleanPath(fnMask)

            if self.postSymmetryWithinMask:
                if self.postMaskSymmetry!="c1":
                    fnMask=join(fnDirCurrent,"mask.vol")
                    self.prepareMask(self.postSymmetryWithinMaskMask.get(),fnMask,TsCurrent,volXdim)
                    self.runJob("xmipp_transform_symmetrize","-i %s --sym %s --mask_in %s"%\
                                (fnVol,self.postSymmetryWithinMaskType.get(),fnMask),numberOfMpi=1)
                    cleanPath(fnMask)
            
            if self.postSymmetryHelical:
                z0=float(self.postSymmetryHelicalMinZ.get())
                zF=float(self.postSymmetryHelicalMaxZ.get())
                zStep=(zF-z0)/10
                rot0=float(self.postSymmetryHelicalMinRot.get())
                rotF=float(self.postSymmetryHelicalMaxRot.get())
                rotStep=(rotF-rot0)/10
                fnCoarse=join(fnDirCurrent,"coarseHelical%02d.xmd"%i)
                fnFine=join(fnDirCurrent,"fineHelical%02d.xmd"%i)
                radius=int(self.postSymmetryHelicalRadius.get())
                height=int(volXdim)
                self.runCoarseSearch(fnVol, z0, zF, zStep, rot0, rotF, rotStep, 1, fnCoarse, radius, height)
                self.runFineSearch(fnVol, fnCoarse, fnFine, z0, zF, rot0, rotF, radius, height)
                cleanPath(fnCoarse)
                self.runSymmetrize(fnVol, fnFine, fnVol, radius, height)
                if self.postSymmetryHelicalDihedral:
                    self.runApplyDihedral(fnVol, fnFine, join(fnDirCurrent,"rotatedHelix.vol"), radius, height)
    
            if self.postScript!="":
                img = ImageHandler()
                volXdim, _, _, _ =img.getDimensions((1,fnVol))
                scriptArgs = {'volume': fnVol,
                              'sampling': TsCurrent,
                              'dim': volXdim,
                              'iterDir': fnDirCurrent}
                cmd = self.postScript % scriptArgs
                self.runJob(cmd, '', numberOfMpi=1)

    def cleanDirectory(self, iteration):
        fnDirCurrent=self._getExtraPath("Iter%03d"%iteration)
        if self.saveSpace:
            fnGlobal=join(fnDirCurrent,"globalAssignment")
            fnLocal=join(fnDirCurrent,"localAssignment")
            if exists(fnGlobal):
                cleanPath(join(fnGlobal,"images.stk"))
            for i in range(1,3):
                if exists(fnGlobal):
                    cleanPath(join(fnGlobal,"images%02d.xmd"%i))
                    cleanPath(join(fnGlobal,"volumeRef%02d.vol"%i))
                if exists(fnLocal):
                    cleanPath(join(fnLocal,"images%02d.xmd"%i))
                    cleanPath(join(fnLocal,"anglesCont%02d.stk"%i))
                    cleanPath(join(fnLocal,"anglesDisc%02d.xmd"%i))
                    cleanPath(join(fnLocal,"volumeRef%02d.vol"%i))
                    #if self.weightResiduals:
                    #    cleanPath(join(fnLocal,"covariance%02d.stk"%i))
                    #    cleanPath(join(fnLocal,"residuals%02i.stk"%i))

    #--------------------------- INFO functions --------------------------------------------
    def _validate(self):
        errors = []
        if isinstance(self.inputVolumes.get(),SetOfVolumes) and self.inputVolumes.get().getSize()!=2:
            errors.append("The set of input volumes should have exactly 2 volumes")
        if self.postSymmetryWithinMask and not self.postSymmetryWithinMaskMask.hasValue():
            errors.append("Symmetrize within mask requires a mask")
        if not self.doContinue and not self.inputParticles.hasValue():
            errors.append("You must provide input particles")
        return errors    
    
    def _summary(self):
        summary = []
        summary.append("Symmetry: %s" % self.symmetryGroup.get())
        summary.append("Number of iterations: "+str(self.numberOfIterations))
        if self.alignmentMethod==self.GLOBAL_ALIGNMENT:
            summary.append("Global alignment, shift search: %f in steps of %f"%(self.shiftSearch5d.get(), self.shiftStep5d.get()))
        else:
            auxStr="Local alignment, refining: "
            if self.contShift:
                auxStr+="shifts "
            if self.contScale:
                auxStr+="scale "
            if self.contAngles:
                auxStr+="angles "
            if self.contGrayValues:
                auxStr+="gray "
            if self.contDefocus:
                auxStr+="defocus"
            summary.append(auxStr)
        auxStr="Weights: "
        if self.weightSSNR:
            auxStr+="SSNR "
        if self.weightContinuous and self.alignmentMethod==self.LOCAL_ALIGNMENT:
            auxStr+="Continuous "
        if self.weightJumper:
            auxStr+="Jumper"
        summary.append(auxStr)
        if self.postSymmetryWithinMask:
            summary.append("Symmetrizing within mask: "+self.postMaskSymmetry)
        if self.postSymmetryHelical:
            summary.append("Looking for helical symmetry")
        return summary
    
    def _methods(self):
        strline = ''
        if hasattr(self, 'outputVolume') or True:
            strline += 'We processed %d particles from %s ' % (self.inputParticles.get().getSize(), 
                                                                self.getObjectTag('inputParticles'))
            strline += 'using %s as reference and Xmipp highres procedure. ' % (self.getObjectTag('inputVolumes'))
            if self.symmetryGroup!="c1":
                strline+="We imposed %s symmetry. "%self.symmetryGroup
            strline += "We performed %d iterations of "%self.numberOfIterations.get()
            if self.alignmentMethod==self.GLOBAL_ALIGNMENT:
                strline+=" global alignment (shift search: %f in steps of %f pixels)"%(self.shiftSearch5d.get(), self.shiftStep5d.get())
            else:
                strline+=" local alignment, refining "
                if self.contShift:
                    strline+="shifts "
                if self.contScale:
                    strline+="scale "
                if self.contAngles:
                    strline+="angles "
                if self.contGrayValues:
                    strline+="gray "
                if self.contDefocus:
                    strline+="defocus"
            strline+=". "
            if self.weightSSNR or (self.weightContinuous and self.alignmentMethod==self.LOCAL_ALIGNMENT) or self.weightJumper:
                strline+="For reconstruction, we weighted the images according to "
                if self.weightSSNR:
                    strline+="their SSNR "
                if self.weightContinuous and self.alignmentMethod==self.LOCAL_ALIGNMENT:
                    strline+=", their correlation in the continuous alignment "
                if self.weightJumper:
                    strline+=", and their angular stability"
                strline+=". "
            if self.postAdHocMask.hasValue():
                strline+="We masked the reconstruction with %s. "%self.getObjectTag('postAdHocMask')
                if self.postSymmetryWithinMask:
                    strline+="We imposed %s symmetry within the mask %s. "%(self.postSymmetryWithinMaskType.get(),self.getObjectTag('postSymmetryWithinMaskMask'))
            if self.postSymmetryHelical:
                strline+="Finally, we imposed helical symmetry. "
        return [strline]<|MERGE_RESOLUTION|>--- conflicted
+++ resolved
@@ -844,37 +844,15 @@
                             (fnAngles,self._getExtraPath("ssnrWeights.xmd")),numberOfMpi=1)
             if self.weightJumper and iteration>1:
                 fnDirPrevious=self._getExtraPath("Iter%03d"%(iteration-1))
-<<<<<<< HEAD
                 fnPreviousAngles=join(fnDirPrevious,"angles%02d.xmd"%i)
-                self.runJob("xmipp_angular_distance","--ang1 %s --ang2 %s --compute_weights --check_mirrors --oroot %s"%\
-                            (fnPreviousAngles,fnAngles,fnDirCurrent+"/jumper"),numberOfMpi=1)
-=======
-                if self.splitMethod == self.SPLIT_FIXED:
-                    fnPreviousAngles=join(fnDirPrevious,"angles%02d.xmd"%i)
-                else:
-                    fnPreviousAngles=join(fnDirCurrent,"aux.xmd")
-                    self.runJob("xmipp_metadata_utilities","-i %s --set intersection %s particleId particleId -o %s"%\
-                                (join(fnDirPrevious,"angles.xmd"),fnAngles,fnPreviousAngles),numberOfMpi=1)
-                self.runJob("xmipp_angular_distance","--ang1 %s --ang2 %s --compute_weights --oroot %s --sym %s --check_mirrors"%\
+                self.runJob("xmipp_angular_distance","--ang1 %s --ang2 %s --compute_weights --check_mirrors --oroot %s --sym %s"%\
                             (fnPreviousAngles,fnAngles,fnDirCurrent+"/jumper",self.symmetryGroup),numberOfMpi=1)
->>>>>>> 67947cdd
                 moveFile(fnDirCurrent+"/jumper_weights.xmd", fnAngles)
                 if iteration>2:
                     fnDirPrevious=self._getExtraPath("Iter%03d"%(iteration-2))
-<<<<<<< HEAD
                     fnPreviousAngles=join(fnDirPrevious,"angles%02d.xmd"%i)
-                    self.runJob("xmipp_angular_distance","--ang1 %s --ang2 %s --compute_weights --check_mirrors --oroot %s --set 2"%\
-                                (fnPreviousAngles,fnAngles,fnDirCurrent+"/jumper"),numberOfMpi=1)
-=======
-                    if self.splitMethod == self.SPLIT_FIXED:
-                        fnPreviousAngles=join(fnDirPrevious,"angles%02d.xmd"%i)
-                    else:
-                        fnPreviousAngles=join(fnDirCurrent,"aux.xmd")
-                        self.runJob("xmipp_metadata_utilities","-i %s --set intersection %s particleId particleId -o %s"%\
-                                    (join(fnDirPrevious,"angles.xmd"),fnAngles,fnPreviousAngles),numberOfMpi=1)
-                    self.runJob("xmipp_angular_distance","--ang1 %s --ang2 %s --compute_weights --oroot %s --set 2 --sym %s --check_mirrors"%\
+                    self.runJob("xmipp_angular_distance","--ang1 %s --ang2 %s --compute_weights --check_mirrors --oroot %s --set 2 --sym %s"%\
                                 (fnPreviousAngles,fnAngles,fnDirCurrent+"/jumper",self.symmetryGroup),numberOfMpi=1)
->>>>>>> 67947cdd
                     moveFile(fnDirCurrent+"/jumper_weights.xmd", fnAngles)
 
             #if self.weightResiduals and exists(fnAnglesCont):
