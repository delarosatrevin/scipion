# **************************************************************************
# *
# * Authors:     J.M. De la Rosa Trevin (jmdelarosa@cnb.csic.es)
# *              Adrian Quintana (aquintana@cnb.csic.es)
# *            
# * Unidad de  Bioinformatica of Centro Nacional de Biotecnologia , CSIC
# *
# * This program is free software; you can redistribute it and/or modify
# * it under the terms of the GNU General Public License as published by
# * the Free Software Foundation; either version 2 of the License, or
# * (at your option) any later version.
# *
# * This program is distributed in the hope that it will be useful,
# * but WITHOUT ANY WARRANTY; without even the implied warranty of
# * MERCHANTABILITY or FITNESS FOR A PARTICULAR PURPOSE.  See the
# * GNU General Public License for more details.
# *
# * You should have received a copy of the GNU General Public License
# * along with this program; if not, write to the Free Software
# * Foundation, Inc., 59 Temple Place, Suite 330, Boston, MA
# * 02111-1307  USA
# *
# *  All comments concerning this program package may be sent to the
# *  e-mail address 'scipion@cnb.csic.es'
# *
# **************************************************************************

import os
import sys
import platform
from os.path import join
from collections import OrderedDict
from constants import *

import xmipp
import pyworkflow.dataset as ds
from pyworkflow.object import ObjectWrap

from pyworkflow.utils import Environ, runJob
from pyworkflow.dataset import COL_RENDER_CHECKBOX, COL_RENDER_TEXT, COL_RENDER_IMAGE,\
    COL_RENDER_VOLUME

from xmipp import MetaData, MetaDataInfo, MDL_IMAGE, MDL_IMAGE1, MDL_IMAGE_REF, MDL_ANGLE_ROT, MDL_ANGLE_TILT, MDL_ANGLE_PSI, MDL_REF, \
        MDL_SHIFT_X, MDL_SHIFT_Y, MDL_FLIP, MD_APPEND, MDL_MAXCC, MDL_ENABLED, MDL_CTF_MODEL, MDL_SAMPLINGRATE, DT_DOUBLE, \
        MDL_ANGLE_ROT, MDL_SHIFT_Z, Euler_angles2matrix, Image, FileName, getBlocksInMetaDataFile, label2Str

LABEL_TYPES = { 
               xmipp.LABEL_SIZET: long,
               xmipp.LABEL_DOUBLE: float,
               xmipp.LABEL_INT: int,
               xmipp.LABEL_BOOL: bool              
               }

def getEnviron(xmippFirst=True):
    """ Create the needed environment for Xmipp programs. """
    environ = Environ(os.environ)
    pos = Environ.BEGIN if xmippFirst else Environ.END
    environ.update({
            'PATH': join(os.environ['XMIPP_HOME'], 'bin'),
            'LD_LIBRARY_PATH': join(os.environ['XMIPP_HOME'], 'lib'),
            }, position=pos)
<<<<<<< HEAD
    if  os.environ['CUDA']!='False':#environ variables are strings not booleans
        print("os.environ['CUDA']",os.environ['CUDA'])
=======
    if  os.environ['CUDA']:
>>>>>>> 0f33e163
        environ.update({
            'LD_LIBRARY_PATH': os.environ['NVCC_LIBDIR']
            }, position=pos)

    return environ

def runXmippProgram(program, args=""):
    """ Internal shortcut function to launch a Xmipp program. """
    runJob(None, program, args, env=getEnviron())
    
def getLabelPythonType(label):
    """ From xmipp label to python variable type """
    labelType = xmipp.labelType(label)
    return LABEL_TYPES.get(labelType, str)

def getXmippPath(*paths):
    '''Return the path the the Xmipp installation folder
    if a subfolder is provided, will be concatenated to the path'''
    if os.environ.has_key('XMIPP_HOME'):
        return os.path.join(os.environ['XMIPP_HOME'], *paths)  
    else:
        raise Exception('XMIPP_HOME environment variable not set')
    
def getMatlabEnviron(*toolPaths):
    """ Return an Environment prepared for launching Matlab
    scripts using the Xmipp binding.
    """
    env = getEnviron()
    env.set('PATH', os.environ['MATLAB_BINDIR'], Environ.BEGIN)
    env.set('LD_LIBRARY_PATH', os.environ['MATLAB_LIBDIR'], Environ.BEGIN)
    for toolpath in toolPaths:
        env.set('MATLABPATH', toolpath, Environ.BEGIN)
    env.set('MATLABPATH', os.path.join(os.environ['XMIPP_HOME'], 'libraries', 'bindings', 'matlab'),
            Environ.BEGIN)
    
    return env
    
    
class XmippProtocol():
    """ This class groups some common functionalities that
    share some Xmipp protocols, like converting steps.
    """
           
    def _insertConvertStep(self, inputName, xmippClass, resultFn):
        """ Insert the convertInputToXmipp if the inputName attribute
        is not an instance of xmippClass.
        It will return the result filename, if the 
        conversion is needed, this will be input resultFn.
        If not, it will be inputAttr.getFileName()
        """
        inputAttr = getattr(self, inputName)
        if not isinstance(inputAttr, xmippClass):
            self._insertFunctionStep('convertInputToXmipp', inputName, xmippClass, resultFn)
            return resultFn
        return inputAttr.getFileName()
         
    def convertInputToXmipp(self, inputName, xmippClass, resultFn):
        """ This step can be used whenever a conversion is needed.
        It will receive the inputName and get this attribute from self,
        invoke the convert function and check the result files if
        conversion was done (otherwise the input was already in Xmipp format).
        """
        inputAttr = getattr(self, inputName)
        inputXmipp = xmippClass.convert(inputAttr, resultFn)
         
        if inputXmipp is not inputAttr:
            self._insertChild(inputName + 'Xmipp', inputXmipp)
            return [resultFn] # validate resultFn was produced if converted
         
    def getConvertedInput(self, inputName):
        """ Retrieve the converted input, it can be the case that
        it is the same as input, when not conversion was done. 
        """
        return getattr(self, inputName + 'Xmipp', getattr(self, inputName))
        

class XmippMdRow():
    """ Support Xmipp class to store label and value pairs 
    corresponding to a Metadata row. 
    """
    def __init__(self):
        self._labelDict = OrderedDict() # Dictionary containing labels and values
        self._objId = None # Set this id when reading from a metadata
        
    def getObjId(self):
        return self._objId
    
    def hasLabel(self, label):
        return self.containsLabel(label)
    
    def containsLabel(self, label):
        # Allow getValue using the label string
        if isinstance(label, basestring):
            label = xmipp.str2Label(label)
        return label in self._labelDict
    
    def removeLabel(self, label):
        if self.hasLabel(label):
            del self._labelDict[label]
    
    def setValue(self, label, value):
        """args: this list should contains tuples with 
        MetaData Label and the desired value"""
        # Allow setValue using the label string
        if isinstance(label, basestring):
            label = xmipp.str2Label(label)
        self._labelDict[label] = value
            
    def getValue(self, label, default=None):
        """ Return the value of the row for a given label. """
        # Allow getValue using the label string
        if isinstance(label, basestring):
            label = xmipp.str2Label(label)
        return self._labelDict.get(label, default)
    
    def getValueAsObject(self, label, default=None):
        """ Same as getValue, but making an Object wrapping. """
        return ObjectWrap(self.getValue(label, default))
    
    def readFromMd(self, md, objId):
        """ Get all row values from a given id of a metadata. """
        self._labelDict.clear()
        self._objId = objId
        
        for label in md.getActiveLabels():
            self._labelDict[label] = md.getValue(label, objId)
            
    def writeToMd(self, md, objId):
        """ Set back row values to a metadata row. """
        for label, value in self._labelDict.iteritems():
            # TODO: Check how to handle correctly unicode type
            # in Xmipp and Scipion
            t = type(value)
            
            if t is unicode:
                value = str(value)
                
            if t is int and xmipp.labelType(label) == xmipp.LABEL_SIZET:
                value = long(value)
                
            try:
                md.setValue(label, value, objId)
            except Exception, ex:
                print >> sys.stderr, "XmippMdRow.writeToMd: Error writting value to metadata."
                print >> sys.stderr, "                     label: %s, value: %s, type(value): %s" % (label2Str(label), value, type(value))
                raise ex
            
    def readFromFile(self, fn):
        md = xmipp.MetaData(fn)
        self.readFromMd(md, md.firstObject())
        
    def copyFromRow(self, other):
        for label, value in other._labelDict.iteritems():
            self.setValue(label, value)
            
    def __str__(self):
        s = '{'
        for k, v in self._labelDict.iteritems():
            s += '  %s = %s\n' % (xmipp.label2Str(k), v)
        return s + '}'
    
    def __iter__(self):
        return self._labelDict.iteritems()
            
    def printDict(self):
        """ Fancy printing of the row, mainly for debugging. """
        print str(self)
    
    
class RowMetaData():
    """ This class is a wrapper for MetaData in row mode.
    Where only one object is used.
    """
    def __init__(self, filename=None):
        self._md = xmipp.MetaData()
        self._md.setColumnFormat(False)
        self._id = self._md.addObject()
        
        if filename:
            self.read(filename)
        
    def setValue(self, label, value):
        self._md.setValue(label, value, self._id)
        
    def getValue(self, label):
        return self._md.getValue(label, self._id)
        
    def write(self, filename, mode=xmipp.MD_APPEND):
        self._md.write(filename, mode)
        
    def read(self, filename):
        self._md.read(filename)
        self._md.setColumnFormat(False)
        self._id = self._md.firstObject()
        
    def __str__(self):
        return str(self._md)
    
        
def findRow(md, label, value):
    """ Query the metadata for a row with label=value.
    Params:
        md: metadata to query.
        label: label to check value
        value: value for equal condition
    Returns:
        XmippMdRow object of the row found.
        None if no row is found with label=value
    """
    mdQuery = xmipp.MetaData() # store result
    mdQuery.importObjects(md, xmipp.MDValueEQ(label, value))
    n = mdQuery.size()
    
    if n == 0:
        row = None
    elif n == 1:
        row = XmippMdRow()
        row.readFromMd(mdQuery, mdQuery.firstObject())
    else:
        raise Exception("findRow: more than one row found matching the query %s = %s" % (xmipp.label2Str(label), value))
    
    return row

def findRowById(md, value):
    """ Same as findRow, but using MDL_ITEM_ID for label. """
    return findRow(md, xmipp.MDL_ITEM_ID, long(value))
  
  
class XmippSet():
    """ Support class to store sets in Xmipp base on a MetaData. """
    def __init__(self, itemClass):
        """ Create new set, base on a Metadata.
        itemClass: Class that represent the items.
        A method .getFileName should be available to store the md.
        Items contained in XmippSet are supposed to inherit from XmippMdRow.
        """
        self._itemClass = itemClass 
        #self._fileName = fileName      
        self._md = xmipp.MetaData()
        
        
    def __iter__(self):
        """Iterate over the set of images in the MetaData"""
        #self._md.read(self._fileName)
        
        for objId in self._md:  
            item = self._itemClass()
            item.readFromMd(self._md, objId)  
            #m = Image(md.getValue(xmipp.MDL_IMAGE, objId))
            #if self.hasCTF():
            #    m.ctfModel = XmippCTFModel(md.getValue(xmipp.MDL_CTF_MODEL, objId)) 
            yield item
        
#        
#    def setFileName(self, filename):
#        self._fileName = filename
        
    def setMd(self, md):
        self._md = md
        
    def write(self, filename, mode):
        self._md.write(filename, mode)
        
    def append(self, item):
        """Add a new item to the set, the item can be of a base class (EM)
        and will be try to convert it to the respective _itemClass."""
        objId = self._md.addObject()
        # Convert to xmipp micrograph if necessary
        if isinstance(item, self._itemClass):
            itemXmipp = item
        else:
            itemXmipp = self._itemClass.convert(item)
        itemXmipp.writeToMd(self._md, objId)
        
    def sort(self, label):
        self._md.sort(label)
        
    def read(self, filename):
        self._md.read(filename)
        
    def isEmpty(self):
        return self._md.isEmpty()
    
    def getItemClass(self):
        """ Return the Class of the items in the Set. """
        return self._itemClass
    
    def getSize(self):
        return self._md.size()
        
    def convert(self, xmippSetClass, filename):
        """ Convert from a generic set to a xmippSetClass.
        In particular a filename is requiered to store the result MetaData.
        It is also asummed that this class have a .copyInfo method.
        """
        if isinstance(self, xmippSetClass):
            return self
        
        setOut = xmippSetClass(filename)
        setOut.copyInfo(self)
        
        for item in self:
            setOut.append(item)
        setOut.write()
        
        return setOut   
    
    
class XmippDataSet(ds.DataSet):
    """ Provide a DataSet implementation based on Xmipp xmd file.
    The tables of the dataset will be the blocks in the metadata.
    Each block is a table on the dataset and is read as an Xmipp metadata. 
    """
    def __init__(self, filename):
        self._filename = filename
        blocks = xmipp.getBlocksInMetaDataFile(filename)
        
        if not blocks: # If there are no block, add an empty one
            blocks = ['']
        ds.DataSet.__init__(self, blocks)
        
    def _loadTable(self, tableName):
        if tableName:
            mdFn = tableName + "@" + self._filename
        else:
            mdFn = self._filename
        md = xmipp.MetaData(mdFn)
        return self._convertMdToTable(md)
        
    def _getLabelRenderType(self, label, md):
        """ Return the way to render each label. """
        if xmipp.labelIsImage(label):
            value = md.getValue(label, md.firstObject())
            if value.endswith('.vol'):
                return COL_RENDER_VOLUME
            return COL_RENDER_IMAGE
        
        labelType = xmipp.labelType(label)
        if labelType == xmipp.LABEL_BOOL:
            return COL_RENDER_CHECKBOX
        
        return COL_RENDER_TEXT
        
        
    def _convertLabelToColumn(self, label, md):
        """ From an Xmipp label, create the corresponding column. """
        return ds.Column(xmipp.label2Str(label), 
                         getLabelPythonType(label),
                         renderType=self._getLabelRenderType(label, md))
        
    def _convertMdToTable(self, md):
        """ Convert a metatada into a table. """
           
        labels = md.getActiveLabels()
        hasTransformation = self._hasTransformation(labels)  
        columns = [self._convertLabelToColumn(l, md) for l in labels]        
        #NAPA de LUXE (xmipp deberia saber a que campo va asignado el transformation matrix)             
        if hasTransformation:
            columns.append(ds.Column("image_transformationMatrix", str))
            
        labelsStr = [col.getName() for col in columns]        
        
        table = ds.Table(*columns)
        
        for objId in md:
            values = [md.getValue(l, objId) for l in labels]
            if hasTransformation:
                values.append(self._getTransformation(md, objId))
            d = dict(zip(labelsStr, values))
            table.addRow(objId, **d)
            
        return table
    
    def _convertTableToMd(self, table):
        colLabels = [(col.getName(), xmipp.str2Label(col.getName())) 
                     for col in table.iterColumns()]
        md = xmipp.MetaData()
        
        for row in table.iterRows():
            objId = md.addObject()
            for col, label in colLabels:
                if col != 'id':
                    value = getattr(row, col)
                    md.setValue(label, value, objId)
                
        return md
        
    def writeTable(self, tableName, table):
        """ Write changes made to a table. """
        md = self._convertTableToMd(table)
        md.write("%s@%s" % (tableName, self._filename), xmipp.MD_APPEND)

        
    def _hasTransformation(self, labels):
        for l in [xmipp.MDL_SHIFT_X, xmipp.MDL_SHIFT_Y, xmipp.MDL_SHIFT_Z, xmipp.MDL_ANGLE_ROT, xmipp.MDL_ANGLE_TILT, xmipp.MDL_ANGLE_PSI]:
            if l in labels:
                return True
        return False
        
    def _getTransformation(self, md, objId):
        rot  = md.getValue(xmipp.MDL_ANGLE_ROT, objId) or 0.
        tilt = md.getValue(xmipp.MDL_ANGLE_TILT, objId) or 0.
        psi  = md.getValue(xmipp.MDL_ANGLE_PSI, objId) or 0.

        tMatrix = xmipp.Euler_angles2matrix(rot, tilt, psi)
        x = md.getValue(xmipp.MDL_SHIFT_X, objId) or 0.
        y = md.getValue(xmipp.MDL_SHIFT_Y, objId) or 0.
        z = md.getValue(xmipp.MDL_SHIFT_Z, objId) or 0.

        matrix = [tMatrix[0][0], tMatrix[0][1], tMatrix[0][2], x,
                  tMatrix[1][0], tMatrix[1][1], tMatrix[1][2], y,
                  tMatrix[2][0], tMatrix[2][1], tMatrix[2][2], z]

        return matrix
        
        
class ProjMatcher():
    """ Base class for protocols that use a projection """
    
    def projMatchStep(self, volume, angularSampling, symmetryGroup, images, fnAngles, Xdim):
        from pyworkflow.utils.path import cleanPath
        # Generate gallery of projections        
        fnGallery = self._getExtraPath('gallery.stk')
        if volume.endswith('.mrc'):
            volume+=":mrc"
        
        self.runJob("xmipp_angular_project_library", "-i %s -o %s --sampling_rate %f --sym %s --method fourier 1 0.25 bspline --compute_neighbors --angular_distance -1 --experimental_images %s"\
                   % (volume, fnGallery, angularSampling, symmetryGroup, images))
    
        # Assign angles
        self.runJob("xmipp_angular_projection_matching", "-i %s -o %s --ref %s --Ri 0 --Ro %s --max_shift 1000 --search5d_shift %s --search5d_step  %s --append"\
                   % (images, fnAngles, fnGallery, str(Xdim/2), str(int(Xdim/10)), str(int(Xdim/25))))
        
        cleanPath(self._getExtraPath('gallery_sampling.xmd'))
        cleanPath(self._getExtraPath('gallery_angles.doc'))
        cleanPath(self._getExtraPath('gallery.doc'))
    
        # Write angles in the original file and sort
        MD=MetaData(fnAngles)
        for id in MD:
            galleryReference = MD.getValue(xmipp.MDL_REF,id)
            MD.setValue(xmipp.MDL_IMAGE_REF, "%05d@%s" % (galleryReference+1,fnGallery), id)
        MD.write(fnAngles)
        
    def produceAlignedImagesStep(self, volumeIsCTFCorrected, fn, images):
        
        from numpy import array, dot
        fnOut = 'classes_aligned@' + fn
        MDin = MetaData(images)
        MDout = MetaData()
        n = 1
        hasCTF = MDin.containsLabel(xmipp.MDL_CTF_MODEL)
        for i in MDin:
            fnImg = MDin.getValue(xmipp.MDL_IMAGE,i)
            fnImgRef = MDin.getValue(xmipp.MDL_IMAGE_REF,i)
            maxCC = MDin.getValue(xmipp.MDL_MAXCC,i)
            rot =  MDin.getValue(xmipp.MDL_ANGLE_ROT,i)
            tilt = MDin.getValue(xmipp.MDL_ANGLE_TILT,i)
            psi =-1.*MDin.getValue(xmipp.MDL_ANGLE_PSI,i)
            flip = MDin.getValue(xmipp.MDL_FLIP,i)
            if flip:
                psi = -psi
            eulerMatrix = Euler_angles2matrix(0.,0.,psi)
            x = MDin.getValue(xmipp.MDL_SHIFT_X,i)
            y = MDin.getValue(xmipp.MDL_SHIFT_Y,i)
            shift = array([x, y, 0])
            shiftOut = dot(eulerMatrix, shift)
            [x,y,z]= shiftOut
            if flip:
                x = -x
            id = MDout.addObject()
            MDout.setValue(xmipp.MDL_IMAGE, fnImg, id)
            MDout.setValue(xmipp.MDL_IMAGE_REF, fnImgRef, id)
            MDout.setValue(xmipp.MDL_IMAGE1, "%05d@%s"%(n, self._getExtraPath("diff.stk")), id)
            if hasCTF:
                fnCTF = MDin.getValue(xmipp.MDL_CTF_MODEL,i)
                MDout.setValue(xmipp.MDL_CTF_MODEL,fnCTF,id)
            MDout.setValue(xmipp.MDL_MAXCC, maxCC, id)
            MDout.setValue(xmipp.MDL_ANGLE_ROT, rot, id)
            MDout.setValue(xmipp.MDL_ANGLE_TILT, tilt, id)
            MDout.setValue(xmipp.MDL_ANGLE_PSI, psi, id)
            MDout.setValue(xmipp.MDL_SHIFT_X, x,id)
            MDout.setValue(xmipp.MDL_SHIFT_Y, y,id)
            MDout.setValue(xmipp.MDL_FLIP,flip,id)
            MDout.setValue(xmipp.MDL_ENABLED,1,id)
            n+=1
        MDout.write(fnOut,xmipp.MD_APPEND)
        
        # Actually create the differences
        img = Image()
        imgRef = Image()
        if hasCTF and volumeIsCTFCorrected:
            Ts = MDin.getValue(xmipp.MDL_SAMPLINGRATE, MDin.firstObject())
    
        for i in MDout:
            img.readApplyGeo(MDout,i)
            imgRef.read(MDout.getValue(xmipp.MDL_IMAGE_REF,i))
            if hasCTF and volumeIsCTFCorrected:
                fnCTF = MDout.getValue(xmipp.MDL_CTF_MODEL,i)
                imgRef.applyCTF(fnCTF,Ts)
                img.convert2DataType(DT_DOUBLE)
            imgDiff = img-imgRef
            imgDiff.write(MDout.getValue(xmipp.MDL_IMAGE1,i))

class HelicalFinder():
    """ Base class for protocols that find helical symmetry """

    def getSymmetry(self,dihedral):
        if dihedral:
            return "helicalDihedral"
        else:
            return "helical"

    def runCoarseSearch(self,fnVol,dihedral,heightFraction,z0,zF,zStep,rot0,rotF,rotStep,Nthr,fnOut,cylinderInnerRadius,cylinderOuterRadius,height,Ts):
        args="-i %s --sym %s --heightFraction %f -z %f %f %f --rotHelical %f %f %f --thr %d -o %s --sampling %f"%(fnVol,self.getSymmetry(dihedral),heightFraction,
                                                                                z0,zF,zStep,rot0,rotF,rotStep,Nthr,fnOut,Ts)
        if cylinderOuterRadius>0 and cylinderInnerRadius<0:
            args+=" --mask cylinder %d %d"%(-cylinderOuterRadius,-height)
        elif cylinderOuterRadius>0 and cylinderInnerRadius>0:
            args+=" --mask tube %d %d %d"%(-cylinderInnerRadius,-cylinderOuterRadius,-height)
        self.runJob('xmipp_volume_find_symmetry',args, numberOfMpi=1)

    def runFineSearch(self, fnVol, dihedral, fnCoarse, fnFine, heightFraction, z0, zF, rot0, rotF, cylinderInnerRadius, cylinderOuterRadius, height, Ts):
        md=MetaData(fnCoarse)
        objId=md.firstObject()
        rotInit=md.getValue(MDL_ANGLE_ROT,objId)
        zInit=md.getValue(MDL_SHIFT_Z,objId)
        args="-i %s --sym %s --heightFraction %f --localHelical %f %f -o %s -z %f %f 1 --rotHelical %f %f 1 --sampling %f"%(fnVol,self.getSymmetry(dihedral),heightFraction,
                                                                                           zInit,rotInit,fnFine,z0,zF,rot0,rotF,Ts)
        if cylinderOuterRadius>0 and cylinderInnerRadius<0:
            args+=" --mask cylinder %d %d"%(-cylinderOuterRadius,-height)
        elif cylinderOuterRadius>0 and cylinderInnerRadius>0:
            args+=" --mask tube %d %d %d"%(-cylinderInnerRadius,-cylinderOuterRadius,-height)
        self.runJob('xmipp_volume_find_symmetry',args, numberOfMpi=1)

    def runSymmetrize(self, fnVol, dihedral, fnParams, fnOut, heightFraction, cylinderInnerRadius, cylinderOuterRadius, height, Ts):
        md=MetaData(fnParams)
        objId=md.firstObject()
        rot0=md.getValue(MDL_ANGLE_ROT,objId)
        z0=md.getValue(MDL_SHIFT_Z,objId)
        args="-i %s --sym %s --helixParams %f %f --heightFraction %f -o %s --sampling %f"%(fnVol,self.getSymmetry(dihedral),z0,rot0,heightFraction,fnOut,Ts)
        self.runJob('xmipp_transform_symmetrize',args,numberOfMpi=1)
        doMask=False
        if cylinderOuterRadius>0 and cylinderInnerRadius<0:
            args="-i %s --mask cylinder %d %d"%(fnVol,-cylinderOuterRadius,-height)
            doMask=True
        elif cylinderOuterRadius>0 and cylinderInnerRadius>0:
            args="-i %s --mask tube %d %d %d"%(fnVol,-cylinderInnerRadius,-cylinderOuterRadius,-height)
            doMask=True
        if doMask:
            self.runJob('xmipp_transform_mask',args,numberOfMpi=1)
            

# ---------------- Legacy code from 'protlib_xmipp.py' ----------------------

def xmippExists(path):
    return xmipp.FileName(path).exists()
            
            
class XmippScript():
    ''' This class will serve as wrapper around the XmippProgram class
    to have same facilities from Python scripts'''
    def __init__(self, runWithoutArgs=False):
        self._prog = xmipp.Program(runWithoutArgs)
        
    def defineParams(self):
        ''' This function should be overwrited by subclasses for 
        define its own parameters'''
        pass
    
    def readParams(self):
        ''' This function should be overwrited by subclasses for 
        and take desired params from command line'''
        pass
    
    def checkParam(self, param):
        return self._prog.checkParam(param)
    
    def getParam(self, param, index=0):
        return self._prog.getParam(param, index)
    
    def getIntParam(self, param, index=0):
        return int(self._prog.getParam(param, index))
    
    def getDoubleParam(self, param, index=0):
        return float(self._prog.getParam(param, index))
    
    def getListParam(self, param):
        return self._prog.getListParam(param)
    
    def addUsageLine(self, line, verbatim=False):
        self._prog.addUsageLine(line, verbatim)

    def addExampleLine(self, line, verbatim=True):
        self._prog.addExampleLine(line, verbatim)
        
    def addParamsLine(self, line):
        self._prog.addParamsLine(line)
    
    def run(self):
        ''' This function should be overwrited by subclasses and
        it the main body of the script'''   
        pass
     
    def tryRun(self):
        ''' This function should be overwrited by subclasses and
        it the main body of the script'''
        try:
            self.defineParams()
            doRun = self._prog.read(sys.argv)
            if doRun:
                self.readParams()
                self.run()
        except Exception:
            import traceback
            traceback.print_exc(file=sys.stderr)
            
        
class ScriptIJBase(XmippScript):
    def __init__(self, name):
        XmippScript.__init__(self)
        self.name = name
    
    def defineOtherParams(self):
        pass
    
    def readOtherParams(self):
        pass
    
    def defineParams(self):
        self.addParamsLine('  --input <...>            : Input files to show');
        self.addParamsLine('         alias -i;');
        self.addParamsLine('  [--memory <mem="2g">]    : Memory amount for JVM');
        self.addParamsLine('         alias -m;');
        self.defineOtherParams()
    
    def readInputFiles(self):
        self.inputFiles = self.getListParam('-i')
        
    def readParams(self):
        self.readInputFiles()
        self.memory = self.getParam('--memory')
        files = []
        missingFiles = []
        for f in self.inputFiles:
            if xmippExists(f):
                files.append('"%s"' % f) # Escape with " for filenames containing spaces
            else:
                missingFiles.append(f)
        self.inputFiles = files
        if len(missingFiles):
            print "Missing files: \n %s" % '  \n'.join(missingFiles)
        
        self.args = "-i %s" % ' '.join(self.inputFiles)
        self.readOtherParams()
 
 
class ScriptPluginIJ(ScriptIJBase):
    def __init__(self, macro):
        ScriptIJBase.__init__(self, macro)
                  
    def run(self):
        runImageJPlugin(self.memory, self.name, self.args)
     
     
class ScriptAppIJ(ScriptIJBase):
    def __init__(self, name):
        ScriptIJBase.__init__(self, name)
                  
    def run(self):
        if len(self.inputFiles) > 0:
            runJavaIJapp(self.memory, self.name, self.args, batchMode=False)
        else:
            print "No input files. Exiting..."
            
    
def getImageJPluginCmd(memory, macro, args, batchMode=False):
    if len(memory) == 0:
        memory = "1g"
        print "No memory size provided. Using default: " + memory
    imagej_home = getXmippPath('external', 'imagej')
    plugins_dir = os.path.join(imagej_home, "plugins")
    macro = os.path.join(imagej_home, "macros", macro)
    imagej_jar = os.path.join(imagej_home, "ij.jar")
    cmd = """ java -Xmx%s -Dplugins.dir=%s -jar %s -macro %s "%s" """ % (memory, plugins_dir, imagej_jar, macro, args)
    if batchMode:
        cmd += " &"
    return cmd


def runImageJPlugin(memory, macro, args, batchMode=False):
    os.system(getImageJPluginCmd(memory, macro, args, batchMode))


def getArchitecture():
    arch = platform.architecture()[0]
    for a in ['32', '64']:
        if a in arch:
            return a
    return 'NO_ARCH' 
    
def getJavaIJappCmd(memory, appName, args, batchMode=False):
    '''Launch an Java application based on ImageJ '''
    if len(memory) == 0:
        memory = "2g"
        print "No memory size provided. Using default: " + memory
    imagej_home = getXmippPath("external", "imagej")
    lib = getXmippPath("lib")
    javaLib = getXmippPath('java', 'lib')
    plugins_dir = os.path.join(imagej_home, "plugins")
    arch = getArchitecture()
    cmd = "java -Xmx%(memory)s -d%(arch)s -Djava.library.path=%(lib)s -Dplugins.dir=%(plugins_dir)s -cp %(imagej_home)s/*:%(javaLib)s/* %(appName)s %(args)s" % locals()
    if batchMode:
        cmd += " &"
    return cmd
    
def runJavaIJapp(memory, appName, args, batchMode=True):
    cmd = getJavaIJappCmd(memory, appName, args, batchMode)
    print cmd
    os.system(cmd)
    
def runJavaJar(memory, jarName, args, batchMode=True):
    jarPath = getXmippPath(jarName)
    runJavaIJapp(memory, '-jar %s' % jarPath, args, batchMode)



class ScriptShowJ(ScriptAppIJ):
    def __init__(self, viewer='xmipp.viewer.Viewer'):
        ScriptAppIJ.__init__(self, viewer)
        
    def defineOtherParams(self):
        self.addParamsLine('  [--mode <mode_value=image>]           : List of params ')
        self.addParamsLine('     where <mode_value> image gallery metadata rotspectra')
        self.addParamsLine('         alias -d;')
        self.addParamsLine('  [--poll]                            : Keeps checking for changes on input files  (for image mode only!)')
        self.addParamsLine('         alias -p;')
        self.addParamsLine('  [--render <...>]    : Specifies image columns to render (for metadata mode only)')
        self.addParamsLine('                          : by default the first one that can be visualized is rendered')
        self.addParamsLine('  [--visible <...>]    : Specifies visible labels')
        self.addParamsLine('  [--order <...>]    : Specifies labels order')
        self.addParamsLine('  [--labels <...>]    : Specifies labels to display')
        self.addParamsLine('  [--sortby <...>]    : Specifies label to sort by. asc or desc mode can be added')
        
        self.addParamsLine('         alias -e;')
        self.addParamsLine('  [--rows <rows>]                            : number of rows in table')
        self.addParamsLine('         alias -r;')
        self.addParamsLine('  [--columns <columns>]                            : number of columns in table')
        self.addParamsLine('         alias -c;')
        self.addParamsLine('  [--zoom <zoom>]                            : zoom for images')
        self.addParamsLine('         alias -z;')
        self.addParamsLine('  [--view <axis="z">]                        : Viewer position (for volumes only)')
        self.addParamsLine('     where <axis> z y x z_pos y_pos x_pos')
        self.addParamsLine('  [--dont_apply_geo]                        : Does not read geometrical information(for metadata only)')
        self.addParamsLine('  [--dont_wrap]                             : Does not wrap (for metadata only)')
        self.addParamsLine('  [--debug] : debug')
        self.addParamsLine('  [--mask_toolbar] : Open mask toolbar (only valid for images)')
        self.addParamsLine('  [--label_alias <alias_string>]  : Activate some metadata label alias, for example')
        self.addParamsLine('                                  : anglePsi=aPsi;shiftX=sX;shiftY:sY')
        self.addParamsLine('  [--label_relion]                : Activates the mapping to Relion labels')
        self.addParamsLine('  [--label_bsoft]                 : Activates the mapping to Bsoft labels')
        
    def readOtherParams(self):
        #FIXME: params seems to be they cannot be passed directly to java
        params = ['--mode', '--rows', '--columns', '--zoom', '--view', '--sortby']
        for p in params:
            if self.checkParam(p):
                self.args += " %s %s" % (p, self.getParam(p))
        params = [ '--render', '--visible', '--order', '--labels']
        pvalues = ''
        for p in params:
            if self.checkParam(p):
                for pvalue in self.getListParam(p):
                    pvalues = '%s %s'%(pvalues, pvalue)
                    
                self.args += " %s %s" % (p, pvalues)
        params = ['--poll', '--debug', '--dont_apply_geo', '--dont_wrap', '--mask_toolbar']
        for p in params:
            if self.checkParam(p):
                self.args += " %s" % p
                
        # Set environment var for extra label alias
        if self.checkParam('--label_alias'):
            os.environ['XMIPP_EXTRA_ALIASES'] = self.getParam('--label_alias')
        elif self.checkParam('--label_bsoft'):
            from protlib_import import bsoftLabelString
            os.environ['XMIPP_EXTRA_ALIASES'] = bsoftLabelString()
        elif self.checkParam('--label_relion') or self.getParam('-i').endswith('.star'):
            from protlib_import import relionLabelString
            os.environ['XMIPP_EXTRA_ALIASES'] = relionLabelString()
            

def createMetaDataFromPattern(pattern, isStack=False, label="image"):
    ''' Create a metadata from files matching pattern'''
    import glob
    files = glob.glob(pattern)
    files.sort()

    label = xmipp.str2Label(label) #Check for label value
    
    mD = xmipp.MetaData()
    inFile = xmipp.FileName()
    
    nSize = 1
    for file in files:
        fileAux=file
        if isStack:
            if file.endswith(".mrc"):
                fileAux=file+":mrcs"
            x, x, x, nSize = xmipp.getImageSize(fileAux)
        if nSize != 1:
            counter = 1
            for jj in range(nSize):
                inFile.compose(counter, fileAux)
                objId = mD.addObject()
                mD.setValue(label, inFile, objId)
                mD.setValue(xmipp.MDL_ENABLED, 1, objId)
                counter += 1
        else:
            objId = mD.addObject()
            mD.setValue(label, fileAux, objId)
            mD.setValue(xmipp.MDL_ENABLED, 1, objId)
    return mD            <|MERGE_RESOLUTION|>--- conflicted
+++ resolved
@@ -59,12 +59,8 @@
             'PATH': join(os.environ['XMIPP_HOME'], 'bin'),
             'LD_LIBRARY_PATH': join(os.environ['XMIPP_HOME'], 'lib'),
             }, position=pos)
-<<<<<<< HEAD
-    if  os.environ['CUDA']!='False':#environ variables are strings not booleans
-        print("os.environ['CUDA']",os.environ['CUDA'])
-=======
+
     if  os.environ['CUDA']:
->>>>>>> 0f33e163
         environ.update({
             'LD_LIBRARY_PATH': os.environ['NVCC_LIBDIR']
             }, position=pos)
