# **************************************************************************
# *
# * Authors:  Carlos Oscar Sanchez Sorzano (coss@cnb.csic.es), May 2013
# *           Qiyu Jin
# *           Slavica Jonic                (jonic@impmc.upmc.fr)
# * Ported to Scipion:
# *           J.M. De la Rosa Trevin (jmdelarosa@cnb.csic.es), Jan 2014
# *
# * Unidad de  Bioinformatica of Centro Nacional de Biotecnologia , CSIC
# *
# * This program is free software; you can redistribute it and/or modify
# * it under the terms of the GNU General Public License as published by
# * the Free Software Foundation; either version 2 of the License, or
# * (at your option) any later version.
# *
# * This program is distributed in the hope that it will be useful,
# * but WITHOUT ANY WARRANTY; without even the implied warranty of
# * MERCHANTABILITY or FITNESS FOR A PARTICULAR PURPOSE.  See the
# * GNU General Public License for more details.
# *
# * You should have received a copy of the GNU General Public License
# * along with this program; if not, write to the Free Software
# * Foundation, Inc., 59 Temple Place, Suite 330, Boston, MA
# * 02111-1307  USA
# *
# *  All comments concerning this program package may be sent to the
# *  e-mail address 'jmdelarosa@cnb.csic.es'
# *
# **************************************************************************

import math
from glob import glob

from pyworkflow.em import *  
from pyworkflow.utils import * 
from pyworkflow.protocol.constants import LEVEL_EXPERT, LEVEL_ADVANCED
from convert import createXmippInputImages
import xmipp

NMA_ALIGNMENT_WAV = 0
NMA_ALIGNMENT_PROJ = 1    

        
class XmippProtAlignmentNMA(EMProtocol):
    """ Protocol for flexible angular alignment. """
    _label = 'nma analysis'
    
    #--------------------------- DEFINE param functions --------------------------------------------
    def _defineParams(self, form):
        form.addSection(label='Input')
        form.addParam('modeList', NumericRangeParam, label="Modes selection",
                      help='Select which modes do you want to use from all of them.\n'
                           'If you leave the field empty, all modes will be used.\n'
                           'You have several ways to specify selected modes.\n'
                           '   Examples:\n'
                           ' "1,5-8,10" -> [1,5,6,7,8,10]\n'
                           ' "2,6,9-11" -> [2,6,9,10,11]\n'
                           ' "2 5, 6-8" -> [2,5,6,7,8])\n')
        form.addParam('inputParticles', PointerParam, label="Input particles", 
                      pointerClass='SetOfParticles',
                      help='Select the set of particles that you want to use for flexible analysis.')  
        form.addParam('inputPdb', PointerParam, label="Input PDB",  
                      pointerClass='PdbFile',
                      help='Atomic or pseudo-atomic structure to apply the normal modes.')
        form.addParam('inputModes', PointerParam, label="Normal modes",  
                      pointerClass='NormalModes',
                      help='Set of normal modes to explore.')
        
        form.addParam('copyDeformations', StringParam,
                      expertLevel=LEVEL_EXPERT,
                      label='Copy deformations(only for debug)')
        
        form.addSection(label='Angular assignment and mode detection')
        form.addParam('trustRegionScale', IntParam, default=1,
                      expertLevel=LEVEL_ADVANCED,
                      label='Trust region scale',
                      help='For elastic alignment, this parameter scales the initial \n'
                           'value of the trust region radius for optimization purposes.\n'
                           'Use larger values for larger expected deformation amplitudes.')    
        form.addParam('alignmentMethod', EnumParam, default=NMA_ALIGNMENT_WAV,
                      choices=['wavelets & splines', 'projection matching'],
                      label='Alignment method',
                      help='For rigid-body alignment, use Projection Matching (faster) instead\n'
                           'of Wavelets and Splines (more accurate). In the case of Wavelets \n'
                           'and Splines, the size of images should be a power of 2.')
        form.addParam('discreteAngularSampling', FloatParam, default=10,
                      label="Discrete angular sampling (deg)", 
                      help='This parameter is used in Projection Matching and Wavelets methods\n'
                           'for a rough rigid-body alignment. It is the angular step (in degrees)\n'
                           'with which the library of reference projections is computed. This \n'
                           'alignment is refined with Splines method if Wavelets and Splines \n'
                           'alignment is chosen.')
                      
        form.addParallelSection(threads=1, mpi=8)    
    
    
    #--------------------------- INSERT steps functions --------------------------------------------
    def _insertAllSteps(self):
        atomsFn = self.inputPdb.get().getFileName()
        modesFn = self.inputModes.get().getFileName()
        # Convert input images if necessary
        imgFn = createXmippInputImages(self, self.inputParticles.get())
        localModesFn = self._getBasePath(modesFn)
        
        self._insertFunctionStep('copyFilesStep', atomsFn, modesFn)
        self._insertFunctionStep('selectModesStep', localModesFn)
        
        if self.copyDeformations.empty(): #ONLY FOR DEBUGGING
            self._insertFunctionStep("performNmaStep", imgFn,
                                     self._getBasePath(atomsFn), localModesFn)
            self._insertFunctionStep("extractDeformationsStep", imgFn)
        else:            
            self._insertFunctionStep('copyDeformationsStep', self.copyDeformations.get())
            
        self._insertFunctionStep('createOutputStep')
        
        
    #--------------------------- STEPS functions --------------------------------------------    
    def copyFilesStep(self, atomsFn, modesFn):
        """ Copy the input files to the local working dir. """
        for fn in [modesFn, atomsFn]:
            copyFile(fn, self._getBasePath(fn))
            
    def selectModesStep(self, modesFn):
        """ Read the modes metadata and keep only those modes selected
        by the user in the protocol. 
        """
        if not self.modeList.empty():
            modeList = getListFromRangeString(self.modeList.get())
            md = xmipp.MetaData(modesFn)
            
            for objId in md:
                order = md.getValue(xmipp.MDL_ORDER, objId)
                if order in modeList:
                    enable = 1
                else:
                    enable = 0
                md.setValue(xmipp.MDL_ENABLED, enable, objId)
            
            md.write(modesFn)
            
    def copyDeformationsStep(self, defFn):
        copyFile(defFn, self._getExtraPath(basename(defFn)))
        
    def performNmaStep(self, imgFn, atomsFn, modesFn):
        sampling = self.inputParticles.get().getSamplingRate()
        discreteAngularSampling = self.discreteAngularSampling.get()
        trustRegionScale = self.trustRegionScale.get()
        odir = self._getTmpPath()
        
        args = "-i %(imgFn)s --pdb %(atomsFn)s --modes %(modesFn)s --sampling_rate %(sampling)f "
        args += "--discrAngStep %(discreteAngularSampling)f --odir %(odir)s --centerPDB "
        args += "--trustradius_scale %(trustRegionScale)d --resume "
        
        if self.inputPdb.get().getPseudoAtoms():
            args += "--fixed_Gaussian "
        
        if self.alignmentMethod == NMA_ALIGNMENT_PROJ:
            args += "--projMatch "
    
        print "self.numberOfMpi", self.numberOfMpi
        self.runJob("xmipp_nma_alignment", args % locals(), self.numberOfMpi.get())
        cleanPath(self._getPath('nmaTodo.xmd'))
    
    def extractDeformationsStep(self, imgFn):
        md = xmipp.MetaData(imgFn)
        deformations = md.getColumnValues(xmipp.MDL_NMA)
        defFn = self._getExtraPath("deformations.txt")
        fhDef = open(defFn, 'w')
<<<<<<< HEAD
=======
        
>>>>>>> 82993e89
        for deformation in deformations:
            for coef in deformation:
                fhDef.write("%f " % coef)
            fhDef.write("\n")
        fhDef.close()
        return defFn
    
    def createOutputStep(self):
        modes = NormalModes(filename=self._getLocalModesFn())
        self._defineOutputs(selectedModes=modes)

    #--------------------------- INFO functions --------------------------------------------
    def _summary(self):
        summary = []
        return summary
    
    def _validate(self):
        errors = []
        xdim, _, _, _ = self.inputParticles.get().getDimensions()
        if not isPower2(xdim):
            errors.append("Image dimension (%s) is not a power of two, consider resize them" % xdim)
        return errors
    
    def _citations(self):
        return ['Jonic2005', 'Sorzano2004b']
    
    def _methods(self):
        pass
    
    #--------------------------- UTILS functions --------------------------------------------
    def _printWarnings(self, *lines):
        """ Print some warning lines to 'warnings.xmd', 
        the function should be called inside the working dir."""
        fWarn = open("warnings.xmd",'w')
        for l in lines:
            print >> fWarn, l
        fWarn.close()
<<<<<<< HEAD
        
=======
    
>>>>>>> 82993e89
    def _getLocalModesFn(self):
        modesFn = self.inputModes.get().getFileName()
        return self._getBasePath(modesFn)
    <|MERGE_RESOLUTION|>--- conflicted
+++ resolved
@@ -167,10 +167,6 @@
         deformations = md.getColumnValues(xmipp.MDL_NMA)
         defFn = self._getExtraPath("deformations.txt")
         fhDef = open(defFn, 'w')
-<<<<<<< HEAD
-=======
-        
->>>>>>> 82993e89
         for deformation in deformations:
             for coef in deformation:
                 fhDef.write("%f " % coef)
@@ -208,11 +204,7 @@
         for l in lines:
             print >> fWarn, l
         fWarn.close()
-<<<<<<< HEAD
-        
-=======
-    
->>>>>>> 82993e89
+
     def _getLocalModesFn(self):
         modesFn = self.inputModes.get().getFileName()
         return self._getBasePath(modesFn)
