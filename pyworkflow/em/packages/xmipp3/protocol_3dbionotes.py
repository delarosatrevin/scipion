
# **************************************************************************
# *
# * Authors:  Carlos Oscar Sanchez Sorzano (coss@cnb.csic.es), May 2013
# *
# * Unidad de  Bioinformatica of Centro Nacional de Biotecnologia , CSIC
# *
# * This program is free software; you can redistribute it and/or modify
# * it under the terms of the GNU General Public License as published by
# * the Free Software Foundation; either version 2 of the License, or
# * (at your option) any later version.
# *
# * This program is distributed in the hope that it will be useful,
# * but WITHOUT ANY WARRANTY; without even the implied warranty of
# * MERCHANTABILITY or FITNESS FOR A PARTICULAR PURPOSE.  See the
# * GNU General Public License for more details.
# *
# * You should have received a copy of the GNU General Public License
# * along with this program; if not, write to the Free Software
# * Foundation, Inc., 59 Temple Place, Suite 330, Boston, MA
# * 02111-1307  USA
# *
# *  All comments concerning this program package may be sent to the
# *  e-mail address 'scipion@cnb.csic.es'
# *
# **************************************************************************

from pyworkflow.em import *
from pyworkflow.em.convert import ImageHandler
<<<<<<< HEAD
from pyworkflow.em.packages.ccp4 import Ccp4Header
=======
from pyworkflow.protocol.constants import LEVEL_ADVANCED
from pyworkflow.em.packages.ccp4.convert import Ccp4Header
import requests
import webbrowser
>>>>>>> 5d39ce05

class XmippProt3DBionotes(ProtAnalysis3D):
    """ Protocol for checking annotations
    
    This is actually a wrapper to 3D Bionotes.
    See documentation at:
       http://3dbionotes.cnb.csic.es
    """
    _label = '3d bionotes'
    
    #--------------------------- DEFINE param functions ------------------------
    def _defineParams(self, form):
        form.addSection(label='Input')
        form.addParam('inputPDB', PointerParam, pointerClass='PdbFile',
                      label="Input PDB")
#         form.addParam('inputVol', PointerParam, pointerClass='Volume',
#                       label="Input volume", important=True)
    
    #--------------------------- INSERT steps functions ------------------------
    def _insertAllSteps(self):
        self._insertFunctionStep('bionotesWrapper')
        
    #--------------------------- STEPS functions -------------------------------
    def bionotesWrapper(self):
#         img = ImageHandler()
#         fnVol = self._getExtraPath('volume.mrc')
#         vol = self.inputVol.get()
#         img.convert(vol,fnVol)
# 
#         ccp4header = Ccp4Header(fnVol, readHeader= True)
#         ccp4header.setOffset(vol.getOrigin(returnInitIfNone=True).getShifts())
#         ccp4header.setSampling(vol.getSamplingRate())
#         ccp4header.writeHeader()
        data = {'title':'PDB structure'}
        files = {'structure_file': open(self.inputPDB.get().getFileName(), 'rb')}
        
        response = requests.post('http://3dbionotes.cnb.csic.es/programmatic/upload',data=data, files=files)
        json_data = json.loads(response.text)
        webbrowser.open_new(json_data["url"])
          
    #--------------------------- INFO functions --------------------------------
            <|MERGE_RESOLUTION|>--- conflicted
+++ resolved
@@ -27,14 +27,11 @@
 
 from pyworkflow.em import *
 from pyworkflow.em.convert import ImageHandler
-<<<<<<< HEAD
-from pyworkflow.em.packages.ccp4 import Ccp4Header
-=======
 from pyworkflow.protocol.constants import LEVEL_ADVANCED
 from pyworkflow.em.packages.ccp4.convert import Ccp4Header
 import requests
 import webbrowser
->>>>>>> 5d39ce05
+from pyworkflow.em.packages.ccp4 import Ccp4Header
 
 class XmippProt3DBionotes(ProtAnalysis3D):
     """ Protocol for checking annotations
@@ -63,17 +60,17 @@
 #         fnVol = self._getExtraPath('volume.mrc')
 #         vol = self.inputVol.get()
 #         img.convert(vol,fnVol)
-# 
+#
 #         ccp4header = Ccp4Header(fnVol, readHeader= True)
 #         ccp4header.setOffset(vol.getOrigin(returnInitIfNone=True).getShifts())
 #         ccp4header.setSampling(vol.getSamplingRate())
 #         ccp4header.writeHeader()
         data = {'title':'PDB structure'}
         files = {'structure_file': open(self.inputPDB.get().getFileName(), 'rb')}
-        
+
         response = requests.post('http://3dbionotes.cnb.csic.es/programmatic/upload',data=data, files=files)
         json_data = json.loads(response.text)
         webbrowser.open_new(json_data["url"])
-          
+
     #--------------------------- INFO functions --------------------------------
             