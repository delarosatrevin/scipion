--- conflicted
+++ resolved
@@ -30,10 +30,7 @@
 """
 
 import os
-<<<<<<< HEAD
-=======
 import re
->>>>>>> 295640e3
 import numpy
 from collections import OrderedDict
 
