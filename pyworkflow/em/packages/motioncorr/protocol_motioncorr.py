--- conflicted
+++ resolved
@@ -423,11 +423,6 @@
                             input_params[2],
                             input_params[0])
                 else:
-<<<<<<< HEAD
-                    argsDict['-Mag'] = '%0.2f %0.2f %0.2f' % (self.scaleMaj,
-                                                              self.scaleMin,
-                                                              self.angDist)
-=======
                     argsDict['-Mag'] = '%0.3f %0.3f %0.3f' % (self.scaleMaj,
                                                               self.scaleMin,
                                                               self.angDist)
@@ -440,7 +435,6 @@
                 args = ' -InTiff "%s" ' % movie.getBaseName()
             else:
                 raise Exception("Unsupported format: %s" % ext)
->>>>>>> 5e249527
 
             args += ' '.join(['%s %s' % (k, v)
                               for k, v in argsDict.iteritems()])
@@ -466,26 +460,6 @@
                 # if only DW mic is saved
                 outMicFn = self._getExtraPath(self._getOutputMicWtName(movie))
 
-<<<<<<< HEAD
-            if self.doComputePSD:
-                # Compute uncorrected avg mic
-                roi = [self.cropOffsetX.get(), self.cropOffsetY.get(),
-                       self.cropDimX.get(), self.cropDimY.get()]
-                fakeShiftsFn = self.writeZeroShifts(movie)
-                self.averageMovie(movie, fakeShiftsFn, aveMicFn,
-                                  binFactor=self.binFactor.get(),
-                                  roi=roi, dark=None,
-                                  gain=inputMovies.getGain())
-
-                self.computePSDs(movie, aveMicFn, outMicFn,
-                                 outputFnCorrected=self._getPsdJpeg(movie))
-
-            self._saveAlignmentPlots(movie)
-
-            if self._doComputeMicThumbnail():
-                self.computeThumbnail(outMicFn,
-                                      outputFn=self._getOutputMicThumbnail(movie))
-=======
             def _extraWork():
                 if self.doComputePSD:
                     # Compute uncorrected avg mic
@@ -515,7 +489,6 @@
                 thread.start()
             else:
                 _extraWork()
->>>>>>> 5e249527
         except:
             print("ERROR: Movie %s failed\n" % movie.getName())
 
