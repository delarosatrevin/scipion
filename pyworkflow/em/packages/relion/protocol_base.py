--- conflicted
+++ resolved
@@ -32,27 +32,17 @@
                                         IntParam, EnumParam, StringParam, 
                                         LabelParam, PathParam)
 from pyworkflow.protocol.constants import LEVEL_ADVANCED
-<<<<<<< HEAD
-from pyworkflow.utils.path import cleanPath
+
 import pyworkflow.protocol.params as params
-=======
 from pyworkflow.utils.path import cleanPath, replaceBaseExt, removeBaseExt
->>>>>>> 5e249527
-
 import pyworkflow.em as em
 import pyworkflow.em.metadata as md
 from pyworkflow.em.data import SetOfClasses3D
 from pyworkflow.em.protocol import EMProtocol
 
-<<<<<<< HEAD
-from constants import ANGULAR_SAMPLING_LIST, MASK_FILL_ZERO, V2_0, V1_3
-from convert import (convertBinaryVol, writeSetOfParticles, getVersion,
-                     getImageLocation, convertMask, alignmentToRow)
-=======
 from constants import ANGULAR_SAMPLING_LIST, MASK_FILL_ZERO, V2_0
-from convert import (convertBinaryVol, writeSetOfParticles, isVersion2,
-                     getVersion, getImageLocation, convertMask)
->>>>>>> 5e249527
+from convert import (convertBinaryVol, writeSetOfParticles, isVersion2, getVersion,
+                     getVersion, getImageLocation, convertMask, alignmentToRow)
 
 
 class ProtRelionBase(EMProtocol):
@@ -644,7 +634,6 @@
                 group.addParam('movieStdRot', FloatParam, default=1,
                                condition='movieIncludeRotSearch',
                                label='Stddev on the rotations (deg)',
-<<<<<<< HEAD
                                help = 'A Gaussian prior with the specified '
                                       'standard deviation will be centered at '
                                       'the rotations determined for the '
@@ -810,16 +799,6 @@
                                    'of helices formed from curled 2D lattices (TMV and VipA/VipB). Set to '
                                    'negative to disable this option.')
 
-
-=======
-                               help='A Gaussian prior with the specified '
-                                    'standard deviation will be centered at '
-                                    'the rotations determined for the '
-                                    'corresponding particle where all '
-                                    'movie-frames were averaged. For '
-                                    'ribosomes, we used a value of 1 degree')
-        
->>>>>>> 5e249527
         form.addSection('Additional')
         form.addParam('useParallelDisk', BooleanParam, default=True,
                       label='Use parallel disc I/O?',
@@ -986,7 +965,6 @@
         
         self._insertFunctionStep('runRelionStep', params)
     
-<<<<<<< HEAD
     def _setComputeArgs(self, args):
         
         if not self.combineItersDisc:
@@ -1085,10 +1063,6 @@
                     args['--helical_sigma_distance'] = self.rangeLocalAveraging.get()/3
 
     #--------------------------- STEPS functions -------------------------------
-    
-=======
-    # -------------------------- STEPS functions -------------------------------
->>>>>>> 5e249527
     def convertInputStep(self, particlesId, copyAlignment):
         """ Create the input file in STAR format as expected by Relion.
         If the input particles comes from Relion, just link the file.
@@ -1124,54 +1098,54 @@
             if self.doCtfManualGroups:
                 self._splitInCTFGroups(imgStar)
 
-<<<<<<< HEAD
-        writeSetOfParticles(imgSet, imgStar, self._getExtraPath(),
-                            alignType=alignType,
-                            postprocessImageRow=self._postprocessImageRow)
-        
-        if self.doCtfManualGroups:
-            self._splitInCTFGroups(imgStar)
-        
-        if not self.IS_CLASSIFY:
-            if self.realignMovieFrames:
-                movieParticleSet = self.inputMovieParticles.get()
-                
-                auxMovieParticles = self._createSetOfMovieParticles(suffix='tmp')
-                auxMovieParticles.copyInfo(movieParticleSet)
-                # Discard the movie particles that are not present in the
-                # refinement set
-                for movieParticle in movieParticleSet:
-                    particle = imgSet[movieParticle.getParticleId()]
-                    if particle is not None:
-                        auxMovieParticles.append(movieParticle)
-                writeSetOfParticles(auxMovieParticles,
-                                    self._getFileName('movie_particles'),
-                                    None, originalSet=imgSet,
-                                    postprocessImageRow=self._postprocessMovieParticleRow)
-                mdMovies = md.MetaData(self._getFileName('movie_particles'))
-                mdParts = md.MetaData(self._getFileName('input_star'))
-                
-                if getVersion() == V1_3:
-                    mdParts.renameColumn(md.RLN_IMAGE_NAME,
-                                         md.RLN_PARTICLE_NAME)
-                else:
-                    mdParts.renameColumn(md.RLN_IMAGE_NAME,
-                                         md.RLN_PARTICLE_ORI_NAME)
-                mdParts.removeLabel(md.RLN_MICROGRAPH_NAME)
-                
-                mag = movieParticleSet.getAcquisition().getMagnification()
-                movieSamplingRate = movieParticleSet.getSamplingRate()
-                detectorPxSize = mag * movieSamplingRate / 10000
-                
-                mdAux = md.MetaData()
-                mdMovies.fillConstant(md.RLN_CTF_DETECTOR_PIXEL_SIZE,
-                                      detectorPxSize)
-                mdAux.join2(mdMovies, mdParts, md.RLN_PARTICLE_ID,
-                            md.RLN_IMAGE_ID, md.INNER_JOIN)
-                mdAux.write(self._getFileName('movie_particles'),
-                            md.MD_OVERWRITE)
-                cleanPath(auxMovieParticles.getFileName())
-=======
+# <<<<<<< HEAD
+#         writeSetOfParticles(imgSet, imgStar, self._getExtraPath(),
+#                             alignType=alignType,
+#                             postprocessImageRow=self._postprocessImageRow)
+#
+#         if self.doCtfManualGroups:
+#             self._splitInCTFGroups(imgStar)
+#
+#         if not self.IS_CLASSIFY:
+#             if self.realignMovieFrames:
+#                 movieParticleSet = self.inputMovieParticles.get()
+#
+#                 auxMovieParticles = self._createSetOfMovieParticles(suffix='tmp')
+#                 auxMovieParticles.copyInfo(movieParticleSet)
+#                 # Discard the movie particles that are not present in the
+#                 # refinement set
+#                 for movieParticle in movieParticleSet:
+#                     particle = imgSet[movieParticle.getParticleId()]
+#                     if particle is not None:
+#                         auxMovieParticles.append(movieParticle)
+#                 writeSetOfParticles(auxMovieParticles,
+#                                     self._getFileName('movie_particles'),
+#                                     None, originalSet=imgSet,
+#                                     postprocessImageRow=self._postprocessMovieParticleRow)
+#                 mdMovies = md.MetaData(self._getFileName('movie_particles'))
+#                 mdParts = md.MetaData(self._getFileName('input_star'))
+#
+#                 if getVersion() == V1_3:
+#                     mdParts.renameColumn(md.RLN_IMAGE_NAME,
+#                                          md.RLN_PARTICLE_NAME)
+#                 else:
+#                     mdParts.renameColumn(md.RLN_IMAGE_NAME,
+#                                          md.RLN_PARTICLE_ORI_NAME)
+#                 mdParts.removeLabel(md.RLN_MICROGRAPH_NAME)
+#
+#                 mag = movieParticleSet.getAcquisition().getMagnification()
+#                 movieSamplingRate = movieParticleSet.getSamplingRate()
+#                 detectorPxSize = mag * movieSamplingRate / 10000
+#
+#                 mdAux = md.MetaData()
+#                 mdMovies.fillConstant(md.RLN_CTF_DETECTOR_PIXEL_SIZE,
+#                                       detectorPxSize)
+#                 mdAux.join2(mdMovies, mdParts, md.RLN_PARTICLE_ID,
+#                             md.RLN_IMAGE_ID, md.INNER_JOIN)
+#                 mdAux.write(self._getFileName('movie_particles'),
+#                             md.MD_OVERWRITE)
+#                 cleanPath(auxMovieParticles.getFileName())
+# =======
             if self._getRefArg():
                 self._convertRef()
         else:
@@ -1219,8 +1193,7 @@
 
             mdAux.write(movieFn, md.MD_OVERWRITE)
             cleanPath(auxMovieParticles.getFileName())
->>>>>>> 5e249527
-    
+
     def runRelionStep(self, params):
         """ Execute the relion steps with the give params. """
         params += ' --j %d' % self.numberOfThreads.get()
@@ -1533,10 +1506,6 @@
     
     def _getnumberOfIters(self):
         return self._getContinueIter() + self.numberOfIterations.get()
-<<<<<<< HEAD
-    
-    def _postprocessMovieParticleRow(self, img, imgRow):
-=======
 
     def _getNumberOfFrames(self):
         movieProt = self.inputMovieParticles.get().getObjParentId()
@@ -1625,7 +1594,6 @@
                 refMd.write(self._getRefStar())
 
     def _postprocessImageRow(self, img, imgRow):
->>>>>>> 5e249527
         partId = img.getParticleId()
         hasMicName = img.getCoordinate().getMicName() is not None
         if hasMicName:
@@ -1635,28 +1603,6 @@
 
         imgRow.setValue(md.RLN_PARTICLE_ID, long(partId))
         imgRow.setValue(md.RLN_MICROGRAPH_NAME,
-<<<<<<< HEAD
-                        "%06d@fake_movie_%06d.mrcs"
-                        % (img.getFrameId() + 1, img.getMicId()))
-
-    def _postprocessImageRow(self, img, imgRow):
-        if self.doHelix:
-            coord = img.getCoordinate()
-            imgRow.setValue(md.RLN_PARTICLE_HELICAL_TUBE_ID,
-                            coord.filamentId.get())
-            imgRow.setValue(md.RLN_PARTICLE_HELICAL_TRACK_LENGTH,
-                            coord.trackLength.get())
-            imgRow.setValue(md.RLN_ORIENT_PSI_PRIOR_FLIP_RATIO,
-                            coord.bimodalPriors.get())
-            imgRow.setValue(md.RLN_ORIENT_TILT_PRIOR,
-                            90.)
-            transform = img.getTransform()
-            alignRow = md.Row()
-            alignmentToRow(transform, alignRow, em.ALIGN_2D)
-            psi = alignRow.getValue(md.RLN_ORIENT_PSI)
-            imgRow.setValue(md.RLN_ORIENT_PSI_PRIOR,
-                            psi)
-=======
                         "%06d@%s.mrcs" % (img.getFrameId(), micBase))
 
     def _postprocessParticleRow(self, part, partRow):
@@ -1672,6 +1618,22 @@
         if ctf is not None and ctf.getPhaseShift():
             partRow.setValue(md.RLN_CTF_PHASESHIFT, ctf.getPhaseShift())
 
+        if self.doHelix:
+            coord = part.getCoordinate()
+            partRow.setValue(md.RLN_PARTICLE_HELICAL_TUBE_ID,
+                            coord.filamentId.get())
+            partRow.setValue(md.RLN_PARTICLE_HELICAL_TRACK_LENGTH,
+                            coord.trackLength.get())
+            partRow.setValue(md.RLN_ORIENT_PSI_PRIOR_FLIP_RATIO,
+                            coord.bimodalPriors.get())
+            partRow.setValue(md.RLN_ORIENT_TILT_PRIOR,
+                            90.)
+            transform = part.getTransform()
+            alignRow = md.Row()
+            alignmentToRow(transform, alignRow, em.ALIGN_2D)
+            psi = alignRow.getValue(md.RLN_ORIENT_PSI)
+            partRow.setValue(md.RLN_ORIENT_PSI_PRIOR, psi)
+
     def _doSubsets(self):
         # Since 'doSubsets' property is only valid for 2.1+ protocols
         # we need provide a default value for backward compatibility
@@ -1686,5 +1648,4 @@
         if alignType == em.ALIGN_PROJ:
             mdParts.copyColumn(md.RLN_ORIENT_ROT_PRIOR, md.RLN_ORIENT_ROT)
             mdParts.copyColumn(md.RLN_ORIENT_TILT_PRIOR, md.RLN_ORIENT_TILT)
- 
->>>>>>> 5e249527
+ 