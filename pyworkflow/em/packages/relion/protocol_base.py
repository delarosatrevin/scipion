--- conflicted
+++ resolved
@@ -542,16 +542,23 @@
                                    'the movie frames is NOT necessary and '
                                    'will only take more computing time.')
                 group.addParam('movieStdRot', FloatParam, default=1,
-                              condition='movieIncludeRotSearch',
-                              label='Stddev on the rotations (deg)',
-<<<<<<< HEAD
-                              help='A Gaussian prior with the specified standard deviation will be centered at the rotations determined for the corresponding particle where all movie-frames were averaged. For ribosomes, we used a value of 1 degree')
+                               condition='movieIncludeRotSearch',
+                               label='Stddev on the rotations (deg)',
+                               help = 'A Gaussian prior with the specified '
+                                      'standard deviation will be centered at '
+                                      'the rotations determined for the '
+                                      'corresponding particle where all '
+                                      'movie-frames were averaged. For '
+                                      'ribosomes, we used a value of 1 degree')
 
         if getVersion() == V2_0:
+
             form.addSection('Helix')
+
             form.addParam('doHelix', BooleanParam, default=False,
                       label='Apply helical processing?',
-                      help='If set to *Yes* relion helical processing functions will be applied.')
+                      help='If set to *Yes* relion helical processing functions '
+                           'will be applied.')
 
             form.addParam('tubeDiameterA', FloatParam, label='Helix diameter (A)',
                       condition='doHelix', validators=[params.Positive],
@@ -562,8 +569,10 @@
                            'value is provided, this option is disabled and ordinary '
                            'circular masks will be applied.')
             if self.IS_2D:
-                form.addParam('doBimodalPsi', BooleanParam, label='Do bimodal angular searches?',
-                      default=True, condition='doHelix and doImageAlignment',
+                form.addParam('doBimodalPsi', BooleanParam,
+                              default=True,
+                              condition='doHelix and doImageAlignment',
+                              label='Do bimodal angular searches?',
                       help='Do bimodal search for psi angles? Set to Yes '
                            'if you want to classify 2D helical segments '
                            'with priors of psi angles. The priors should be '
@@ -573,7 +582,8 @@
                            'searches will be performed.'
                            )
 
-                form.addParam('angleSearchRange', FloatParam, label='In plane angular search range (deg)',
+                form.addParam('angleSearchRange', FloatParam,
+                              label='In plane angular search range (deg)',
                       condition='doHelix and doImageAlignment',
                       #devide by three????????????????
                       help='Local angular searches will be performed within +/- the given '
@@ -601,12 +611,14 @@
                 #ToDo solve problem with line being too long
 
                 group = form.addGroup('local symmetry searches')
-                group.addParam('doLocalSymSearches', BooleanParam, label='Do local searches of symmetry?',
+                group.addParam('doLocalSymSearches', BooleanParam,
+                               label='Do local searches of symmetry?',
                               condition='doHelix',
                               help='If set to Yes, then perform local searches of helical twist and rise '
                                    'within given ranges.')
 
-                line1 = group.addLine('Twist search (deg)', condition='doHelix and doLocalSymSearches',
+                line1 = group.addLine('Twist search (deg)',
+                                      condition='doHelix and doLocalSymSearches',
                              help='Minimum, maximum and initial step for helical twist search. '
                                   'Set helical twist (in degrees) to positive value if it is '
                                   'a right-handed helix. Generally it is not necessary for the '
@@ -691,15 +703,6 @@
                                    'negative to disable this option.')
 
 
-=======
-                              help='A Gaussian prior with the specified '
-                                   'standard deviation will be centered at '
-                                   'the rotations determined for the '
-                                   'corresponding particle where all '
-                                   'movie-frames were averaged. For '
-                                   'ribosomes, we used a value of 1 degree')
-        
->>>>>>> b49d1a47
         form.addSection('Additional')
         if getVersion() == V2_0:
             form.addParam('useParallelDisk', BooleanParam, default=True,
@@ -865,7 +868,6 @@
         
         self._insertFunctionStep('runRelionStep', params)
     
-<<<<<<< HEAD
     def _setComputeArgs(self, args):
         
         if not self.combineItersDisc:
@@ -927,11 +929,9 @@
     def _setHelixArgs(self):
         pass
 
-    #--------------------------- STEPS functions --------------------------------------------       
-=======
+
     #--------------------------- STEPS functions -------------------------------
     
->>>>>>> b49d1a47
     def convertInputStep(self, particlesId, copyAlignment):
         """ Create the input file in STAR format as expected by Relion.
         If the input particles comes from Relion, just link the file.
