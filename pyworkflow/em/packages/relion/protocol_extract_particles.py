--- conflicted
+++ resolved
@@ -332,10 +332,6 @@
 
         for coord in inputCoords.iterItems(orderBy=['_micId', 'filamentId']):
             micName = coordMics[coord.getMicId()].getMicName()
-<<<<<<< HEAD
-
-=======
->>>>>>> 38ded0fd
             # If Micrograph Source is "other" and extract from a subset
             # of micrographs, micName key should be checked if it exists.
             if micName in micDict.keys():
