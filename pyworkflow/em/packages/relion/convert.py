--- conflicted
+++ resolved
@@ -855,16 +855,10 @@
         newFn = getUniqueFileName(fn, 'stk')
         ih.convertStack(fn, newFn)
         return newFn
-<<<<<<< HEAD
 
     # Get the extension without the .
     ext = pwutils.getExt(imgSet.getFirstItem().getFileName())[1:]
     
-=======
-        
-    ext = getExt(imgSet.getFirstItem().getFileName())[1:] # remove dot in extension
-
->>>>>>> 34a2a565
     if ext == extension:
         mapFunc = createBinaryLink
         print "convertBinaryFiles: creating soft links."
