--- conflicted
+++ resolved
@@ -154,27 +154,20 @@
         moveFile(outputMrcs, self._getPath('particles.mrcs'))
     
     def createOutputStep(self):
-<<<<<<< HEAD
         inputSet = self.inputParticles.get()
         imgSet = self._createSetOfParticles()
         imgSet.copyInfo(inputSet)
+        if self.doScale:
+            oldSampling = inputParticles.getSamplingRate()
+            xdim = inputParticles.getDim()[0]
+            newSampling = oldSampling * xdim/float(self.scaleSize.get())
+            imgSet.setSamplingRate(newSampling)
+
         #readSetOfParticles(self._getPath('particles.star'), imgSet,
         #                   preprocessImageRow=self._preprocessImageRow)
         for i, img in enumerate(inputSet):
             img.setLocation(i+1, self._getPath('particles.mrcs'))
             imgSet.append(img)
-=======
-        inputParticles = self.inputParticles.get()
-        imgSet = self._createSetOfParticles()
-        imgSet.copyInfo(inputParticles)
-        if self.doScale:
-            oldSampling = inputParticles.getSamplingRate()
-            xdim = inputParticles.getDim()[0]
-            newSampling = oldSampling * xdim/float(self.scaleSize.get())
-            imgSet.setSamplingRate(newSampling)
-        readSetOfParticles(self._getPath('particles.star'), imgSet, 
-                           preprocessImageRow=self._preprocessImageRow)
->>>>>>> b49c93fa
         self._defineOutputs(outputParticles=imgSet)
         self._defineTransformRelation(inputParticles, imgSet)
 
