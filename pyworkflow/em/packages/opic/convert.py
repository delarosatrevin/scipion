--- conflicted
+++ resolved
@@ -116,14 +116,8 @@
 def getRelionEnviron():
     """ Setup the environment variables needed to launch Relion. """
     from pyworkflow.em.packages.relion.convert import getEnviron
-<<<<<<< HEAD
-    from pyworkflow.em.packages.relion.constants import V1_4
-    
-    return getEnviron(V1_4)
-=======
     
     return getEnviron(RELION_VERSION)
->>>>>>> 266f99db
 
 
 def setEnviron():
