# **************************************************************************
# *
# * Authors:     Airen Zaldivar Peraza (azaldivar@cnb.csic.es)
# *
# * Unidad de  Bioinformatica of Centro Nacional de Biotecnologia , CSIC
# *
# * This program is free software; you can redistribute it and/or modify
# * it under the terms of the GNU General Public License as published by
# * the Free Software Foundation; either version 2 of the License, or
# * (at your option) any later version.
# *
# * This program is distributed in the hope that it will be useful,
# * but WITHOUT ANY WARRANTY; without even the implied warranty of
# * MERCHANTABILITY or FITNESS FOR A PARTICULAR PURPOSE.  See the
# * GNU General Public License for more details.
# *
# * You should have received a copy of the GNU General Public License
# * along with this program; if not, write to the Free Software
# * Foundation, Inc., 59 Temple Place, Suite 330, Boston, MA
# * 02111-1307  USA
# *
# *  All comments concerning this program package may be sent to the
# *  e-mail address 'jmdelarosa@cnb.csic.es'
# *
# **************************************************************************
"""
In this module are protocol base classes related to EM imports of Micrographs, Particles, Volumes...
"""

import sys
from os.path import exists, basename
from glob import glob

from pyworkflow.object import Float, Integer
from pyworkflow.utils.properties import Message
from pyworkflow.protocol.params import (PathParam, FloatParam, BooleanParam, FileParam,
                                        EnumParam, IntParam, StringParam, PointerParam)
from pyworkflow.utils.path import expandPattern, createLink, copyFile
from pyworkflow.em.constants import SAMPLING_FROM_IMAGE, SAMPLING_FROM_SCANNER
from pyworkflow.em.convert import ImageHandler
from pyworkflow.em.data import Volume, PdbFile, Coordinate

from protocol import EMProtocol
from protocol_particles import ProtParticlePicking



class ProtImport(EMProtocol):
    """ Base class for other Import protocols. """
    #--------------------------- UTILS functions ---------------------------------------------------
    def getPattern(self):
        """ Expand the pattern using environ vars or username
        and also replacing special character # by digit matching.
        """
        import re
        self._idRegex = None
        pattern = expandPattern(self.pattern.get())
        match = re.match('[^#]*(#+)[^#]*', pattern)
        if match is not None:
            g = match.group(1)
            n = len(g)
            self._idRegex = re.compile(pattern.replace(g, '(%s)' % ('\d'*n)))
            pattern = pattern.replace(g, '[0-9]'*n)
        else:
            raise Exception("Importing ctf will required match micrographs ids.")
        return pattern   
    
    def _getFilePaths(self, pattern):
        """ Return a sorted list with the paths of files"""
        filePaths = glob(pattern)
        filePaths.sort()
        
        return filePaths


class ProtImportImages(ProtImport):
    """Common protocol to import a set of images in the project"""
    # This label should be set in subclasses
    _label = 'None'
    # The following class property should be set in each import subclass
    # for example, if set to SetOfParticles, this will the output classes
    # It is also assumed that a function with the name _createSetOfParticles
    # exists in the EMProtocol base class
    _outputClassName = 'None'  
        
    #--------------------------- DEFINE param functions --------------------------------------------
    def _defineParams(self, form):
        form.addSection(label='Input')
        form.addParam('pattern', PathParam, label=Message.LABEL_PATTERN,
                      help=Message.TEXT_PATTERN)
        form.addParam('checkStack', BooleanParam, label=Message.LABEL_CHECKSTACK, default=False)
        form.addParam('copyToProj', BooleanParam, label=Message.LABEL_COPYFILES, default=False)
        form.addParam('voltage', FloatParam, default=200,
<<<<<<< HEAD
                   label=Message.LABEL_VOLTAGE)
        form.addParam('sphericalAberration', FloatParam, default=2,
                   label=Message.LABEL_SPH_ABERRATION)
=======
                   label=Message.LABEL_VOLTAGE, help=Message.TEXT_VOLTAGE)
        form.addParam('sphericalAberration', FloatParam, default=2.26,
                   label=Message.LABEL_SPH_ABERRATION, help=Message.TEXT_SPH_ABERRATION)
>>>>>>> f72279f9
        form.addParam('ampContrast', FloatParam, default=0.1,
                      label=Message.LABEL_AMPLITUDE,
                      help=Message.TEXT_AMPLITUDE)
        form.addParam('magnification', IntParam, default=50000,
<<<<<<< HEAD
                   label=Message.LABEL_MAGNI_RATE,
                   help="Magnification is only used by a few programs like ctffind and frealign")
=======
                   label=Message.LABEL_MAGNI_RATE, help=Message.TEXT_MAGNI_RATE)
>>>>>>> f72279f9
        
    #--------------------------- INSERT functions ---------------------------------------------------
    def _insertAllSteps(self):
        self._insertFunctionStep('importImagesStep', self.getPattern(), self.checkStack.get(), 
                                 self.voltage.get(), self.sphericalAberration.get(), 
                                 self.ampContrast.get(), self.magnification.get()) #, self.samplingRate.get(),
        
    #--------------------------- STEPS functions ---------------------------------------------------
    def importImagesStep(self, pattern, checkStack, voltage, sphericalAberration, amplitudeContrast, magnification):
        """ Copy images matching the filename pattern
        Register other parameters.
        """
        self.info("Using pattern: '%s'" % pattern)
        filePaths = glob(pattern)
        
        createSetFunc = getattr(self, '_create' + self._outputClassName)
        imgSet = createSetFunc()
        acquisition = imgSet.getAcquisition()
        # Setting Acquisition properties
        acquisition.setVoltage(voltage)
        acquisition.setSphericalAberration(sphericalAberration)
        acquisition.setAmplitudeContrast(amplitudeContrast)
        acquisition.setMagnification(magnification)
        
        # Call a function that should be implemented by each subclass
        self._setSampling(imgSet)
        
        outFiles = [imgSet.getFileName()]
        imgh = ImageHandler()
        img = imgSet.ITEM_TYPE()
        img.setAcquisition(acquisition)
        n = 1
        size = len(filePaths)
        
        filePaths.sort()
        
        for i, fn in enumerate(filePaths):
#             ext = os.path.splitext(basename(f))[1]
            dst = self._getExtraPath(basename(fn))
            if self.copyToProj:
                copyFile(fn, dst)
            else:
                createLink(fn, dst)
            
            if checkStack:
                _, _, _, n = imgh.getDimensions(dst)
            
            if self._idRegex:
                # Try to match the micrograph id from filename
                # this is set by the user by using #### format in the pattern
                match = self._idRegex.match(fn)
                if match is None:
                    raise Exception("File '%s' doesn't match the pattern '%s'" % (fn, self.pattern.get()))
                micId = int(match.group(1))
            else:
                micId = None
                
            if n > 1:
                for index in range(1, n+1):
                    img.cleanObjId()
                    img.setMicId(micId)
                    img.setFileName(dst)
                    img.setIndex(index)
                    imgSet.append(img)
            else:
                img.setObjId(micId)
                img.setFileName(dst)
                imgSet.append(img)
            outFiles.append(dst)
            
            sys.stdout.write("\rImported %d/%d" % (i+1, size))
            sys.stdout.flush()
            
        print "\n"
        
        args = {}
        outputSet = self._getOutputName()
        args[outputSet] = imgSet
        self._defineOutputs(**args)
        
        return outFiles
    
    #--------------------------- INFO functions ----------------------------------------------------
    def getPattern(self):
        """ Expand the pattern using environ vars or username
        and also replacing special character # by digit matching.
        """
        import re
        self._idRegex = None
        pattern = expandPattern(self.pattern.get())
        match = re.match('[^#]*(#+)[^#]*', pattern)
        if match is not None:
            g = match.group(1)
            n = len(g)
            self._idRegex = re.compile(pattern.replace(g, '(%s)' % ('\d'*n)))
            pattern = pattern.replace(g, '[0-9]'*n)
        return pattern   
        
    def _validate(self):
        errors = []
        if not self.getPattern():
            errors.append(Message.ERROR_PATTERN_EMPTY)
        else:
            print "Validating pattern '%s'" % self.getPattern()
            filePaths = glob(self.getPattern())
        
            if len(filePaths) == 0:
                errors.append(Message.ERROR_PATTERN_FILES + " %s" % self.getPattern())

        return errors
    
    def _summary(self):
        summary = []
        outputSet = self._getOutputSet()
        if outputSet is None:
            summary.append("Output " + self._outputClassName + " not ready yet.") 
            if self.copyToProj:
                summary.append("*Warning*: Import step could be take a long time due to the images are copying in the project.")
        else:
            summary.append("Import of *%d* %s from %s" % (outputSet.getSize(), self._getOutputItemName(), self.pattern.get()))
            summary.append("Sampling rate : *%0.2f* A/px" % outputSet.getSamplingRate())
        
        return summary
    
    def _methods(self):
        methods = []
        outputSet = self._getOutputSet()
        if outputSet is not None:
            methods.append("*%d* %s has been imported" % (outputSet.getSize(), self._getOutputItemName()))
            methods.append("with a sampling rate of *%0.2f* A/px" % outputSet.getSamplingRate())
            
        return methods
    
    #--------------------------- UTILS functions ---------------------------------------------------
    def getFiles(self):
        outputSet = self._getOutputSet()
        if outputSet is not None:
            return self._getOutputSet().getFiles()
        else:
            return []
    
    def _getOutputName(self):
        # We assume that the import output is always a 'SetOfSomething'
        return self._outputClassName.replace('SetOf', 'output')
    
    def _getOutputItemName(self):
        return self._outputClassName.replace('SetOf', '')
    
    def _getOutputSet(self):
        return getattr(self, self._getOutputName(), None)


class ProtImportMicBase(ProtImportImages):
    """ Just to have a base class to both 
    ProtImportMicrographs and ProtImportMovies
    """
    def _defineParams(self, form):
        ProtImportImages._defineParams(self, form)
        form.addParam('samplingRateMode', EnumParam, default=SAMPLING_FROM_IMAGE,
                   label=Message.LABEL_SAMP_MODE,
<<<<<<< HEAD
                   help="You can specify the sampling rate either from the micrograph itself (Tm=A/px)"
                        " or from the scanner (Ts=microns/px and Magnification=M). The relationship between"
                        " the two is Tm=Ts/M",
                   choices=[Message.LABEL_SAMP_MODE_1, Message.LABEL_SAMP_MODE_2])
=======
                   choices=[Message.LABEL_SAMP_MODE_1, Message.LABEL_SAMP_MODE_2],
                   help=Message.TEXT_SAMP_MODE)
>>>>>>> f72279f9
        form.addParam('samplingRate', FloatParam, default=1, 
                   label=Message.LABEL_SAMP_RATE,
                   condition='samplingRateMode==%d' % SAMPLING_FROM_IMAGE, help=Message.TEXT_SAMP_RATE)
        form.addParam('scannedPixelSize', FloatParam, default=7.0,
                   label=Message.LABEL_SCANNED,
                   condition='samplingRateMode==%d' % SAMPLING_FROM_SCANNER)
        
    def _setSampling(self, micSet):
        if self.samplingRateMode == SAMPLING_FROM_IMAGE:
            micSet.setSamplingRate(self.samplingRate.get())
        else:
            micSet.setScannedPixelSize(self.scannedPixelSize.get())
        
    
class ProtImportMicrographs(ProtImportMicBase):
    """Protocol to import a set of micrographs to the project"""
    _label = 'import micrographs'
    _outputClassName = 'SetOfMicrographs' 
    pass


class ProtImportMovies(ProtImportMicBase):
    """Protocol to import a set of movies (from direct detector cameras) to the project"""
    _label = 'import movies'
    _outputClassName = 'SetOfMovies'
        
    def _defineParams(self, form):
        ProtImportMicBase._defineParams(self, form)    
        form.addParam('gainFile', FileParam,  
                      label='Gain image', 
                      help='')
        
    def _setSampling(self, movieSet):
        ProtImportMicBase._setSampling(self, movieSet)
        movieSet.setGain(self.gainFile.get())
                    

class ProtImportParticles(ProtImportImages):
    """Protocol to import a set of particles to the project"""
    _label = 'import particles'
    _outputClassName = 'SetOfParticles'
        
    def _defineParams(self, form):
        ProtImportImages._defineParams(self, form)
        form.addParam('samplingRate', FloatParam,
                   label=Message.LABEL_SAMP_RATE)
        
    def _setSampling(self, imgSet):
        imgSet.setSamplingRate(self.samplingRate.get())
    


class ProtImportVolumes(ProtImport):
    """Protocol to import a set of volumes to the project"""
    _label = 'import volumes'
    
    def __init__(self, **args):
        EMProtocol.__init__(self, **args)         
       
    def _defineParams(self, form):
        form.addSection(label='Input')
        form.addParam('pattern', PathParam, label=Message.LABEL_PATTERN)
        form.addParam('samplingRate', FloatParam,
                   label=Message.LABEL_SAMP_RATE)
    
    def _insertAllSteps(self):
        self._insertFunctionStep('importVolumes', self.getPattern(), self.samplingRate.get())
        
    def createVolume(self, volumePath):
        """ Copy the volume to WorkingDir and create
        the volumen object.
        """
        dst = self._getPath(basename(volumePath))            
        createLink(volumePath, dst)
        vol = Volume()
        vol.setFileName(dst)
        vol.setSamplingRate(self.samplingRate.get())
        return vol
    
    def importVolumes(self, pattern, samplingRate):
        """ Copy volumes matching the filename pattern
        Register other parameters.
        """
        n = self._getNumberFilePaths(pattern)
        filePaths = self._getFilePaths(pattern)
        
        if n == 0:
            raise Exception(Message.ERROR_IMPORT_VOL)
        elif n == 1:
            volume = self.createVolume(filePaths[0])
            self._defineOutputs(outputVolume=volume)
        else:
            # Create a set of volumes
            volSet = self._createSetOfVolumes()
            volSet.setSamplingRate(self.samplingRate.get())
#             filePaths.sort()
            for f in filePaths:
                volSet.append(self.createVolume(f))
            self._defineOutputs(outputVolumes=volSet)

    def getPattern(self):
        """ Expand the pattern using environ vars or username
        and also replacing special character # by digit matching.
        """
        pattern = expandPattern(self.pattern.get())    
        return pattern  
        
    def getFiles(self):
        pattern = self.getPattern()
        n = self._getNumberFilePaths(pattern)
        
        if n == 1:
            return self.outputVolume.getFileName()
        else:
            return self.outputVolumes.getFiles()
    
    def _getFilePaths(self, pattern):
        """ Return a sorted list with the paths of files"""
        filePaths = glob(pattern)
        filePaths.sort()
        
        return filePaths
    
    def _getNumberFilePaths(self, pattern):
        """ Return the number of files""" 
        filePaths = self._getFilePaths(pattern)
        n = len(filePaths)
        return n

    def _summary(self):
        summary = []
        pattern = self.getPattern()
        n = self._getNumberFilePaths(pattern)
        
        if n == 1:
            if not hasattr(self, 'outputVolume'):
                summary.append("Output volume not ready yet.") 
            else:
                summary.append("Import of %d volumes from %s" % (1, self.getPattern()))
                summary.append("Sampling rate : %f" % self.samplingRate.get())
        else:
            if not hasattr(self, 'outputVolumes'):
                summary.append("Output volumes not ready yet.") 
            else:
                summary.append("Import of %d volumes from %s" % (n, self.getPattern()))
                summary.append("Sampling rate : %f" % self.samplingRate.get())
        
        return summary
    
    def _validate(self):
        errors = []
        if not self.getPattern():
            errors.append(Message.ERROR_PATTERN_EMPTY)
        
        if self._getNumberFilePaths(self.pattern.get()) == 0:
                errors.append(Message.ERROR_PATTERN_FILES)

        return errors


class ProtImportPdb(ProtImport):
    """Protocol to import a set of pdb volumes to the project"""
    _label = 'import pdb volumes'
    
    def __init__(self, **args):
        EMProtocol.__init__(self, **args)         
       
    def _defineParams(self, form):
        form.addSection(label='Input')
        form.addParam('path', StringParam, 
                      label="Pattern",
                      help='Specify a path or an url to desired PDB structure.')
         
    def _insertAllSteps(self):
        self._insertFunctionStep('importPdbStep', self.path.get())
        
    def importPdbStep(self, path):
        """ Copy volumes matching the filename pattern
        Register other parameters.
        """
        if not exists(path):
            raise Exception("PDB not found at *%s*" % path)
        pdb = PdbFile()
        pdb.setFileName(path)
        self._defineOutputs(outputPdb=pdb)

    def _summary(self):
        summary = ['PDB file imported from *%s*' % self.path.get()]

        return summary
    
    def _validate(self):
        errors = []
        if not exists(self.path.get()):
            errors.append("PDB not found at *%s*" % self.path.get())
        return errors
    
    
class ProtImportCoordinates(ProtImport, ProtParticlePicking):
    """ Protocol to import a set of coordinates """
    _label = 'import coordinates'
    
    #--------------------------- DEFINE param functions --------------------------------------------
    def _defineParams(self, form):
        form.addSection('Input')
        form.addParam('inputMicrographs', PointerParam, pointerClass='SetOfMicrographs', 
                          label='Input micrographs',
                          help='Select the particles that you want to import coordinates.')
        form.addParam('pattern', PathParam, 
                      label='Coordinate files pattern',
                      help='Select files containing the coordinate files in Arachnid format.\n'
                           'You should use #### characters in the pattern\n'
                           'to mark where the micrograph id will be taken from. ')
        form.addParam('boxSize', IntParam, 
                      label='Box size',
                      help='')
    
    #--------------------------- INSERT steps functions --------------------------------------------
    def _insertAllSteps(self):
        self._insertFunctionStep('importCoordinateStep', 
                                 self.inputMicrographs.get().getObjId(),
                                 self.getPattern())
    
    #--------------------------- STEPS functions ---------------------------------------------------
    def importCoordinateStep(self, micsId, pattern):
        """ Copy movies matching the filename pattern
        Register other parameters.
        """
        inputMics = self.inputMicrographs.get()
        coordSet = self._createSetOfCoordinates(inputMics)
        coordSet.setBoxSize(self.boxSize.get())
        
        coordFiles = self._getFilePaths(pattern)
        coordDict = {}
        for fn in coordFiles:
            # Try to match the micrograph id from filename
            # this is set by the user by using #### format in the pattern
            match = self._idRegex.match(fn)
            if match is None:
                raise Exception("File '%s' doesn't match the pattern '%s'" % (fn, self.pattern.get()))
            ctfId = int(match.group(1))
            coordDict[ctfId] = fn
            
        coordinate = Coordinate()
        coordinate._araId = Integer()
        coordinate._araPeak = Float()
        
        for mic in inputMics:
            micId = mic.getObjId()
            if micId in coordDict:
                araFile = coordDict[micId]
                for araId, araPeak, araX, araY in self._parseCoordinateFile(araFile):
                    coordinate.setX(araX)
                    coordinate.setY(araY)
                    coordinate.setMicId(micId)
                    coordinate._araId.set(araId)
                    coordinate._araPeak.set(araPeak)
                    coordinate.cleanObjId()
                    coordSet.append(coordinate)
            else:
                self.warning("Coordinates for micrograph with id %d were not found." % mic.getObjId())
            
        self._defineOutputs(outputCoordinates=coordSet)
        self._defineSourceRelation(inputMics, coordSet)            
    
    def _parseCoordinateFile(self, filename):
        """ Parse filename and return iterator over rows data """
        f = open(filename)
        for line in f:
            l = line.strip()
            if not l.startswith(';'):
                parts = l.split()
                yield parts[-4:]                
        f.close()
        
    def _summary(self):
        summary = []
        return summary    
    
    def _methods(self):
        return []
    <|MERGE_RESOLUTION|>--- conflicted
+++ resolved
@@ -91,25 +91,14 @@
         form.addParam('checkStack', BooleanParam, label=Message.LABEL_CHECKSTACK, default=False)
         form.addParam('copyToProj', BooleanParam, label=Message.LABEL_COPYFILES, default=False)
         form.addParam('voltage', FloatParam, default=200,
-<<<<<<< HEAD
-                   label=Message.LABEL_VOLTAGE)
+                   label=Message.LABEL_VOLTAGE, help=Message.TEXT_VOLTAGE)
         form.addParam('sphericalAberration', FloatParam, default=2,
-                   label=Message.LABEL_SPH_ABERRATION)
-=======
-                   label=Message.LABEL_VOLTAGE, help=Message.TEXT_VOLTAGE)
-        form.addParam('sphericalAberration', FloatParam, default=2.26,
                    label=Message.LABEL_SPH_ABERRATION, help=Message.TEXT_SPH_ABERRATION)
->>>>>>> f72279f9
         form.addParam('ampContrast', FloatParam, default=0.1,
                       label=Message.LABEL_AMPLITUDE,
                       help=Message.TEXT_AMPLITUDE)
         form.addParam('magnification', IntParam, default=50000,
-<<<<<<< HEAD
-                   label=Message.LABEL_MAGNI_RATE,
-                   help="Magnification is only used by a few programs like ctffind and frealign")
-=======
                    label=Message.LABEL_MAGNI_RATE, help=Message.TEXT_MAGNI_RATE)
->>>>>>> f72279f9
         
     #--------------------------- INSERT functions ---------------------------------------------------
     def _insertAllSteps(self):
@@ -270,15 +259,8 @@
         ProtImportImages._defineParams(self, form)
         form.addParam('samplingRateMode', EnumParam, default=SAMPLING_FROM_IMAGE,
                    label=Message.LABEL_SAMP_MODE,
-<<<<<<< HEAD
-                   help="You can specify the sampling rate either from the micrograph itself (Tm=A/px)"
-                        " or from the scanner (Ts=microns/px and Magnification=M). The relationship between"
-                        " the two is Tm=Ts/M",
-                   choices=[Message.LABEL_SAMP_MODE_1, Message.LABEL_SAMP_MODE_2])
-=======
                    choices=[Message.LABEL_SAMP_MODE_1, Message.LABEL_SAMP_MODE_2],
                    help=Message.TEXT_SAMP_MODE)
->>>>>>> f72279f9
         form.addParam('samplingRate', FloatParam, default=1, 
                    label=Message.LABEL_SAMP_RATE,
                    condition='samplingRateMode==%d' % SAMPLING_FROM_IMAGE, help=Message.TEXT_SAMP_RATE)
