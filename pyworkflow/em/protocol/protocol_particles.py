# **************************************************************************
# *
# * Authors:     Airen Zaldivar Peraza (azaldivar@cnb.csic.es) [1]
# *              J.M. De la Rosa Trevin (delarosatrevin@scilifelab.se) [2]
# *
# * [1] Unidad de  Bioinformatica of Centro Nacional de Biotecnologia , CSIC
# * [2] SciLifeLab, Stockholm University
# *
# * This program is free software; you can redistribute it and/or modify
# * it under the terms of the GNU General Public License as published by
# * the Free Software Foundation; either version 2 of the License, or
# * (at your option) any later version.
# *
# * This program is distributed in the hope that it will be useful,
# * but WITHOUT ANY WARRANTY; without even the implied warranty of
# * MERCHANTABILITY or FITNESS FOR A PARTICULAR PURPOSE.  See the
# * GNU General Public License for more details.
# *
# * You should have received a copy of the GNU General Public License
# * along with this program; if not, write to the Free Software
# * Foundation, Inc., 59 Temple Place, Suite 330, Boston, MA
# * 02111-1307  USA
# *
# *  All comments concerning this program package may be sent to the
# *  e-mail address 'scipion@cnb.csic.es'
# *
# **************************************************************************

import os
import time
from datetime import datetime
from collections import OrderedDict

from pyworkflow.object import Set, String, Pointer
import pyworkflow.protocol.params as params
from pyworkflow.protocol import STATUS_NEW
from pyworkflow.em.protocol import EMProtocol
from pyworkflow.em.constants import RELATION_CTF
from pyworkflow.em.data import (EMObject, SetOfCoordinates, Micrograph,
                                SetOfMicrographs, SetOfCTF)

import pyworkflow.utils as pwutils
from pyworkflow.utils.properties import Message



class ProtParticles(EMProtocol):
    pass


class ProtProcessParticles(ProtParticles):
    """ This class will serve as a base for all protocol
    that performs some operation on Particles (i.e. filters, mask, resize, etc)
    It is mainly defined by an inputParticles and outputParticles.
    """
    def _defineParams(self, form):
        form.addSection(label=Message.LABEL_INPUT)
        
<<<<<<< HEAD
        form.addParam('inputParticles', PointerParam,
=======
        form.addParam('inputParticles', params.PointerParam,
>>>>>>> 5e249527
                      pointerClass='SetOfParticles',
                      label=Message.LABEL_INPUT_PART, important=True)
        # Hook that should be implemented in subclasses
        self._defineProcessParams(form)
        
        __threads, __mpi = self._getDefaultParallel()
        
        form.addParallelSection(threads=__threads, mpi=__mpi)
        
    def _defineProcessParams(self, form):
        """ This method should be implemented by subclasses
        to add other parameter relatives to the specific operation."""
        pass
    
    def _getDefaultParallel(self):
        """ Return the default value for thread and MPI
        for the parallel section definition.
        """
        return (0, 0)


class ProtFilterParticles(ProtProcessParticles):
    """ Base class for filters on particles of type ProtPreprocessParticles.
    """
    pass


class ProtOperateParticles(ProtProcessParticles):
    """ Base class for operations on particles of type ProtPreprocessParticles.
    """
    def __init__(self, **args):
        ProtProcessParticles.__init__(self, **args)


class ProtMaskParticles(ProtProcessParticles):
    """ This is the base for the branch of mask, 
    between the ProtPreprocessParticles """
    pass


# Micrograph type constants for particle extraction
SAME_AS_PICKING = 0
OTHER = 1


class ProtExtractParticles(ProtParticles):
    """ Base class for all extract-particles protocols.
     This class will take care of the streaming functionality and
     derived classes should mainly overwrite the '_extractMicrograph' function.
     """
    # --------------------------- DEFINE param functions ------------------------
    def _defineParams(self, form):
        form.addSection(label='Input')
    
        form.addParam('inputCoordinates', params.PointerParam,
                      pointerClass='SetOfCoordinates',
                      important=True,
                      label="Input coordinates",
                      help='Select the SetOfCoordinates ')
    
        # The name for the followig param is because historical reasons
        # now it should be named better 'micsSource' rather than
        # 'downsampleType', but this could make inconsistent previous executions
        # of this protocols, we will keep the name
        form.addParam('downsampleType', params.EnumParam,
                      choices=['same as picking', 'other'],
                      default=0, important=True,
                      display=params.EnumParam.DISPLAY_HLIST,
                      label='Micrographs source',
                      help='By default the particles will be extracted '
                           'from the micrographs used in the picking '
                           'step ( _same as picking_ option ). \n'
                           'If you select _other_ option, you must provide '
                           'a different set of micrographs to extract from. \n'
                           '*Note*: In the _other_ case, ensure that provided '
                           'micrographs and coordinates are related '
                           'by micName or by micId. Difference in pixel size '
                           'will be handled automatically.')
    
        form.addParam('inputMicrographs', params.PointerParam,
                      pointerClass='SetOfMicrographs',
                      condition='downsampleType != %s' % SAME_AS_PICKING,
                      important=True, label='Input micrographs',
                      help='Select the SetOfMicrographs from which to extract.')
    
        form.addParam('ctfRelations', params.RelationParam, allowsNull=True,
                      relationName=RELATION_CTF,
                      attributeName='getInputMicrographs',
                      label='CTF estimation',
                      help='Choose some CTF estimation related to input '
                           'micrographs. \n CTF estimation is needed if you '
                           'want to do phase flipping or you want to '
                           'associate CTF information to the particles.')
        
        self._definePreprocessParams(form)

    def _definePreprocessParams(self, form):
        """ Should be implemented in sub-classes to define some
        specific parameters """
        pass
    
    #--------------------------- INSERT steps functions ------------------------
    def _insertAllSteps(self):
        # Let's load input data for the already existing micrographs
        # before the streaming
        self.debug(">>> _insertAllSteps ")
        pwutils.makeFilePath(self._getAllDone())
        self.micDict = OrderedDict()
        self.coordDict = {}

        micDict = self._loadInputList()

        self.initialIds = self._insertInitialSteps()

<<<<<<< HEAD
        form.addSection(label='Input')
        form.addParam('inputMicrographs', PointerParam,
                      pointerClass='SetOfMicrographs',
                      label=Message.LABEL_INPUT_MIC, important=True,
                      help='Select the SetOfMicrographs to be used during '
                           'picking.')

    #--------------------------- INFO functions --------------------------------
    def getSummary(self, coordSet):
        summary = []
        summary.append("Number of particles picked: %s" % coordSet.getSize())
        summary.append("Particle size: %s" % coordSet.getBoxSize())
        return "\n".join(summary)

    def getMethods(self, output):
        msg = 'User picked %d particles ' % output.getSize()
        msg += 'with a particle size of %s.' % output.getBoxSize()
        return msg

    def _methods(self):
        methodsMsgs = []
        if self.getInputMicrographs() is None:
            return ['Input micrographs not available yet.']

        methodsMsgs.append("Input micrographs %s of size %d."
                           % (self.getObjectTag(self.getInputMicrographs()),
                              self.getInputMicrographs().getSize()))

        if self.getOutputsSize() >= 1:
            for key, output in self.iterOutputAttributes(EMObject):
                msg = self.getMethods(output)
                methodsMsgs.append("%s: %s"%(self.getObjectTag(output), msg))
        else:
            methodsMsgs.append(Message.TEXT_NO_OUTPUT_CO)
=======
        pickMicIds = self._insertNewMicsSteps(micDict.values())
>>>>>>> 5e249527

        self._insertFinalSteps(pickMicIds)

    def _insertInitialSteps(self):
        """ Override this function to insert some steps before the
        extract micrograph steps.
        Should return a list of ids of the initial steps. """
        return []

    def _insertNewMicsSteps(self, inputMics):
        """ Insert steps to process new mics (from streaming)
        Params:
            inputMics: input mics set to be check
        """
        return self._insertNewMics(inputMics,
                                   lambda mic: mic.getMicName(),
                                   self._insertExtractMicrographStep,
                                   self._insertExtractMicrographListStep,
                                   *self._getExtractArgs())

    def _insertFinalSteps(self, micSteps):
        """ Override this function to insert some steps after the
        extraction of micrograph steps.
        Receive the list of step ids of the picking steps. """
        self._insertFunctionStep('createOutputStep',
                                 prerequisites=micSteps, wait=True)

    def _insertExtractMicrographStep(self, mic, prerequisites, *args):
        """ Basic method to insert a picking step for a given micrograph. """
        micStepId = self._insertFunctionStep('extractMicrographStep',
                                             mic.getMicName(), *args,
                                             prerequisites=prerequisites)
        return micStepId
    
    # -------------------------- STEPS functions ------------------------------


    def extractMicrographStep(self, micKey, *args):
        """ Step function that will be common for all extraction protocols.
        It will take an id and will grab the micrograph from a micDict map.
        The micrograph will be passed as input to the _extractMicrograph
        function.
        """
        # Retrieve the corresponding micrograph with this key and the
        # associated list of coordinates
        mic = self.micDict[micKey]

        micDoneFn = self._getMicDone(mic)
        micFn = mic.getFileName()

        if self.isContinued() and os.path.exists(micDoneFn):
            self.info("Skipping micrograph: %s, seems to be done" % micFn)
            return

        coordList = self.coordDict[mic.getObjId()]
        self._convertCoordinates(mic, coordList)

<<<<<<< HEAD
    def _summary(self):
        summary = []
        if self.getInputMicrographs() is not None:
            summary.append("Number of input micrographs: %d"
                           % self.getInputMicrographs().getSize())
=======
        # Clean old finished files
        pwutils.cleanPath(micDoneFn)
>>>>>>> 5e249527

        self.info("Extracting micrograph: %s " % micFn)
        self._extractMicrograph(mic, *args)

        # Mark this mic as finished
        open(micDoneFn, 'w').close()

    def _extractMicrograph(self, mic, *args):
        """ This function should be implemented by subclasses in order
        to picking the given micrograph. """
        pass

    # ---------- Methods to extract many micrographs at once ------------------

    def _insertExtractMicrographListStep(self, micList, prerequisites, *args):
        """ Basic method to insert a picking step for a given micrograph. """
        return self._insertFunctionStep('extractMicrographListStep',
                                        [mic.getMicName() for mic in micList],
                                        *args, prerequisites=prerequisites)

    def extractMicrographListStep(self, micKeyList, *args):
        micList = []

        for micName in micKeyList:
            mic = self.micDict[micName]
            micDoneFn = self._getMicDone(mic)
            micFn = mic.getFileName()
            if self.isContinued() and os.path.exists(micDoneFn):
                self.info("Skipping micrograph: %s, seems to be done" % micFn)

            else:
                # Clean old finished files
                pwutils.cleanPath(micDoneFn)
                self.info("Extracting micrograph: %s " % micFn)
                micList.append(mic)

        self._extractMicrographList(micList, *args)

        for mic in micList:
            # Mark this mic as finished
            open(self._getMicDone(mic), 'w').close()

    def _extractMicrographList(self, micList, *args):
        """ Extract more than one micrograph at once.
        Here the default implementation is to iterate through the list and
        call the single extract, but it could be re-implemented on each
        subclass to provide a more efficient implementation.
        """
        for mic in micList:
            self._extractMicrograph(mic, *args)

    # --------------------------- UTILS functions -----------------------------
    def _convertCoordinates(self, mic, coordList):
        """ This function should be implemented by subclasses. """
        pass

    def _getExtractArgs(self):
        """ Should be implemented in sub-classes to define the argument
        list that should be passed to the extract step function.
        """
        return []

    def _micsOther(self):
        """ Return True if other micrographs are used for extract.
        Should be implemented in derived classes.
        """
        return False

    def _useCTF(self):
        """ Return True if a SetOfCTF is associated with the extracted
        particles.
         Should be implemented in derived classes.
        """
        return False
    
    # ------ Methods for Streaming extraction --------------
    def _isStreamClosed(self):
        return self.micsClosed and self.ctfsClosed and self.coordsClosed

    def _stepsCheck(self):
        # To allow streaming picking we need to detect:
        #   1) new micrographs ready to be picked
        #   2) new output coordinates that have been produced and add then
        #      to the output set.
        self._checkNewInput()
        self._checkNewOutput()

    def _loadInputList(self):
        """ Load the input set of micrographs and create a dictionary.
        The dictionary self.micDict, will contain all the micrographs
        from which particles have been extracted and also ones that
        are ready to be extracted.
        For creating this dictionary, we need to inspect:
        1) Input micrographs coming from coordinates, to know that a given
        micrographs has been picked.
        2) Micrographs to be extracted (in case it is different from 1)
        3) New computed CTF (in case it is associated with the particles)
        """
        def _loadSet(inputSet, SetClass, getKeyFunc):
            setFn = inputSet.getFileName()
            self.debug("Loading input db: %s" % setFn)
            updatedSet = SetClass(filename=setFn)
            updatedSet.loadAllProperties()
            newItemDict = OrderedDict()
            for item in updatedSet:
                micKey = getKeyFunc(item)
                if micKey not in self.micDict:
                    newItemDict[micKey] = item.clone()
            streamClosed = updatedSet.isStreamClosed()
            updatedSet.close()
            self.debug("Closed db.")
            return newItemDict, streamClosed

        def _loadMics(micSet):
            return _loadSet(micSet, SetOfMicrographs,
                             lambda mic: mic.getMicName())

        def _loadCTFs(ctfSet):
            return _loadSet(ctfSet, SetOfCTF,
                             lambda ctf: ctf.getMicrograph().getMicName())

        # Load new micrographs coming from the coordinates
        self.debug("Loading Mics from Coords.")
        coordMics = self.inputCoordinates.get().getMicrographs()
        micDict, self.micsClosed = _loadMics(coordMics)
        # If we are extracting from other micrographs, then we will use
        # the other micrographs and filter those that
        if self._micsOther():
            self.debug("Loading other Mics.")
            oMicDict, oMicClosed = _loadMics(self.inputMicrographs.get())
            self.micsClosed = self.micsClosed and oMicClosed
            for micKey, mic in micDict.iteritems():
                if micKey in oMicDict:
                    oMic = oMicDict[micKey]
                    # Let's fix the id in case it does not correspond
                    # we want to have the id coming from the coordinates
                    # to match each coordinate to its micrograph
                    oMic.copyObjId(mic)
                    micDict[micKey] = oMic
                else:
                    del micDict[micKey]

        self.debug("Mics are closed? %s" % self.micsClosed)
        if self._useCTF():
            self.debug("Loading CTFs.")
            ctfDict, ctfClosed = _loadCTFs(self.ctfRelations.get())
            for micKey, mic in micDict.iteritems():
                if micKey in ctfDict:
                    mic.setCTF(ctfDict[micKey])
                else:
                    del micDict[micKey]
        # if not use CTF, self.ctfsClosed is True
        self.ctfsClosed = ctfClosed if self._useCTF() else True
        self.debug("CTFs are closed? %s" % self.ctfsClosed)

        self.debug("Loading Coords.")
        # Now load the coordinates for the newly detected micrographs. If
        # microgrpahs does not have coordinates, is not processed.
        micDict = self._loadInputCoords(micDict)

        # Store this value to be used when inserting new steps and batch mode
        self.streamClosed = self._isStreamClosed()

        return micDict

    def _loadInputCoords(self, micDict):
        """ Load coordinates from the input streaming.
        """
        coordsFn = self.getCoords().getFileName()
        self.debug("Loading input db: %s" % coordsFn)
        coordSet = SetOfCoordinates(filename=coordsFn)
        # FIXME: Temporary to avoid loadAllPropertiesFail
        coordSet._xmippMd = String()
        coordSet.loadAllProperties()

        for micKey, mic in micDict.iteritems():
            micId = mic.getObjId()
            coordList = []
            self.debug("Loading coords for mic: %s (%s)" % (micId, micKey))
            for coord in coordSet.iterItems(where='_micId=%s' % micId):
                # TODO: Check performance penalty of using this clone
                coordList.append(coord.clone())
            self.debug("   Coords found: %s" % len(coordList))

            if coordList:
                self.coordDict[micId] = coordList
            else:
                del micDict[micKey]
        self.coordsClosed = coordSet.isStreamClosed()
        coordSet.close()
        self.debug("Coords are closed? %s" % self.coordsClosed)
        self.debug("Closed db.")

        return micDict

    def _checkNewInput(self):
        self.debug(">>> _checkNewInput ")
    
        def _modificationTime():
            """ Check the last modification time of any of the three possible
             input files. """
            items = [self.inputCoordinates.get()]
        
            if self._micsOther():
                items.append(self.inputMicrographs.get())
            else:
                items.append(self.inputCoordinates.get().getMicrographs())
        
            if self._useCTF():
                items.append(self.ctfRelations.get())
        
            def _mTime(fn):
                return datetime.fromtimestamp(os.path.getmtime(fn))
        
            return max([_mTime(i.getFileName()) for i in items])
    
        mTime = _modificationTime()
        now = datetime.now()
        self.lastCheck = getattr(self, 'lastCheck', now)
        self.debug('Last check: %s, modification: %s'
                   % (pwutils.prettyTime(self.lastCheck),
                      pwutils.prettyTime(mTime)))
        # If the input micrographs.sqlite have not changed since our last check,
        # it does not make sense to check for new input data, but we must
        # check if sets are closed.
        self.debug("self.lastCheck > mTime %s , hasattr(self, 'micDict') %s"
                   % (self.lastCheck > mTime, hasattr(self, 'micDict')))
        if self.lastCheck > mTime and hasattr(self, 'micDict'):
            return None
        
        # Open input micrographs.sqlite and close it as soon as possible
        newMics = self._loadInputList()
        
        self.lastCheck = now
        outputStep = self._getFirstJoinStep()
    
        if newMics:
            fDeps = self._insertNewMicsSteps(newMics.values())
            if outputStep is not None:
                outputStep.addPrerequisites(*fDeps)
            self.updateSteps()

    def _checkNewOutput(self):
        if getattr(self, 'finished', False):
            return

        # Load previously done items (from text file)
        doneList = self._readDoneList()
        # Check for newly done items
        newDone = [m for m in self.micDict.values()
                   if m.getObjId() not in doneList and self._isMicDone(m)]

        # Update the file with the newly done mics
        # or exit from the function if no new done mics
        inputLen = len(self.micDict)
        self.debug('_checkNewOutput: ')
        self.debug('   input: %s, doneList: %s, newDone: %s'
                   % (inputLen, len(doneList), len(newDone)))

        firstTime = len(doneList) == 0
        allDone = len(doneList) + len(newDone)
        # We have finished when there is not more input mics (stream closed)
        # and the number of processed mics is equal to the number of inputs
        streamClosed = self._isStreamClosed()
        self.finished = streamClosed and allDone == inputLen
        self.debug(' is finished? %s ' % self.finished)
        self.debug(' is stream closed? %s ' % streamClosed)
        streamMode = Set.STREAM_CLOSED if self.finished else Set.STREAM_OPEN

        if newDone:
            self._updateOutputPartSet(newDone, streamMode)
            self._writeDoneList(newDone)
        elif not self.finished:
            # If we are not finished and no new output have been produced
            # it does not make sense to proceed and updated the outputs
            # so we exit from the function here

            # Maybe it would be good idea to take a snap to avoid
            # so much IO if this protocol does not have much to do now
            if allDone == len(self.micDict):
                self._streamingSleepOnWait()

            return

        self.debug('   finished: %s ' % self.finished)
        self.debug('        self.streamClosed (%s) AND' % streamClosed)
        self.debug('        allDone (%s) == len(self.listOfMics (%s)'
                   % (allDone, inputLen))
        self.debug('   streamMode: %s' % streamMode)

        if self.finished:  # Unlock createOutputStep if finished all jobs

            # Close the output set
            self._updateOutputPartSet([], Set.STREAM_CLOSED)
            outputStep = self._getFirstJoinStep()
            if outputStep and outputStep.isWaiting():
                outputStep.setStatus(STATUS_NEW)

    def readPartsFromMics(self, micDoneList, outputParts):
        """ This method should be implemented in subclasses to read
        the particles from a given list of micrographs.
        """
        pass

    def _updateOutputPartSet(self, micList, streamMode):
        outputName = 'outputParticles'
        outputParts = getattr(self, outputName, None)
        firstTime = True

        if outputParts is None:
            inputMics = self.getInputMicrographs()
            outputParts = self._createSetOfParticles()
            outputParts.copyInfo(inputMics)
            outputParts.setCoordinates(self.getCoords())

            if self.getAttributeValue('doFlip', False):
                outputParts.setIsPhaseFlipped(not inputMics.isPhaseFlipped())

            outputParts.setSamplingRate(self._getNewSampling())
            outputParts.setHasCTF(self._useCTF())
        else:
            firstTime = False
            outputParts.enableAppend()

        self.readPartsFromMics(micList, outputParts)
        self._updateOutputSet(outputName, outputParts, streamMode)

        if firstTime:
            # self._storeMethodsInfo(fnImages)
            self._defineSourceRelation(self.inputCoordinates, outputParts)
            if self._useCTF():
                self._defineSourceRelation(self.ctfRelations, outputParts)
            if self._micsOther():
                self._defineSourceRelation(self.inputMicrographs, outputParts)

    def _getMicDone(self, mic):
        return self._getExtraPath('DONE', 'mic_%06d.TXT' % mic.getObjId())

    def _isMicDone(self, mic):
        """ A mic is done if the marker file exists. """
        return os.path.exists(self._getMicDone(mic))

    def _getAllDone(self):
        return self._getExtraPath('DONE', 'all.TXT')

    def _readDoneList(self):
        """ Read from a text file the id's of the items that have been done. """
        doneFile = self._getAllDone()
        doneList = []
        # Check what items have been previously done
        if os.path.exists(doneFile):
            with open(doneFile) as f:
                doneList += [int(line.strip()) for line in f]

        return doneList

    def _writeDoneList(self, micList):
        """ Write to a text file the items that have been done. """
        doneFile = self._getAllDone()

        if not os.path.exists(doneFile):
            pwutils.makeFilePath(doneFile)

        with open(doneFile, 'a') as f:
            for mic in micList:
                f.write('%d\n' % mic.getObjId())

    def _getFirstJoinStepName(self):
        # This function will be used for streaming, to check which is
        # the first function that need to wait for all micrographs
        # to have completed, this can be overwritten in subclasses
        # (eg in Xmipp 'sortPSDStep')
        return 'createOutputStep'

    def _getFirstJoinStep(self):
        for s in self._steps:
            if s.funcName == self._getFirstJoinStepName():
                return s
        return None

    def createOutputStep(self):
        pass # Nothing to do now
        #self._createOutput(self._getExtraPath())


class ProtExtractParticlesPair(ProtParticles):
    """ Base class for all extract-particles pairs protocols. Until now,
    this protcols is not in streaming mode.
     """<|MERGE_RESOLUTION|>--- conflicted
+++ resolved
@@ -56,11 +56,7 @@
     def _defineParams(self, form):
         form.addSection(label=Message.LABEL_INPUT)
         
-<<<<<<< HEAD
-        form.addParam('inputParticles', PointerParam,
-=======
         form.addParam('inputParticles', params.PointerParam,
->>>>>>> 5e249527
                       pointerClass='SetOfParticles',
                       label=Message.LABEL_INPUT_PART, important=True)
         # Hook that should be implemented in subclasses
@@ -175,45 +171,7 @@
 
         self.initialIds = self._insertInitialSteps()
 
-<<<<<<< HEAD
-        form.addSection(label='Input')
-        form.addParam('inputMicrographs', PointerParam,
-                      pointerClass='SetOfMicrographs',
-                      label=Message.LABEL_INPUT_MIC, important=True,
-                      help='Select the SetOfMicrographs to be used during '
-                           'picking.')
-
-    #--------------------------- INFO functions --------------------------------
-    def getSummary(self, coordSet):
-        summary = []
-        summary.append("Number of particles picked: %s" % coordSet.getSize())
-        summary.append("Particle size: %s" % coordSet.getBoxSize())
-        return "\n".join(summary)
-
-    def getMethods(self, output):
-        msg = 'User picked %d particles ' % output.getSize()
-        msg += 'with a particle size of %s.' % output.getBoxSize()
-        return msg
-
-    def _methods(self):
-        methodsMsgs = []
-        if self.getInputMicrographs() is None:
-            return ['Input micrographs not available yet.']
-
-        methodsMsgs.append("Input micrographs %s of size %d."
-                           % (self.getObjectTag(self.getInputMicrographs()),
-                              self.getInputMicrographs().getSize()))
-
-        if self.getOutputsSize() >= 1:
-            for key, output in self.iterOutputAttributes(EMObject):
-                msg = self.getMethods(output)
-                methodsMsgs.append("%s: %s"%(self.getObjectTag(output), msg))
-        else:
-            methodsMsgs.append(Message.TEXT_NO_OUTPUT_CO)
-=======
         pickMicIds = self._insertNewMicsSteps(micDict.values())
->>>>>>> 5e249527
-
         self._insertFinalSteps(pickMicIds)
 
     def _insertInitialSteps(self):
@@ -270,16 +228,8 @@
         coordList = self.coordDict[mic.getObjId()]
         self._convertCoordinates(mic, coordList)
 
-<<<<<<< HEAD
-    def _summary(self):
-        summary = []
-        if self.getInputMicrographs() is not None:
-            summary.append("Number of input micrographs: %d"
-                           % self.getInputMicrographs().getSize())
-=======
         # Clean old finished files
         pwutils.cleanPath(micDoneFn)
->>>>>>> 5e249527
 
         self.info("Extracting micrograph: %s " % micFn)
         self._extractMicrograph(mic, *args)
