--- conflicted
+++ resolved
@@ -27,7 +27,6 @@
 # **************************************************************************
 
 import os
-import time
 from datetime import datetime
 from collections import OrderedDict
 
@@ -97,8 +96,6 @@
     pass
 
 
-<<<<<<< HEAD
-=======
 class ProtParticlePicking(ProtParticles):
     OUTPUT_PREFIX = 'outputCoordinates'
 
@@ -214,7 +211,7 @@
     def registerCoords(self, coordsDir):
         """ This method is usually inherited by all Pickers
         and it is used from the Java picking GUI to register
-        a new SetOfCoordinates when the user click on +Particles button. 
+        a new SetOfCoordinates when the user click on +Particles button.
         """
         suffix = self.__getOutputSuffix()
         outputName = self.OUTPUT_PREFIX + suffix
@@ -558,7 +555,6 @@
         pass
 
 
->>>>>>> ba53cbab
 # Micrograph type constants for particle extraction
 SAME_AS_PICKING = 0
 OTHER = 1
