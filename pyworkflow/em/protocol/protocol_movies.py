# **************************************************************************
# *
# * Authors:     Airen Zaldivar Peraza (azaldivar@cnb.csic.es)
# *              Roberto Marabini (roberto@cnb.csic.es)
# *              J.M. de la Rosa Trevin (jmdelarosa@cnb.csic.es)
# *              Vahid Abrishami (vabrishami@cnb.csic.es)
# *
# * Unidad de  Bioinformatica of Centro Nacional de Biotecnologia , CSIC
# *
# * This program is free software; you can redistribute it and/or modify
# * it under the terms of the GNU General Public License as published by
# * the Free Software Foundation; either version 2 of the License, or
# * (at your option) any later version.
# *
# * This program is distributed in the hope that it will be useful,
# * but WITHOUT ANY WARRANTY; without even the implied warranty of
# * MERCHANTABILITY or FITNESS FOR A PARTICULAR PURPOSE.  See the
# * GNU General Public License for more details.
# *
# * You should have received a copy of the GNU General Public License
# * along with this program; if not, write to the Free Software
# * Foundation, Inc., 59 Temple Place, Suite 330, Boston, MA
# * 02111-1307  USA
# *
# *  All comments concerning this program package may be sent to the
# *  e-mail address 'scipion@cnb.csic.es'
# *
# **************************************************************************

import os
from os.path import join, basename, exists
from datetime import datetime

import pyworkflow.object as pwobj
from pyworkflow.protocol.params import PointerParam, BooleanParam, LEVEL_ADVANCED

from pyworkflow.protocol.constants import STEPS_PARALLEL, STATUS_NEW
import pyworkflow.utils as pwutils
from pyworkflow.utils.properties import Message
from pyworkflow.em.data import SetOfMovies, Movie, MovieAlignment, Acquisition
from pyworkflow.em import ImageHandler

from protocol_micrographs import ProtPreprocessMicrographs
from protocol_particles import ProtExtractParticles

PLOT_CART = 0
PLOT_POLAR = 1


class ProtProcessMovies(ProtPreprocessMicrographs):
    """
    Protocol base for processing movies from direct detectors cameras.
    This base class will iterate through the movies (extract them if compressed)
    and call a _processMovie method for each one.
    """
    # Redefine this in subclasses if want to convert the movies to mrc
    # the value should be either 'mrc' or 'mrcs'
    CONVERT_TO_MRC = None

    def __init__(self, **kwargs):
        ProtPreprocessMicrographs.__init__(self, **kwargs)
        self.stepsExecutionMode = STEPS_PARALLEL
    
    #--------------------------- DEFINE param functions ----------------------
    def _defineParams(self, form):
        form.addSection(label=Message.LABEL_INPUT)
        
        form.addParam('inputMovies', PointerParam, pointerClass='SetOfMovies', 
                      important=True,
                      label=Message.LABEL_INPUT_MOVS,
                      help='Select a set of previously imported movies.')
        form.addParam('cleanMovieData', BooleanParam, default=True,
                      expertLevel=LEVEL_ADVANCED,
                      label='Clean movie data?',
                      help='Movies take a lot of disk space.\n'
                           'So, by default, all protocols that work on\n'
                           'movies will erase the each movie folder after\n'
                           'finishing. Results files should be copied in \n'
                           'the "createOutputStep" function.\n'
                           'If set to *No*, the folder will not be deleted.')

    #--------------------------- INSERT steps functions ---------------------
    def _insertAllSteps(self):
        # Build the list of all processMovieStep ids by 
        # inserting each of the steps for each movie
        self.insertedDict = {}
        self.samplingRate = self.inputMovies.get().getSamplingRate()
        # FIXME: Not working in scipion-box
        #self.convertStepId = self._insertFunctionStep('convertInputStep')

        movieSteps = self._insertNewMoviesSteps(self.insertedDict,
                                                self.inputMovies.get())
        finalSteps = self._insertFinalSteps(movieSteps)
        self._insertFunctionStep('createOutputStep',
                                 prerequisites=finalSteps, wait=True)

    def _insertFinalSteps(self, deps):
        """ This should be implemented in subclasses"""
        return deps

    def _getFirstJoinStepName(self):
<<<<<<< HEAD
        # This function will be used for streaming, to check which is
        # the first function that need to wait for all micrographs
        # to have completed, this can be overwritten in subclasses
        # (eg in Xmipp 'sortPSDStep')
=======
        # This function will be used for streamming, to check which is
        # the first function that need to wait for all micrographs
        # to have completed, this can be overriden in subclasses
        # (ej in Xmipp 'sortPSDStep')
>>>>>>> 9f744afa
        return 'createOutputStep'

    def _getFirstJoinStep(self):
        for s in self._steps:
            if s.funcName == self._getFirstJoinStepName():
                return s
        return None
<<<<<<< HEAD

    def _loadInputList(self):
        """ Load the input set of movies and create a list. """
        moviesFile = self.inputMovies.get().getFileName()
        self.debug("Loading input db: %s" % moviesFile)
        movieSet = SetOfMovies(filename=moviesFile)
        movieSet.loadAllProperties()
        self.listOfMovies = [m.clone() for m in movieSet]
        self.streamClosed = movieSet.isStreamClosed()
        movieSet.close()
        self.debug("Closed db.")

    def _checkNewInput(self):
        # Check if there are new movies to process from the input set
        localFile = self.inputMovies.get().getFileName()
        now = datetime.now()
        self.lastCheck = getattr(self, 'lastCheck', now)
        mTime = datetime.fromtimestamp(os.path.getmtime(localFile))
        self.debug('Last check: %s, modification: %s'
                  % (pwutils.prettyTime(self.lastCheck),
                     pwutils.prettyTime(mTime)))
        # If the input movies.sqlite have not changed since our last check,
        # it does not make sense to check for new input data
        if self.lastCheck > mTime and hasattr(self, 'listOfMovies'):
            return None

        self.lastCheck = now
        # Open input movies.sqlite and close it as soon as possible
        self._loadInputList()
        newMovies = any(m.getObjId() not in self.insertedDict
                        for m in self.listOfMovies)
        outputStep = self._getFirstJoinStep()

        if newMovies:
            fDeps = self._insertNewMoviesSteps(self.insertedDict,
                                               self.listOfMovies)
            if outputStep is not None:
                outputStep.addPrerequisites(*fDeps)
            self.updateSteps()
        else:
            if (outputStep is not None and self.streamClosed
                and outputStep.isWaiting()):
                outputStep.setStatus(STATUS_NEW)
                self.updateSteps()

    def _checkNewOutput(self):
        pass # To be implemented in sub-classes

    def _stepsCheck(self):
        # Input movie set can be loaded or None when checked for new inputs
        # If None, we load it
        self._checkNewInput()
        self._checkNewOutput()

=======

    def _loadInputList(self):
        """ Load the input set of movies and create a list. """
        moviesFile = self.inputMovies.get().getFileName()
        self.debug("Loading input db: %s" % moviesFile)
        movieSet = SetOfMovies(filename=moviesFile)
        movieSet.loadAllProperties()
        self.listOfMovies = [m.clone() for m in movieSet]
        self.streamClosed = movieSet.isStreamClosed()
        movieSet.close()
        self.debug("Closed db.")

    def _checkNewInput(self):
        # Check if there are new movies to process from the input set
        localFile = self.inputMovies.get().getFileName()
        now = datetime.now()
        self.lastCheck = getattr(self, 'lastCheck', now)
        mTime = datetime.fromtimestamp(os.path.getmtime(localFile))
        self.debug('Last check: %s, modification: %s'
                  % (pwutils.prettyTime(self.lastCheck),
                     pwutils.prettyTime(mTime)))
        # If the input movies.sqlite have not changed since our last check,
        # it does not make sense to check for new input data
        if self.lastCheck > mTime and hasattr(self, 'listOfMovies'):
            return None

        self.lastCheck = now
        # Open input movies.sqlite and close it as soon as possible
        self._loadInputList()
        newMovies = any(m.getObjId() not in self.insertedDict
                        for m in self.listOfMovies)
        outputStep = self._getFirstJoinStep()

        if newMovies:
            fDeps = self._insertNewMoviesSteps(self.insertedDict,
                                               self.listOfMovies)
            if outputStep is not None:
                outputStep.addPrerequisites(*fDeps)
            self.updateSteps()

    def _checkNewOutput(self):
        pass # To be implemented in sub-classes

    def _stepsCheck(self):
        # Input movie set can be loaded or None when checked for new inputs
        # If None, we load it
        self._checkNewInput()
        self._checkNewOutput()

>>>>>>> 9f744afa
    def _insertNewMoviesSteps(self, insertedDict, inputMovies):
        """ Insert steps to process new movies (from streaming)
        Params:
            insertedDict: contains already processed movies
            inputMovies: input movies set to be check
        """
        deps = []
        # For each movie insert the step to process it
        for movie in inputMovies:
            if movie.getObjId() not in insertedDict:
                stepId = self._insertMovieStep(movie)
                deps.append(stepId)
                insertedDict[movie.getObjId()] = stepId
        return deps
        
    def _insertMovieStep(self, movie):
        """ Insert the processMovieStep for a given movie. """
        # Note1: At this point is safe to pass the movie, since this
        # is not executed in parallel, here we get the params
        # to pass to the actual step that is gone to be executed later on
        # Note2: We are serializing the Movie as a dict that can be passed
        # as parameter for a functionStep
        movieDict = movie.getObjDict(includeBasic=True)
        movieStepId = self._insertFunctionStep('processMovieStep',
                                               movieDict,
                                               movie.hasAlignment(),
                                               prerequisites=[])
        return movieStepId

    #--------------------------- STEPS functions -----------------------------
    def convertInputStep(self):
        """ Should be implemented in sub-classes if needed. """
        pass

    def processMovieStep(self, movieDict, hasAlignment):
        movie = Movie()
        movie.setAcquisition(Acquisition())

        if hasAlignment:
            movie.setAlignment(MovieAlignment())

        movie.setAttributesFromDict(movieDict, setBasic=True)

        movieFolder = self._getOutputMovieFolder(movie)
        movieFn = movie.getFileName()
        movieName = basename(movieFn)

        # Clean old finished files
        pwutils.cleanPath(self._getMovieDone(movie))

        if self._filterMovie(movie):
            pwutils.makePath(movieFolder)
            pwutils.createLink(movieFn, join(movieFolder, movieName))

            if movieName.endswith('bz2'):
                newMovieName = movieName.replace('.bz2', '')
                # We assume that if compressed the name ends with .mrc.bz2
                if not exists(newMovieName):
                    self.runJob('bzip2', '-d -f %s' % movieName, cwd=movieFolder)

            elif movieName.endswith('tbz'):
                newMovieName = movieName.replace('.tbz', '.mrc')
                # We assume that if compressed the name ends with .tbz
                if not exists(newMovieName):
                    self.runJob('tar', 'jxf %s' % movieName, cwd=movieFolder)

            elif movieName.endswith('.tif'):
                #FIXME: It seems that we have some flip problem with compressed
                # tif files, we need to check that
                newMovieName = movieName.replace('.tif', '.mrc')
                # we assume that if compressed the name ends with .tbz
                if not exists(newMovieName):
                    self.runJob('tif2mrc', '%s %s' % (movieName, newMovieName),
                                                      cwd=movieFolder)
            elif movieName.endswith('.txt'):
                # Support a list of frame as a simple .txt file containing
                # all the frames in a raw list, we could use a xmd as well,
                # but a plain text was choose to simply its generation
                movieTxt = os.path.join(movieFolder, movieName)
                with open(movieTxt) as f:
                    movieOrigin = os.path.basename(os.readlink(movieFn))
                    newMovieName = movieName.replace('.txt', '.mrcs')
                    ih = ImageHandler()
                    for i, line in enumerate(f):
                        if line.strip():
                            inputFrame = os.path.join(movieOrigin, line.strip())
                            ih.convert(inputFrame,
                                       (i+1, os.path.join(movieFolder, newMovieName)))
            else:
                newMovieName = movieName
            
            if (self.CONVERT_TO_MRC and not (newMovieName.endswith("mrc") or
                                             newMovieName.endswith("mrcs"))):
                inputMovieFn = os.path.join(movieFolder, newMovieName)
                if inputMovieFn.endswith('.em'):
                    inputMovieFn += ":ems"
                newMovieName = pwutils.replaceExt(newMovieName,
                                                  self.CONVERT_TO_MRC)
                outputMovieFn = os.path.join(movieFolder, newMovieName)
                self.info("Converting movie '%s' -> '%s'" % (inputMovieFn,
                                                             outputMovieFn))
                ImageHandler().convertStack(inputMovieFn, outputMovieFn)

            # Just store the original name in case it is needed in _processMovie
            movie._originalFileName = pwobj.String(objDoStore=False)
            movie._originalFileName.set(movie.getFileName())
            # Now set the new filename (either linked or converted)
            movie.setFileName(os.path.join(movieFolder, newMovieName))
            self.info("Processing movie: %s" % movie.getFileName())

            self._processMovie(movie)

            if self.cleanMovieData:
                self.info("Erasing.....movieFolder: %s" % movieFolder)
                os.system('rm -rf %s' % movieFolder)
                # cleanPath(movieFolder)
            else:
                self.info('Clean movie data DISABLED. '
                          'Movie folder will remain in disk!!!')

        # Mark this movie as finished
        open(self._getMovieDone(movie), 'w').close()
        
    #--------------------------- UTILS functions ----------------------------
    def _getOutputMovieFolder(self, movie):
        """ Create a Movie folder where to work with it. """
        return self._getTmpPath('movie_%06d' % movie.getObjId())

    def _getMovieName(self, movie, ext='.mrc'):
        return self._getExtraPath('movie_%06d%s' % (movie.getObjId(), ext))

    def _getMovieDone(self, movie):
        return self._getExtraPath('DONE_movie_%06d.TXT' % movie.getObjId())

    def _isMovieDone(self, movie):
        """ A movie is done if the marker file exists. """
        return os.path.exists(self._getMovieDone(movie))

    def _getAllDone(self):
        return self._getExtraPath('DONE_all.TXT')

    def _readDoneList(self):
        """ Read from a text file the id's of the items that have been done. """
        doneFile = self._getAllDone()
        doneList = []
        # Check what items have been previously done
        if os.path.exists(doneFile):
            with open(doneFile) as f:
                doneList += [int(line.strip()) for line in f]

        return doneList

    def _writeDoneList(self, movieList):
        """ Write to a text file the items that have been done. """
        doneFile = self._getAllDone()
        with open(self._getAllDone(), 'a') as f:
            for movie in movieList:
                f.write('%d\n' % movie.getObjId())

    #--------------------------- OVERRIDE functions --------------------------
    def _filterMovie(self, movie):
        """ Check if process or not this movie.
        """
        return True

    def _processMovie(self, movie):
        """ Process the movie actions, remember to:
        1) Generate all output files inside movieFolder
           (usually with cwd in runJob)
        2) Copy the important result files after processing
           (movieFolder will be deleted!!!)
        """
        pass

    # FIXME: check if the following functions could be removed

    def _getNameExt(self, movieName, postFix, ext):
        if movieName.endswith("bz2"):
            # removeBaseExt function only eliminate the last extension,
            # but if files are compressed, we need to eliminate two extensions:
            # bz2 and its own image extension (e.g: mrcs, em, etc)
            return pwutils.removeBaseExt(pwutils.removeBaseExt(movieName)) + postFix + '.' + ext
        else:
            return pwutils.removeBaseExt(movieName) + postFix + '.' + ext
    
    def _getCorrMovieName(self, movieId, ext='.mrcs'):
        return 'movie_%06d%s' % (movieId, ext)

    def _getLogFile(self, movieId):
        return 'micrograph_%06d_Log.txt' % movieId


class ProtExtractMovieParticles(ProtExtractParticles, ProtProcessMovies):
    """ Extract a set of Particles from each frame of a set of Movies.
    """
    pass

    
<|MERGE_RESOLUTION|>--- conflicted
+++ resolved
@@ -99,17 +99,10 @@
         return deps
 
     def _getFirstJoinStepName(self):
-<<<<<<< HEAD
         # This function will be used for streaming, to check which is
         # the first function that need to wait for all micrographs
         # to have completed, this can be overwritten in subclasses
         # (eg in Xmipp 'sortPSDStep')
-=======
-        # This function will be used for streamming, to check which is
-        # the first function that need to wait for all micrographs
-        # to have completed, this can be overriden in subclasses
-        # (ej in Xmipp 'sortPSDStep')
->>>>>>> 9f744afa
         return 'createOutputStep'
 
     def _getFirstJoinStep(self):
@@ -117,7 +110,6 @@
             if s.funcName == self._getFirstJoinStepName():
                 return s
         return None
-<<<<<<< HEAD
 
     def _loadInputList(self):
         """ Load the input set of movies and create a list. """
@@ -157,11 +149,6 @@
             if outputStep is not None:
                 outputStep.addPrerequisites(*fDeps)
             self.updateSteps()
-        else:
-            if (outputStep is not None and self.streamClosed
-                and outputStep.isWaiting()):
-                outputStep.setStatus(STATUS_NEW)
-                self.updateSteps()
 
     def _checkNewOutput(self):
         pass # To be implemented in sub-classes
@@ -172,57 +159,6 @@
         self._checkNewInput()
         self._checkNewOutput()
 
-=======
-
-    def _loadInputList(self):
-        """ Load the input set of movies and create a list. """
-        moviesFile = self.inputMovies.get().getFileName()
-        self.debug("Loading input db: %s" % moviesFile)
-        movieSet = SetOfMovies(filename=moviesFile)
-        movieSet.loadAllProperties()
-        self.listOfMovies = [m.clone() for m in movieSet]
-        self.streamClosed = movieSet.isStreamClosed()
-        movieSet.close()
-        self.debug("Closed db.")
-
-    def _checkNewInput(self):
-        # Check if there are new movies to process from the input set
-        localFile = self.inputMovies.get().getFileName()
-        now = datetime.now()
-        self.lastCheck = getattr(self, 'lastCheck', now)
-        mTime = datetime.fromtimestamp(os.path.getmtime(localFile))
-        self.debug('Last check: %s, modification: %s'
-                  % (pwutils.prettyTime(self.lastCheck),
-                     pwutils.prettyTime(mTime)))
-        # If the input movies.sqlite have not changed since our last check,
-        # it does not make sense to check for new input data
-        if self.lastCheck > mTime and hasattr(self, 'listOfMovies'):
-            return None
-
-        self.lastCheck = now
-        # Open input movies.sqlite and close it as soon as possible
-        self._loadInputList()
-        newMovies = any(m.getObjId() not in self.insertedDict
-                        for m in self.listOfMovies)
-        outputStep = self._getFirstJoinStep()
-
-        if newMovies:
-            fDeps = self._insertNewMoviesSteps(self.insertedDict,
-                                               self.listOfMovies)
-            if outputStep is not None:
-                outputStep.addPrerequisites(*fDeps)
-            self.updateSteps()
-
-    def _checkNewOutput(self):
-        pass # To be implemented in sub-classes
-
-    def _stepsCheck(self):
-        # Input movie set can be loaded or None when checked for new inputs
-        # If None, we load it
-        self._checkNewInput()
-        self._checkNewOutput()
-
->>>>>>> 9f744afa
     def _insertNewMoviesSteps(self, insertedDict, inputMovies):
         """ Insert steps to process new movies (from streaming)
         Params:
