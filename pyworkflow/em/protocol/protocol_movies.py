--- conflicted
+++ resolved
@@ -67,18 +67,6 @@
                       important=True,
                       label=Message.LABEL_INPUT_MOVS,
                       help='Select a set of previously imported movies.')
-<<<<<<< HEAD
-        form.addParam('cleanMovieData', BooleanParam, default=True,
-                      expertLevel=LEVEL_ADVANCED,
-                      label='Clean movie data?',
-                      help='Movies take a lot of disk space.\n'
-                           'So, by default, all protocols that work on\n'
-                           'movies will erase the each movie folder after\n'
-                           'finishing. Results files should be copied in \n'
-                           'the "createOutputStep" function.\n'
-                           'If set to *No*, the folder will not be deleted.')
-=======
->>>>>>> d518cd8e
 
     #--------------------------- INSERT steps functions ---------------------
     def _insertAllSteps(self):
@@ -201,12 +189,8 @@
         if hasAlignment:
             movie.setAlignment(MovieAlignment())
 
-<<<<<<< HEAD
-        movie.setAttributesFromDict(movieDict, setBasic=True)
-=======
         movie.setAttributesFromDict(movieDict, setBasic=True,
                                     ignoreMissing=True)
->>>>>>> d518cd8e
 
         movieFolder = self._getOutputMovieFolder(movie)
         movieFn = movie.getFileName()
@@ -277,15 +261,6 @@
 
             self._processMovie(movie)
 
-<<<<<<< HEAD
-            if self.cleanMovieData:
-                self.info("Erasing.....movieFolder: %s" % movieFolder)
-                os.system('rm -rf %s' % movieFolder)
-                # cleanPath(movieFolder)
-            else:
-                self.info('Clean movie data DISABLED. '
-                          'Movie folder will remain in disk!!!')
-=======
             if pwutils.envVarOn('SCIPION_DEBUG_NOCLEAN'):
                 self.info('Clean movie data DISABLED. '
                           'Movie folder will remain in disk!!!')
@@ -293,7 +268,6 @@
                 self.info("Erasing.....movieFolder: %s" % movieFolder)
                 os.system('rm -rf %s' % movieFolder)
                 # cleanPath(movieFolder)
->>>>>>> d518cd8e
 
         # Mark this movie as finished
         open(self._getMovieDone(movie), 'w').close()
