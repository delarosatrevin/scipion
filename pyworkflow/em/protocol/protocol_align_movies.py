--- conflicted
+++ resolved
@@ -189,14 +189,9 @@
                 if newMovie.getAlignment().getShifts()[0]:
                     movieSet.append(newMovie)
                 else:
-<<<<<<< HEAD
-                    print(yellowStr("WARNING: Movie %s has empty alignment data, can't add it to "
-                                    "output set." % movie.getFileName()))
-=======
                     print(yellowStr("WARNING: Movie %s has empty alignment "
                                     "data, can't add it to output set."
                                     % movie.getFileName()))
->>>>>>> 3c8f9cce
 
             self._updateOutputSet('outputMovies', movieSet, streamMode)
 
@@ -224,14 +219,8 @@
                 extraMicFn = self._getExtraPath(getOutputMicName(movie))
                 mic.setFileName(extraMicFn)
                 if not os.path.exists(extraMicFn):
-<<<<<<< HEAD
-                    print(yellowStr("WARNING: Micrograph %s was not generated,"
-                                    " can't add it to output set."
-                                    % extraMicFn))
-=======
                     print(yellowStr("WARNING: Micrograph %s was not generated, "
                                     "can't add it to output set." % extraMicFn))
->>>>>>> 3c8f9cce
                     doneFailed.append(movie)
                     continue
                 self._preprocessOutputMicrograph(mic, movie)
