--- conflicted
+++ resolved
@@ -60,34 +60,6 @@
 
 ALIGNMENTS = [ALIGN_NONE, ALIGN_2D, ALIGN_3D, ALIGN_PROJ]
 
-<<<<<<< HEAD
-#SYMMETRY, follows chimera conventions https://www.cgl.ucsf.edu/chimera/docs/UsersGuide/midas/sym.html
-SYM_CYCLIC      = 0 # CN
-SYM_DIHEDRAL    = 1 # DN 
-SYM_TETRAHEDRAL = 2 # T 
-SYM_OCTAHEDRAL  = 3 # O 
-#icosahedric IXXX
-SYM_I222  = 4 # (no crowther 222 and standard in heyman et al 2005 article).
-              # 2-fold axes on x,y,z axes. With the positive z-axis pointing at
-              # the viewer, the front-most 5-fold vertices are in yz plane,
-              #  and the front-most 3-fold axes are in the xz plane.
-SYM_I222r = 5 # (crowther) 2-fold axes on x,y,z axes. With the positive z-axis
-              # pointing at the viewer, the front-most 5-fold vertices are in xz plane,
-              # and the front-most 3-fold axes are in the yz plane.
-SYM_In25  = 6 # '2-fold symmetry along y and 5-fold along z
-SYM_In25r = 7 # 'n25' with 180 degree rotation about x
-
-#Diccionario sym
-SCIPION_SYM_NAME={}
-SCIPION_SYM_NAME[SYM_CYCLIC]  = 'Cn'
-SCIPION_SYM_NAME[SYM_DIHEDRAL]  = 'Dn'
-SCIPION_SYM_NAME[SYM_TETRAHEDRAL]  = 'T'
-SCIPION_SYM_NAME[SYM_OCTAHEDRAL]  = 'O'
-SCIPION_SYM_NAME[SYM_I222]  = 'I222'
-SCIPION_SYM_NAME[SYM_I222r] = 'I222r'
-SCIPION_SYM_NAME[SYM_In25]   = 'In25'
-SCIPION_SYM_NAME[SYM_In25r]   = 'In25r'
-=======
 # SYMMETRY, follows chimera conventions https://www.cgl.ucsf.edu/chimera/docs/
 # UsersGuide/midas/sym.html
 SYM_CYCLIC = 0  # CN
@@ -119,5 +91,4 @@
 SCIPION_SYM_NAME[SYM_I222] = 'I222'
 SCIPION_SYM_NAME[SYM_I222r] = 'I222r'
 SCIPION_SYM_NAME[SYM_In25] = 'In25'
-SCIPION_SYM_NAME[SYM_In25r] = 'In25r'
->>>>>>> 39452550
+SCIPION_SYM_NAME[SYM_In25r] = 'In25r'