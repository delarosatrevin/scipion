# **************************************************************************
# *
# * Authors:     J.M. De la Rosa Trevin (jmdelarosa@cnb.csic.es)
# *
# * Unidad de  Bioinformatica of Centro Nacional de Biotecnologia , CSIC
# *
# * This program is free software; you can redistribute it and/or modify
# * it under the terms of the GNU General Public License as published by
# * the Free Software Foundation; either version 2 of the License, or
# * (at your option) any later version.
# *
# * This program is distributed in the hope that it will be useful,
# * but WITHOUT ANY WARRANTY; without even the implied warranty of
# * MERCHANTABILITY or FITNESS FOR A PARTICULAR PURPOSE.  See the
# * GNU General Public License for more details.
# *
# * You should have received a copy of the GNU General Public License
# * along with this program; if not, write to the Free Software
# * Foundation, Inc., 59 Temple Place, Suite 330, Boston, MA
# * 02111-1307  USA
# *
# *  All comments concerning this program package may be sent to the
# *  e-mail address 'scipion@cnb.csic.es'
# *
# **************************************************************************

import os
import sys
from itertools import izip
import PIL

import xmipp
import pyworkflow.utils as pwutils

from constants import *



class ImageHandler(object):
    """ Class to provide several Image manipulation utilities. """
    # TODO: remove dependency from Xmipp
    DT_DEFAULT = xmipp.DT_DEFAULT
    DT_UNKNOWN = xmipp.DT_UNKNOWN
    DT_UCHAR = xmipp.DT_UCHAR
    DT_SCHAR = xmipp.DT_SCHAR
    DT_USHORT = xmipp.DT_USHORT
    DT_SHORT = xmipp.DT_SHORT
    DT_UINT = xmipp.DT_UINT
    DT_INT = xmipp.DT_INT
    DT_LONG = xmipp.DT_LONG
    DT_FLOAT = xmipp.DT_FLOAT
    DT_DOUBLE = xmipp.DT_DOUBLE
    DT_COMPLEXSHORT = xmipp.DT_COMPLEXSHORT
    DT_COMPLEXINT = xmipp.DT_COMPLEXINT
    DT_COMPLEXFLOAT = xmipp.DT_COMPLEXFLOAT
    DT_COMPLEXDOUBLE = xmipp.DT_COMPLEXDOUBLE
    DT_BOOL = xmipp.DT_BOOL
    DT_LASTENTRY = xmipp.DT_LASTENTRY
    
    def __init__(self):
        # Now it will use Xmipp image library
        # to read and write most of formats, in the future
        # if we want to be independent of Xmipp, we should have
        # our own image library
        self._img = xmipp.Image()
        self._imgClass = xmipp.Image
    
    @classmethod
    def fixXmippVolumeFileName(cls, image):
        """ This method will add :mrc to .mrc volumes
        because for mrc format is not possible to distinguish
        between 3D volumes and 2D stacks.
        """
        # We can not import Volume from top level since
        # data depends on this module
        from data import Volume, Movie
        fn = image.getFileName()
        if isinstance(image, Volume):
            if fn.endswith('.mrc') or fn.endswith('.map'):
                fn += ':mrc'
        elif isinstance(image, Movie):
            if fn.endswith('.mrc'):
                fn += ':mrcs'
            elif fn.endswith('.em'):
                fn += ':ems'
        
        return fn
    
    @classmethod
    def locationToXmipp(cls, location):
        """ Convert an index and filename location
        to a string with @ as expected in Xmipp.
        """
        index, filename = cls._convertToLocation(location)
        if index != NO_INDEX:
            return "%06d@%s" % (index, filename)
        return filename
    
    @classmethod
    def _convertToLocation(cls, location):
        """ Get a location in a tuple format (index, filename).
        location could be:
            tuple -> (index, filename)
            string -> (NO_INDEX, filename)
            image -> (image.getIndex(), image.getFileName())
        """
        if isinstance(location, tuple):
            outLocation = location
        
        elif isinstance(location, basestring):
            outLocation = (NO_INDEX, location)
        
        elif hasattr(location, 'getLocation'):
            # This case includes Image and its subclasses
            outLocation = (location.getIndex(),
                           cls.fixXmippVolumeFileName(location))
        else:
            raise Exception('Can not convert object %s to (index, location)'
                            % type(location))
        
        return outLocation
    
    @classmethod
    def existsLocation(cls, locationObj):
        """ Return True if a given location exists. 
        Location have the same meaning than in _convertToLocation.
        """
        if locationObj is None:
            fn = None
        elif isinstance(locationObj, tuple):
            fn = locationObj[1]
        elif isinstance(locationObj, basestring):
            fn = locationObj
        elif hasattr(locationObj, 'getLocation'):
            # This case includes Image and its subclasses
            fn = locationObj.getLocation()[1]
        else:
            raise Exception('Can not match object %s to '
                            '(index, location)' % type(locationObj))
        
        # If either the location is None or location
        if fn is None:
            return False
        
        # Remove filename format specification such as :mrc, :mrcs or :ems
        if ':' in fn:
            fn = fn.split(':')[0]
        
        return os.path.exists(fn)
    
    def convert(self, inputObj, outputObj, dataType=None, transform=None):
        """ Convert from one image to another.
        inputObj and outputObj can be: tuple, string, or Image subclass 
        (see self._convertToLocation)
        transform: if not None, apply this transformation
        """
        inputLoc = self._convertToLocation(inputObj)
        outputLoc = self._convertToLocation(outputObj)
        
        if (inputLoc[1].lower().endswith('dm4') or
                outputLoc[1].lower().endswith('.img')):
            # FIXME Since now we can not read dm4 format in Scipion natively
            # we are opening an Eman2 process to read the dm4 file
            from pyworkflow.em.packages.eman2.convert import convertImage
            convertImage(inputLoc, outputLoc)
        else:
            # Read from input
            self._img.read(inputLoc)
            
            if dataType is not None:
                self._img.convert2DataType(dataType)
            if transform is not None:
                self._img.applyTransforMatScipion(transform.getMatrixAsList())
            # Write to output
            self._img.write(outputLoc)
    
    def convertStack(self, inputFn, outputFn, firstImg=None, lastImg=None,
                     inFormat=None, outFormat=None):
        """ Convert an input stack file into another.
        It is possible to only use a subset of frames to be written in the
            output stack.
        If outFormat/inFomat=None then there will be
        inferred from extension.If firstFrame/lastFrame are not None, the output
        stack will be a subset of input stack. If it are none, the conversion is
        over the whole stack. If the input format is ".dm4" or  ".img" only is
        allowed the conversion of the whole stack.
        """
        inputLower = inputFn.lower()
        outputLower = outputFn.lower()
        if inputLower.endswith('.dm4') or outputLower.endswith('.img'):
            if (firstImg and lastImg) is None:
                # FIXME Since now we can not read dm4 format in Scipion natively
                # or writing recent .img format
                # we are opening an Eman2 process to read the dm4 file
                from pyworkflow.em.packages.eman2.convert import convertImage
                convertImage(inputFn, outputFn)
            else:
                ext = os.path.splitext(outputFn)[1]
                raise Exception("if convert from %s, firstImg and lastImg "
                                "must be None" % ext)
        # elif inputLower.endswith('.tif'):
        #     # FIXME: It seems that we have some flip problem with compressed
        #     # tif files, we need to check that
        #     if outputLower.endswith('.mrc'):
        #         self.runJob('tif2mrc', '%s %s' % (inputFn, outputFn))
        #     else:
        #         raise Exception("Conversion from tif to %s is not "
        #                         "implemented yet. " % pwutils.getExt(outputFn))
        else:
            # get input dim
            (x, y, z, n) = xmipp.getImageSize(inputFn)
            
            location = self._convertToLocation(inputFn)
            self._img.read(location, xmipp.HEADER)
            dataType = self._img.getDataType()
            
            if (firstImg and lastImg) is None:
                n = max(z, n)
                firstImg = 1
                lastImg = n
            else:
                n = lastImg - firstImg + 1
            
            # Create empty output stack file to reserve desired space
            xmipp.createEmptyFile(outputFn,x,y,1,n, dataType)
            for i, j in izip(range(firstImg, lastImg + 1), range(1, n+1)):
                self.convert((i, inputFn), (j, outputFn))
    
    def getDimensions(self, locationObj):
        """ It will return a tuple with the images dimensions.
        The tuple will contains:
            (x, y, z, n) where x, y, z are image dimensions (z=1 for 2D) and 
            n is the number of elements if stack.
        """
        if self.existsLocation(locationObj):
            location = self._convertToLocation(locationObj)
            fn = location[1]
            ext = pwutils.getExt(fn).lower()
            
            if ext == '.png' or ext == '.jpg':
                im = PIL.Image.open(fn)
                x, y = im.size # (width,height) tuple
                return x, y, 1, 1
            elif ext == '.dm4' or ext == '.img':
                # FIXME Since now we can not read dm4 format in Scipion natively
                # or recent .img format
                # we are opening an Eman2 process to read the dm4 file
                from pyworkflow.em.packages.eman2.convert import getImageDimensions
                return getImageDimensions(fn) # we are ignoring index here
            else:
                self._img.read(location, xmipp.HEADER)
                return self._img.getDimensions()
        else:
            return None, None, None, None
    
    def getDataType(self, locationObj):
        if self.existsLocation(locationObj):
            location = self._convertToLocation(locationObj)
            self._img.read(location, xmipp.HEADER)
            return self._img.getDataType()
        else:
            return None
    
    def read(self, inputObj):
        """ Create a new Image class from inputObj 
        (inputObj can be tuple, str or Image subclass). """
        location = self._convertToLocation(inputObj)
        
        return self._imgClass(location)
    
    def createImage(self):
        return self._imgClass()
    
    def write(self, image, outputObj):
        """ Write to disk an image from outputObj 
        (outputObj can be tuple, str or Image subclass). """
        location = self._convertToLocation(outputObj)
        image.write(location)
    
    def compareData(self, locationObj1, locationObj2, tolerance=0.0001):
        """ Compare if two locations have the same binary data.
        """
        loc1 = self._convertToLocation(locationObj1)
        loc2 = self._convertToLocation(locationObj2)
        
        return xmipp.compareTwoImageTolerance(loc1, loc2, tolerance)
    
    def computeAverage(self, inputSet):
        """ Compute the average image either from filename or set.
        If inputSet is a filename, we will read the whole stack
        and compute the average from all images.
        If inputSet is a SetOfImages subclass, we will iterate
        and compute the average from all images.
        """
        if isinstance(inputSet, basestring):
            _, _, _, n = self.getDimensions(inputSet)
            if n:
                avgImage = self.read((1, inputSet))
                
                for i in range(2, n+1):
                    self._img.read((i, inputSet))
                    avgImage.inplaceAdd(self._img)
                
                avgImage.inplaceDivide(n)
                return avgImage
        else:
            n = inputSet.getSize()
            if n:
                imageIter = iter(inputSet)
                img = imageIter.next()
                avgImage = self.read(img)
                
                for img in imageIter:
                    self._img.read(self._convertToLocation(img))
                    avgImage.inplaceAdd(self._img)
                
                avgImage.inplaceDivide(n)
                return avgImage
        
        return None
    
    def invertStack(self, inputFn, outputFn):
        #get input dim
        (x,y,z,n) = xmipp.getImageSize(inputFn)
        #Create empty output stack for efficiency
        xmipp.createEmptyFile(outputFn,x,y,z,n)
        # handle image formats
        for i in range(1, n+1):
            self.invert((i, inputFn), (i, outputFn))
    
    def invert(self, inputObj, outputObj):
        """ invert the pixels.
        inputObj and outputObj can be: tuple, string, or Image subclass 
        (see self._convertToLocation)
        """
        # Read from input
        self._img.read(self._convertToLocation(inputObj))
        self._img.inplaceMultiply(-1)
        # Write to output
        self._img.write(self._convertToLocation(outputObj))
    
    def __runXmippProgram(self, program, args):
        """ Internal shortcut function to launch a Xmipp program. """
        import pyworkflow.em.packages.xmipp3 as xmipp3
        xmipp3.runXmippProgram(program, args)

    def __runEman2Program(self, program, args):
        """ Internal workaround to launch an EMAN2 program. """
        import pyworkflow.em.packages.eman2 as eman2
        from pyworkflow.utils.process import runJob
        runJob(None, eman2.getEmanProgram(program), args,
               env=eman2.getEnviron())
    
    def createCircularMask(self, radius, refImage, outputFile):
        """ Create a circular mask with the given radius (pixels)
        and with the same dimensions of the refImage.
        The radius should be less or equal dim(refImage)/2
        The mask will be stored in 'outputFile'
        """
        #TODO: right now we need to call a Xmipp program to create
        # the spherical mask, it would be nicer to have such utility
        # in the binding
        import pyworkflow.em.packages.xmipp3 as xmipp3
        inputRef = xmipp3.getImageLocation(refImage)
        self.__runXmippProgram('xmipp_transform_mask',
                               '-i %s --create_mask  %s --mask circular -%d'
                               % (inputRef, outputFile, radius))
    
    def addNoise(self, inputFile, outputFile, std=1., avg=0.):
        """ Add Gaussian noise to an input image (or stack)
        to produce noisy images.
        Params:
            inputFile: the filename of the input images
            outputFile: the filename of the output noisy images
            noiseStd: standard deviation for the Gaussian noise.
        """
        self.__runXmippProgram('xmipp_transform_add_noise',
                               '-i %s -o %s --type gaussian %f %f'
                               % (inputFile, outputFile, std, avg))

    def truncateMask(self, inputFile, outputFile):
        """ Forces the values of a mask to be between 0 and 1
        Params:
            inputFile: the filename of the input either image or volume
            outputFile: the filename of the output either image or volume
        """
        self.__runXmippProgram('xmipp_transform_threshold',
                               '-i %s -o %s --select below 0 --substitute '
                               'value 0' % (inputFile, outputFile))
        
        self.__runXmippProgram('xmipp_transform_threshold',
                               '-i %s --select above 1 --substitute '
                               'value 1' % (outputFile))
    
    def isImageFile(self, imgFn):
        """ Check if imgFn has an image extension. The function
        is implemented in the Xmipp binding.
        """
        return xmipp.FileName(imgFn).isImage()

    def computeThumbnail(self, inputFn, outputFn, scaleFactor=6):
        """ Compute a thumbnail of inputFn, save to ouptutFn.
        Optionally choose a scale factor eg scaleFactor=6 will make
        a thumbnail 6 times smaller.
        """
        outputFn = outputFn or self.getThumbnailFn(inputFn)
        args = "%s %s " % (inputFn, outputFn)
        args += "--fouriershrink %s --process normalize" % scaleFactor

        self.__runEman2Program('e2proc2d.py', args)

        return outputFn

    def scaleFourier(self, inputFn, outputFn, scaleFactor):
        """ Scale an image by cropping in Fourier space. """
        # TODO: Avoid using xmipp program for this
        self.__runXmippProgram("xmipp_transform_downsample",
                               "-i %s -o %s --step %f --method fourier"
                               % (inputFn, outputFn, scaleFactor))

    @staticmethod
    def getThumbnailFn(inputFn):
        """Replace the extension in inputFn with thumb.png"""
        return pwutils.replaceExt(inputFn, "thumb.png")

    @classmethod
    def getVolFileName(cls, location):
        if isinstance(location, tuple):
            fn = location[1]
        elif isinstance(location, basestring):
            fn = location
        elif hasattr(location, 'getLocation'):
            fn = location.getLocation()[1]
        else:
            raise Exception('Can not match object %s to (index, location)'
                            % type(location))
        
        if fn.endswith('.mrc') or fn.endswith('.map'):
            fn += ':mrc'
        
        return fn

<<<<<<< HEAD
    def scaleFourier(self, inputFn, outputFn, scaleFactor):
        """ Scale an image by cropping in Fourier space. """
        # TODO: Avoid using xmipp program for this
        self.__runXmippProgram("xmipp_transform_downsample",
                               "-i %s -o %s --step %f --method fourier"
                               % (inputFn, outputFn, scaleFactor))

=======
    @classmethod
    def removeFileType(cls, fileName):
        # Remove filename format specification such as :mrc, :mrcs or :ems
        if ':' in fileName:
            fileName = fileName.split(':')[0]
        return fileName
>>>>>>> ba53cbab

DT_FLOAT = ImageHandler.DT_FLOAT


def downloadPdb(pdbId, pdbFile, log=None):
    pdbGz = pdbFile + ".gz"
    result = (__downloadPdb(pdbId, pdbGz, log) and 
              __unzipPdb(pdbGz, pdbFile, log))
    return result
    
def __downloadPdb(pdbId, pdbGz, log):
    import ftplib
    """Download a pdb file given its id. """
    if log:
        log.info("File to download and unzip: %s" % pdbGz)
    
    pdborgHostname = "ftp.wwpdb.org"
    pdborgDirectory = "/pub/pdb/data/structures/all/mmCIF/"
    prefix = ""  # use pdb for PDB and null for mmcif
    suffix = ".cif.gz"
    success = True
    # Log into serverhttp://www.rcsb.org/pdb/files/2MP1.pdb.gz
    ftp = ftplib.FTP()
    try:
        ftp.connect(pdborgHostname)
        ftp.login()
    except ftplib.error_temp:
        if log:
            log.error("ERROR! Timeout reached!")
        success = False
    
    if success:
        # Download  file
        _fileIn = "%s/%s%s%s" % (pdborgDirectory, prefix, pdbId.lower(), suffix) 
        _fileOut = pdbGz
        try:
            ftp.retrbinary("RETR %s" % _fileIn, open(_fileOut, "wb").write)
        except ftplib.error_perm:
            os.remove(_fileOut)
            if log:
                log.error("ERROR!  %s could not be retrieved!" % _fileIn)
            success = False
        # Log out
        ftp.quit()
        
    return success

# TODO unzip may go to utilities
def __unzipPdb(pdbGz, pdbFile, log, cleanFile=True):
    """
    Unzip a pdb file.
    Params:
        pdbGz: zipped pdb file.
        pdbFile: output pdb file.
        cleanFile: remove the zipped file.
    """
    import gzip
    success = True
    try:
        f = gzip.open(pdbGz, 'r')
        g = open(pdbFile, 'w')
        g.writelines(f.readlines())
        f.close()
        g.close()
    except:
        e = sys.exc_info()[0]
        if log:
            log.error('ERROR opening gzipped file %s: %s' % (pdbGz, e))
        success = False
    
    try:
        if success:
            os.remove(pdbGz)
    except:
        e = sys.exc_info()[0]
        if log:
            log.error('ERROR deleting gzipped file: %s' % e)
        success = False
        
    return success


def getSubsetByDefocus(inputCTFs, inputMics, nMics):
    """ Return a subset of inputMics that covers the whole range of defocus
    from the inputCtfs set.
    This function can be used from picking wizards that wants to optimize the
    parameters for micrographs with different defocus values.
    Params:
        nMics is the number of micrographs that will be in the subset.
    """
    sortedMicIds = []

    # Sort CTFs by defocus and select only those that match with inputMics
    for ctf in inputCTFs.iterItems(orderBy='_defocusU'):
        ctfId = ctf.getObjId()
        if ctfId in inputMics:
            sortedMicIds.append(ctfId)

    # Take an equally spaced subset of micrographs
    space = len(sortedMicIds) / (nMics - 1)
    micIds = [sortedMicIds[0], sortedMicIds[-1]]
    pos = 0
    while len(micIds) < nMics:  # just add first and last
        pos += space
        micIds.insert(1, sortedMicIds[pos])

    # Return the list with selected micrographs
    return [inputMics[micId].clone() for micId in micIds]
<|MERGE_RESOLUTION|>--- conflicted
+++ resolved
@@ -440,22 +440,12 @@
         
         return fn
 
-<<<<<<< HEAD
-    def scaleFourier(self, inputFn, outputFn, scaleFactor):
-        """ Scale an image by cropping in Fourier space. """
-        # TODO: Avoid using xmipp program for this
-        self.__runXmippProgram("xmipp_transform_downsample",
-                               "-i %s -o %s --step %f --method fourier"
-                               % (inputFn, outputFn, scaleFactor))
-
-=======
     @classmethod
     def removeFileType(cls, fileName):
         # Remove filename format specification such as :mrc, :mrcs or :ems
         if ':' in fileName:
             fileName = fileName.split(':')[0]
         return fileName
->>>>>>> ba53cbab
 
 DT_FLOAT = ImageHandler.DT_FLOAT
 
