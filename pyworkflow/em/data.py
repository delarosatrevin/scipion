# **************************************************************************
# *
# * Authors:     J.M. De la Rosa Trevin (jmdelarosa@cnb.csic.es)
# *
# * Unidad de  Bioinformatica of Centro Nacional de Biotecnologia , CSIC
# *
# * This program is free software; you can redistribute it and/or modify
# * it under the terms of the GNU General Public License as published by
# * the Free Software Foundation; either version 2 of the License, or
# * (at your option) any later version.
# *
# * This program is distributed in the hope that it will be useful,
# * but WITHOUT ANY WARRANTY; without even the implied warranty of
# * MERCHANTABILITY or FITNESS FOR A PARTICULAR PURPOSE.  See the
# * GNU General Public License for more details.
# *
# * You should have received a copy of the GNU General Public License
# * along with this program; if not, write to the Free Software
# * Foundation, Inc., 59 Temple Place, Suite 330, Boston, MA
# * 02111-1307  USA
# *
# *  All comments concerning this program package may be sent to the
# *  e-mail address 'jmdelarosa@cnb.csic.es'
# *
# **************************************************************************
"""
This modules contains basic hierarchy
for EM data objects like: Image, SetOfImage and others
"""

import os
import json

from pyworkflow.object import *
import pyworkflow.utils as pwutils

from constants import *
from convert import ImageHandler
import numpy as np
# import xmipp


class EMObject(OrderedObject):
    """Base object for all EM classes"""
    def __init__(self, **kwargs):
        OrderedObject.__init__(self, **kwargs)
        
    def __str__(self):
        return self.getClassName()
    
    def getFiles(self):
        """ Get all filePaths """
        return None


class Acquisition(EMObject):
    """Acquisition information"""
    def __init__(self, **kwargs):
        EMObject.__init__(self, **kwargs)
        self._magnification = Float(kwargs.get('magnification', None))
        # Microscope voltage in kV
        self._voltage = Float(kwargs.get('voltage', None))
        # Spherical aberration in mm
        self._sphericalAberration = Float(kwargs.get('sphericalAberration', None))
        self._amplitudeContrast = Float(kwargs.get('amplitudeContrast', None))
        self._doseInitial = Float(kwargs.get('doseInitial', 0))
        self._dosePerFrame = Float(kwargs.get('dosePerFrame', None))
        
    def copyInfo(self, other):
        self.copyAttributes(other, '_magnification', '_voltage',
                            '_sphericalAberration', '_amplitudeContrast',
                            '_doseInitial', '_dosePerFrame')
        
    def getMagnification(self):
        return self._magnification.get()
        
    def setMagnification(self, value):
        self._magnification.set(value)
        
    def getVoltage(self):
        return self._voltage.get()
        
    def setVoltage(self, value):
        self._voltage.set(value)
        
    def getSphericalAberration(self):
        return self._sphericalAberration.get()
    
    def setSphericalAberration(self, value):
        self._sphericalAberration.set(value)
        
    def getAmplitudeContrast(self):
        return self._amplitudeContrast.get()
    
    def setAmplitudeContrast(self, value):
        self._amplitudeContrast.set(value)

    def getDoseInitial(self):
        return self._doseInitial.get()

    def setDoseInitial(self, value):
        self._doseInitial.set(value)

    def getDosePerFrame(self):
        return self._dosePerFrame.get()

    def setDosePerFrame(self, value):
        self._dosePerFrame.set(value)

    def __str__(self):
        return "\n    mag=%s\n    volt= %s\n    Cs=%s\n    Q0=%s\n\n"%(self._magnification.get(),
                                                                     self._voltage.get(),
                                                                     self._sphericalAberration.get(),
                                                                     self._amplitudeContrast.get())

    
class CTFModel(EMObject):
    """ Represents a generic CTF model. """
    def __init__(self, **kwargs):
        EMObject.__init__(self, **kwargs)
        self._defocusU = Float(kwargs.get('defocusU', None))
        self._defocusV = Float(kwargs.get('defocusV', None))
        self._defocusAngle = Float(kwargs.get('defocusAngle', None))
        self._defocusRatio = Float()
        self._psdFile = String()
#         self._micFile = String()
        self._micObj  = None

    def __str__(self):
        ctfStr = "defocus(U,V,a) = (%0.2f,%0.2f,%0.2f)" % (self._defocusU.get(),
                                                           self._defocusV.get(), 
                                                           self._defocusAngle.get())
        if self._micObj:
            ctfStr + " mic=%s" % self._micObj
        return ctfStr

    def getDefocusU(self):
        return self._defocusU.get()
        
    def setDefocusU(self, value):
        self._defocusU.set(value)
        
    def getDefocusV(self):
        return self._defocusV.get()
        
    def setDefocusV(self, value):
        self._defocusV.set(value)
        
    def getDefocusAngle(self):
        return self._defocusAngle.get()
        
    def setDefocusAngle(self, value):
        self._defocusAngle.set(value)
        
    def getDefocusRatio(self):
        return self._defocusRatio.get()

    def copyInfo(self, other):
        self.copyAttributes(other, '_defocusU', '_defocusV','_defocusAngle',
                            '_defocusRatio', '_psdFile', '_micFile')
        
    def getPsdFile(self):
        return self._psdFile.get()
    
    def setPsdFile(self, value):
        self._psdFile.set(value)
        
    def getMicrograph(self):
        self._micObj.copyObjId(self)
        return self._micObj
    
    def setMicrograph(self, mic):
        self._micObj = mic
        self.copyObjId(mic)

    def getDefocus(self):
        """ Returns defocusU, defocusV and defocusAngle. """
        return (self._defocusU.get(), 
                self._defocusV.get(), 
                self._defocusAngle.get())

    def setStandardDefocus(self, defocusU, defocusV, defocusAngle):
        """ Set defocus values following emx conventions. 
        See _standardize function."""
        self._defocusU.set(defocusU)
        self._defocusV.set(defocusV)
        self._defocusAngle.set(defocusAngle)
        self.standardize()

    def standardize(self):
        """ Modify defocusU, defocusV and defocusAngle to conform 
        the EMX standard: defocusU > defocusV, 0 <= defocusAngle < 180
        and the defocusAnges is between x-axis and defocusU. Also
        determine the defocusRatio(defocusU/defocusV).
        For more details see:
        http://i2pc.cnb.csic.es/emx/LoadDictionaryFormat.htm?type=Convention#ctf
        """
        if self._defocusV > self._defocusU:
            self._defocusV.swap(self._defocusU) # exchange defocuU by defocuV
            self._defocusAngle.sum(90.)
        if self._defocusAngle >= 180.:
            self._defocusAngle.sum(-180.)
        elif self._defocusAngle < 0.:
            self._defocusAngle.sum(180.)
        # At this point defocusU is always greater than defocusV
        # following the EMX standard
        self._defocusRatio.set(self.getDefocusU()/self.getDefocusV())
        
    def equalAttributes(self, other, ignore=[], verbose=False):
        """ Override default behaviour to compare two
        CTF objects, now ignoring the psdFile.
        """
        return (self._defocusU == other._defocusU and
                self._defocusV == other._defocusV and
                self._defocusAngle == other._defocusAngle
                )


class DefocusGroup(EMObject):
    """ Groups CTFs by defocus"""
    def __init__(self, **kwargs):
        EMObject.__init__(self, **kwargs)
        self._defocusMin = Float()
        self._defocusMax = Float()
        self._defocusSum = Float(0)
        self._size = Integer(0)
        
    def getDefocusMin(self):
        return self._defocusMin.get()
        
    def getDefocusMax(self):
        return self._defocusMax.get()
        
    def getDefocusAvg(self):
        return self._defocusSum.get() / self.getSize()
        
    def getSize(self):
        return self._size.get()
    
    def addCTF(self, ctf):
        """ Add a new CTF to the group.
        Update values like min, max, avg and size. 
        """
        self._size.increment()
        defocusU = ctf.getDefocusU()
        self._defocusMin.set(min(defocusU, self._defocusMin.get()))
        self._defocusMax.set(max(defocusU, self._defocusMax.get()))
        self._defocusSum.set(self._defocusSum.get() + defocusU)
        
    def containsCTF(self, ctf):
        """ Return True if a CTF is inside the group defocus range. """ 
        defocusU = ctf.getDefocusU()
        return (defocusU >= self.getDefocusMin() and
                defocusU <= self.getDefocusMax())
        
        
class SetOfDefocusGroups():
    """ Store a set of several defocus groups."""
    def __init__(self, inputSet, 
                 groupRange=1000,
                 groupMinSize=1,
                 **kwargs):
        """ Create necessary defocus groups.
        Params:
            inputSet: input particles or micrographs with CTF information.
            groupRange: maximum defocus range allowed in one group.
            groupMinSize: impose a minimun number of particles per group.
        """
        self._groups = OrderedDict()
        self.__createGroups(inputSet, groupRange, groupMinSize)
        
    def __createGroups(self, inputSet, groupRange, groupMinSize):
        iterSet = iter(inputSet.iterItems(orderBy=['_ctfModel._defocusU', 'id'], direction='ASC'))
        first = iterSet.next()
        self.__addNewGroup(first.getCTF())
        
        for item in iterSet:
            ctf = item.getCTF()
            # Keep adding ctf to the current group
            # if the groupMinSize is not reached or
            # if the particle is inside the groupRange
            if (self._lastGroup.getSize() < groupMinSize or 
                ctf.getDefocusU() - self._lastDefocus < groupRange):
                self._lastGroup.addCTF(ctf)
            else:
                self.__addNewGroup(ctf)
            
    def __addNewGroup(self, ctf):
        group = DefocusGroup()
        group.addCTf(ctf)
        count = len(self._groups) + 1
        defocusU = ctf.getDefocusU()
        groupName = 'ctfgroup_%06d_%05d' % (defocusU, count)
        self._groups[groupName] = group
        
        self._lastDefocus = defocusU
        self._lastGroup = group

    def getGroupByName(self, groupName):
        """ Return the Group for a given Name.
        If not exists, return None.
        """
        return self._groups.get(groupName, None)

    def getGroupByCTF(self, ctf):
        """ Get the CTF group for this ctf. """
        for group in self._groups.values():
            if group.containsCTF(ctf):
                return group
        return None
                
    def getDefocusMax(self):
        return self._defocusMax.get()
        
    def getDefocusAvg(self):
        return self._defocusAvg.get() / self.getSize()
        
    def getSize(self):
        return len(self._groups)


class ImageDim(CsvList):
    """ Just a wrapper to a CsvList to store image dimensions
    as X, Y and Z. 
    """
    def __init__(self, x=None, y=None, z=None):
        CsvList.__init__(self, pType=int)
        if x is not None and y is not None:
            self.append(x)
            self.append(y)
            if z is not None:
                self.append(z)
        
    def getX(self):
        return self[0]
    
    def getY(self):
        return self[1]
    
    def getZ(self):
        return self[2]
    
    def __str__(self):
        if self.isEmpty():
            s = 'No-Dim'
        else:
            s = '%d x %d' % (self.getX(), self.getY())
            if self.getZ() > 1:
                s += ' x %d' % self.getZ()
        return s

    
class Image(EMObject):
    """Represents an EM Image object"""
    def __init__(self, location=None, **kwargs):
        """
         Params:
        :param location: Could be a valid location: (index, filename) or  filename
        """
        EMObject.__init__(self, **kwargs)
        # Image location is composed by an index and a filename
        self._index = Integer(0)
        self._filename = String()
        self._samplingRate = Float()
        self._ctfModel = None
        self._acquisition = None
        # _transform property will store the transformation matrix
        # this matrix can be used for 2D/3D alignment or
        # to represent projection directions
        self._transform = None
        if location:
            self.setLocation(location)

    def getSamplingRate(self):
        """ Return image sampling rate. (A/pix) """
        return self._samplingRate.get()
    
    def setSamplingRate(self, sampling):
        self._samplingRate.set(sampling)

    def getFormat(self):
        pass
    
    def getDataType(self):
        pass

    def getDimensions(self):
        """getDimensions is redundant here but not in setOfVolumes
         create it makes easier to create protocols for both images
         and sets of images
        """
        self.getDim()

    def getDim(self):
        """Return image dimensions as tuple: (Xdim, Ydim, Zdim)"""
        x, y, z, n = ImageHandler().getDimensions(self)
        return None if x is None else (x, y, z)

    def getXDim(self):
        return self.getDim()[0] if self.getDim() is not None else 0
    
    def getIndex(self):
        return self._index.get()
    
    def setIndex(self, index):
        self._index.set(index)

    def getFileName(self):
        """ Use the _objValue attribute to store filename. """
        return self._filename.get()
    
    def setFileName(self, filename):
        """ Use the _objValue attribute to store filename. """
        self._filename.set(filename)
        
    def getLocation(self):
        """ This function return the image index and filename.
        It will only differs from getFileName, when the image
        is contained in a stack and the index make sense. 
        """
        return (self.getIndex(), self.getFileName())
    
    def setLocation(self, *args):
        """ Set the image location, see getLocation. 
        Params:
            First argument can be:
             1. a tuple with (index, filename)
             2. a index, this implies a second argument with filename
             3. a filename, this implies index=NO_INDEX
        """
        first = args[0]
        t = type(first)
        if t == tuple:
            index, filename = first
        elif t == int or t == long:
            index, filename = first, args[1]
        elif t == str or t == unicode:
            index, filename = NO_INDEX, first
        else:
            raise Exception('setLocation: unsupported type %s as input.' % t)
            
        self.setIndex(index)
        self.setFileName(filename)

    def getBaseName(self):
        return os.path.basename(self.getFileName())
        
    def copyInfo(self, other):
        """ Copy basic information """
        self.copyAttributes(other, '_samplingRate')
        
    def copyLocation(self, other):
        """ Copy location index and filename from other image. """
        self.setIndex(other.getIndex())
        self.setFileName(other.getFileName())
        
    def hasCTF(self):
        return self._ctfModel is not None
    
    def getCTF(self):
        """ Return the CTF model """
        return self._ctfModel
    
    def setCTF(self, newCTF):
        self._ctfModel = newCTF
        
    def hasAcquisition(self):
        return (self._acquisition is not None and
                self._acquisition.getVoltage() is not None and
                self._acquisition.getMagnification() is not None
                )
        
    def getAcquisition(self):
        return self._acquisition

    def setAcquisition(self, acquisition):
        self._acquisition = acquisition
        
    def hasTransform(self):
        return self._transform is not None
    
    def getTransform(self):
        return self._transform
    
    def setTransform(self, newTransform):
        self._transform = newTransform

    def __str__(self):
        """ String representation of an Image. """
        dim = self.getDim()
        if dim:
            dimStr = str(ImageDim(*dim))
        else:
            dimStr = 'No-Dim'
        return "%s (%s, %0.2f A/px)" % (self.getClassName(), dimStr,
                                        self.getSamplingRate() or 99999.)
    
    def getFiles(self):
        filePaths = set()
        filePaths.add(self.getFileName())
        return filePaths


class Micrograph(Image):
    """ Represents an EM Micrograph object """
    def __init__(self, location=None, **kwargs):
        Image.__init__(self, location, **kwargs)
        self._micName = String()
    
    def setMicName(self, micName):
        self._micName.set(micName)
    
    def getMicName(self):
        if self._micName.get():
            return self._micName.get()
        else:
            self.getFileName()
    
    def copyInfo(self, other):
        """ Copy basic information """
        Image.copyInfo(self, other)
        self.setMicName(other.getMicName())


class Particle(Image):
    """ Represents an EM Particle object """
    def __init__(self, location=None, **kwargs):
        Image.__init__(self, location, **kwargs)
        # This may be redundant, but make the Particle
        # object more indenpent for tracking coordinates
        self._coordinate = None
        self._micId = Integer()
        self._classId = Integer()

    def hasCoordinate(self):
        return self._coordinate is not None
    
    def setCoordinate(self, coordinate):
        self._coordinate = coordinate
        
    def getCoordinate(self):
        return self._coordinate

    def scaleCoordinate(self, factor):
        self.getCoordinate().scale(factor)
    
    def getMicId(self):
        """ Return the micrograph id if the coordinate is not None.
        or have set the _micId property.
        """
        if self._micId.hasValue():
            return self._micId.get()
        if self.hasCoordinate():
            return self.getCoordinate().getMicId()
        
        return None
    
    def setMicId(self, micId):
        self._micId.set(micId)
        
    def hasMicId(self):
        return self.getMicId() is not None
    
    def getClassId(self):
        return self._classId.get()
    
    def setClassId(self, classId):
        self._classId.set(classId)
        
    def hasClassId(self):
        return self._classId.hasValue()


class Mask(Particle):
    """ Represent a mask. """
    pass


class Volume(Image):
    """ Represents an EM Volume object """
    def __init__(self, location=None, **kwargs):
        Image.__init__(self, location, **kwargs)
        self._classId = Integer()

    def getDim(self):
        """Return image dimensions as tuple: (Xdim, Ydim, Zdim)"""
        fn = self.getFileName()
        if fn is not None and os.path.exists(fn.replace(':mrc', '')):
            x, y, z, n = ImageHandler().getDimensions(self)

            # Some volumes in mrc format can have the z dimension
            # as n dimension, so we need to consider this case.
            if z > 1:
                return x, y, z
            else:
                return x, y, n
        return None
        
    def getClassId(self):
        return self._classId.get()
    
    def setClassId(self, classId):
        self._classId.set(classId)
        
    def hasClassId(self):
        return self._classId.hasValue()


class VolumeMask(Volume):
    """ A 3D mask to be used with volumes. """
    pass


class EMFile(EMObject):
    """ Class to link usually to text files. """
    def __init__(self, filename=None, **kwargs):
        EMObject.__init__(self, **kwargs)
        self._filename = String(filename)
        
    def getFileName(self):
        """ Use the _objValue attribute to store filename. """
        return self._filename.get()
    
    def setFileName(self, filename):
        """ Use the _objValue attribute to store filename. """
        self._filename.set(filename)    

    
class PdbFile(EMFile):
    """Represents an PDB file. """
    def __init__(self, filename=None, pseudoatoms=False, **kwargs):
        EMFile.__init__(self, filename, **kwargs)
        self._pseudoatoms = Boolean(pseudoatoms)
        
    def getPseudoAtoms(self):
        return self._pseudoatoms.get()
    
    def setPseudoAtoms(self, value):
        self._pseudoatoms.set(value)
        
    def __str__(self):
        return "%s (pseudoatoms=%s)" % (self.getClassName(), self.getPseudoAtoms())
    
    
class EMSet(Set, EMObject):
    
    def _loadClassesDict(self):
        import pyworkflow.em as em
        classDict = em.getObjects()
        classDict.update(globals())
        
        return classDict
    
    def copyInfo(self, other):
        """ Define a dummy copyInfo function to be used
        for some generic operations on sets.
        """
        pass
    
    def clone(self):
        """ Override the clone defined in Object
        to avoid copying _mapperPath property
        """
        pass
    
    def copyItems(self, otherSet, 
                  updateItemCallback=None, 
                  itemDataIterator=None,
                  copyDisabled=False):
        """ Copy items from another set.
        If the updateItemCallback is passed, it will be 
        called with each item (and optionally with a data row).
        This is a place where items can be updated while copying.
        This is useful to set new attributes or update values
        for each item.
        """
        for item in otherSet:
            # copy items if enabled or copyDisabled=True
            if copyDisabled or item.isEnabled():
                newItem = item.clone()
                if updateItemCallback:
                    row = None if itemDataIterator is None else next(itemDataIterator)
                    updateItemCallback(newItem, row)
                # If updateCallBack function returns attribute
                # _appendItem to False do not append the item
                if getattr(newItem, "_appendItem", True):
                    self.append(newItem)
            else:
                if itemDataIterator is not None:
                    next(itemDataIterator) # just skip disabled data row
                    
    def getFiles(self):
        return Set.getFiles(self)
  
  
class SetOfImages(EMSet):
    """ Represents a set of Images """
    ITEM_TYPE = Image
    
    def __init__(self, **kwargs):
        EMSet.__init__(self, **kwargs)
        self._samplingRate = Float()
        self._hasCtf = Boolean(kwargs.get('ctf', False))
        self._alignment = String(ALIGN_NONE)
        self._isPhaseFlipped = Boolean(False)
        self._isAmplitudeCorrected = Boolean(False)
        self._acquisition = Acquisition()
        self._firstDim = ImageDim() # Dimensions of the first image

    def getAcquisition(self):
        return self._acquisition
        
    def setAcquisition(self, acquisition):
        self._acquisition = acquisition
        
    def hasAcquisition(self):
        return self._acquisition.getMagnification() is not None
        
    def hasCTF(self):
        """Return True if the SetOfImages has associated a CTF model"""
        return self._hasCtf.get()  
    
    def setHasCTF(self, value):
        self._hasCtf.set(value)
        
    def hasAlignment(self):
        return self._alignment != ALIGN_NONE
    
    def hasAlignment2D(self):
        return self._alignment == ALIGN_2D

    def hasAlignment3D(self):
        return self._alignment == ALIGN_3D

    def hasAlignmentProj(self):
        return self._alignment == ALIGN_PROJ

    def getAlignment(self):
        return self._alignment.get()

    def setAlignment(self, value):
        if not value in ALIGNMENTS:
            raise Exception('Invalid alignment value: "%s"' % value)
        self._alignment.set(value)
        
    def setAlignment2D(self):
        self.setAlignment(ALIGN_2D)
        
    def setAlignment3D(self):
        self.setAlignment(ALIGN_3D)

    def setAlignmentProj(self):
        self.setAlignment(ALIGN_PROJ)
    
    def isPhaseFlipped(self):
        return self._isPhaseFlipped.get()
    
    def setIsPhaseFlipped(self, value):
        self._isPhaseFlipped.set(value)
        
    def isAmplitudeCorrected(self):
        return self._isAmplitudeCorrected.get()
    
    def setIsAmplitudeCorrected(self, value):
        self._isAmplitudeCorrected.set(value)

    def append(self, image):
        """ Add a image to the set. """
        # If the sampling rate was set before, the same value
        # will be set for each image added to the set
        if self.getSamplingRate() or not image.getSamplingRate():
            image.setSamplingRate(self.getSamplingRate())
        # Copy the acquistion from the set to images
        # only override image acquisition if setofImages acquisition is not none
        if self.hasAcquisition():
            #TODO: image acquisition should not be overwritten
            if not image.hasAcquisition():
                image.setAcquisition(self.getAcquisition())
        # Store the dimensions of the first image, just to 
        # avoid reading image files for further queries to dimensions
        # only check this for first time append is called
        if self.isEmpty():
            self._setFirstDim(image)

        EMSet.append(self, image)

    def _setFirstDim(self, image):
        """ Store dimensions when the first image is found.
        This function should be called only once, to avoid reading
        dimension from image file. """
        if self._firstDim.isEmpty():
            self._firstDim.set(image.getDim())

    def copyInfo(self, other):
        """ Copy basic information (sampling rate and ctf)
        from other set of images to current one"""
        self.copyAttributes(other, '_samplingRate', '_isPhaseFlipped',
                            '_isAmplitudeCorrected', '_alignment')
        self._acquisition.copyInfo(other._acquisition)
        
    def getFiles(self):
        filePaths = set()
        uniqueFiles = self.aggregate(['count'],'_filename',['_filename'])

        for row in uniqueFiles:
            filePaths.add(row['_filename'])
        return filePaths
    
    def setDownsample(self, downFactor):
        """ Update the values of samplingRate and scannedPixelSize
        after applying a downsampling factor of downFactor.
        """
        self.setSamplingRate(self.getSamplingRate() * downFactor)        
        
    def setSamplingRate(self, samplingRate):
        """ Set the sampling rate and adjust the scannedPixelSize. """
        self._samplingRate.set(samplingRate)
        
    def getSamplingRate(self):
        return self._samplingRate.get()
    
    def writeStack(self, fnStack, orderBy='id', direction='ASC',
                   applyTransform=False):
        # TODO create empty file to improve efficiency
        ih = ImageHandler()
        applyTransform = applyTransform and self.hasAlignment2D()

        for i, img in enumerate(self.iterItems(orderBy=orderBy,
                                               direction=direction)):
            transform = img.getTransform() if applyTransform else None
            ih.convert(img, (i+1, fnStack), transform=transform)
    
    # TODO: Check whether this function can be used.
    # for example: protocol_apply_mask
    def readStack(self, fnStack, postprocessImage=None):
        """ Populate the set with the images in the stack """
        _,_,_, ndim = ImageHandler().getDimensions(fnStack)
        img = self.ITEM_TYPE()
        for i in range(1, ndim+1):
            img.setObjId(None)
            img.setLocation(i, fnStack)
            if postprocessImage is not None:
                postprocessImage(img)
            self.append(img)
    
    def getDim(self):
        """ Return the dimensions of the first image in the set. """
        if self._firstDim.isEmpty():
            return None
        x, y, z = self._firstDim
        return x, y, z

    def setDim(self, newDim):
        self._firstDim.set(newDim)
    
    def getXDim(self):
        return self.getDim()[0] if self.getDim() is not None else 0
    
    def isOddX(self):
        """ Return True if the first item x dimension is odd. """
        return self.getXDim() % 2 == 1
    
    def getDimensions(self):
        """Return first image dimensions as a tuple: (xdim, ydim, zdim)"""
        return self.getFirstItem().getDim()
    
    def __str__(self):
        """ String representation of a set of images. """
        sampling = self.getSamplingRate()
        
        if not sampling:
            print "FATAL ERROR: Object %s has no sampling rate!!!" % self.getName()
            sampling = -999.0

        s = "%s (%d items, %s, %0.2f A/px)" % (self.getClassName(),
                                               self.getSize(),
                                               self._dimStr(), sampling)
        return s

    def _dimStr(self):
        """ Return the string representing the dimensions. """
        return str(self._firstDim)

    def iterItems(self, orderBy='id', direction='ASC'):
        """ Redefine iteration to set the acquisition to images. """
        for img in Set.iterItems(self, orderBy=orderBy, direction=direction):
            # Sometimes the images items in the set could
            # have the acquisition info per data row and we
            # don't want to override with the set acquisition for this case
            if not img.hasAcquisition():
                img.setAcquisition(self.getAcquisition())
            yield img

    def appendFromImages(self, imagesSet):
        """ Iterate over the images and append 
        every image that is enabled. 
        """
        for img in imagesSet:
            if img.isEnabled():
                self.append(img)
                                    
    def appendFromClasses(self, classesSet):
        """ Iterate over the classes and the element inside each
        class and append to the set all that are enabled. 
        """
        for cls in classesSet:
            if cls.isEnabled() and cls.getSize() > 0:
                for img in cls:
                    if img.isEnabled():               
                        self.append(img)


class SetOfMicrographsBase(SetOfImages):
    """ Create a base class for both Micrographs and Movies,
    but avoid to select Movies when Micrographs are required. 
    """
    
    def __init__(self, **kwargs):
        SetOfImages.__init__(self, **kwargs)
        self._scannedPixelSize = Float()
    
    def copyInfo(self, other):
        """ Copy basic information (voltage, spherical aberration and sampling rate)
        from other set of micrographs to current one.
        """
        SetOfImages.copyInfo(self, other)
        self._scannedPixelSize.set(other.getScannedPixelSize())
    
    def setSamplingRate(self, samplingRate):
        """ Set the sampling rate and adjust the scannedPixelSize. """
        self._samplingRate.set(samplingRate)
        mag = self._acquisition.getMagnification()
        if mag is None:
            self._scannedPixelSize.set(None)
        else:
            self._scannedPixelSize.set(1e-4 * samplingRate * mag)
    
    def getScannedPixelSize(self):
        return self._scannedPixelSize.get()
    
    def setScannedPixelSize(self, scannedPixelSize):
        """ Set scannedPixelSize and update samplingRate. """
        mag = self._acquisition.getMagnification()
        if mag is None:
            raise Exception("SetOfMicrographs: cannot set scanned pixel size if Magnification is not set.")
        self._scannedPixelSize.set(scannedPixelSize)
        self._samplingRate.set((1e+4 * scannedPixelSize) / mag)
        
        
class SetOfMicrographs(SetOfMicrographsBase):
    """Represents a set of Micrographs"""
    ITEM_TYPE = Micrograph


class SetOfParticles(SetOfImages):
    """ Represents a set of Particles.
    The purpose of this class is to separate the
    concepts of Micrographs and Particles, even if
    both are considered Images
    """
    ITEM_TYPE = Particle
    REP_TYPE = Particle
    
    def __init__(self, **kwargs):
        SetOfImages.__init__(self, **kwargs)
        self._coordsPointer = Pointer()

    def hasCoordinates(self):
        return self._coordsPointer.hasValue()
    
    def getCoordinates(self):
        """ Returns the SetOfCoordinates associated with 
        this SetOfParticles"""
        return self._coordsPointer.get()
    
    def setCoordinates(self, coordinates):
        """ Set the SetOfCoordinates associates with
        this set of particles.
         """
        self._coordsPointer.set(coordinates)    
        
    def copyInfo(self, other):
        """ Copy basic information (voltage, spherical aberration and sampling rate)
        from other set of micrographs to current one.
        """
        SetOfImages.copyInfo(self, other)
        self.setHasCTF(other.hasCTF())


class SetOfAverages(SetOfParticles):
    """Represents a set of Averages.
    It is a SetOfParticles but it is useful to differentiate outputs."""
    def __init__(self, **kwargs):
        SetOfParticles.__init__(self, **kwargs)


class SetOfVolumes(SetOfImages):
    """Represents a set of Volumes"""
    ITEM_TYPE = Volume
    REP_TYPE = Volume
    
    def __init__(self, **kwargs):
        SetOfImages.__init__(self, **kwargs)


class SetOfCTF(EMSet):
    """ Contains a set of CTF models estimated for a set of images."""
    ITEM_TYPE = CTFModel
    
    def __init__(self, **kwargs):
        EMSet.__init__(self, **kwargs)
        self._micrographsPointer = Pointer()
        
    def getMicrographs(self):
        """ Return the SetOFImages used to create the SetOfClasses. """
        return self._micrographsPointer.get()
    
    def setMicrographs(self, micrographs):
        self._micrographsPointer.set(micrographs)


class SetOfDefocusGroup(EMSet):
    """ Contains a set of DefocusGroup.
        if min/max/avg exists the corresponding flag must be
        set to true.
    """
    ITEM_TYPE = DefocusGroup
        
    def __init__(self, **kwargs):
        EMSet.__init__(self, **kwargs)
        self._minSet = False
        self._maxSet = False
        self._avgSet = False
        
    def getMinSet(self):
        return self._minSet.get()
        
    def setMinSet(self, value):
        self._minSet.set(value)
        
    def getMaxSet(self):
        return self._maxSet.get()
        
    def setMaxSet(self, value):
        self._maxSet.set(value)
        
    def getAvgSet(self):
        return self._avgSet.get()
        
    def setAvgSet(self, value):
        self._avgSet.set(value)


class Coordinate(EMObject):
    """This class holds the (x,y) position and other information
    associated with a coordinate"""
    def __init__(self, **kwargs):
        EMObject.__init__(self, **kwargs)
        self._micrographPointer = Pointer(objDoStore=False)
        self._x = Integer(kwargs.get('x', None))
        self._y = Integer(kwargs.get('y', None))
        self._micId = Integer()
        self._micName = String()

    def getX(self):
        return self._x.get()
    
    def setX(self, x):
        self._x.set(x)
        
    def shiftX(self, shiftX):
        self._x.sum(shiftX)
    
    def getY(self):
        return self._y.get()
    
    def setY(self, y):
        self._y.set(y)
        
    def shiftY(self, shiftY):
        self._y.sum(shiftY)

    def scale(self, factor):
        """ Scale both x and y coordinates by a given factor.
        """
        self._x.multiply(factor)
        self._y.multiply(factor)
    
    def getPosition(self):
        """ Return the position of the coordinate as a (x, y) tuple.
        mode: select if the position is the center of the box
        or in the top left corner.
        """
        return (self.getX(), self.getY())

    def setPosition(self, x, y):
        self.setX(x)
        self.setY(y)
    
    def getMicrograph(self):
        """ Return the micrograph object to which
        this coordinate is associated.
        """
        return self._micrographPointer.get()
    
    def setMicrograph(self, micrograph):
        """ Set the micrograph to which this coordinate belongs. """
        self._micrographPointer.set(micrograph)
        self._micId.set(micrograph.getObjId())
        self._micName.set(micrograph.getMicName())
    
    def copyInfo(self, coord):
        """ Copy information from other coordinate. """
        self.setPosition(*coord.getPosition())
        self.setObjId(coord.getObjId())
        self.setBoxSize(coord.getBoxSize())
        
    def getMicId(self):
        return self._micId.get()
    
    def setMicId(self, micId):
        self._micId.set(micId)
    
    def invertY(self):
        if not self.getMicrograph() is None:
            dims = self.getMicrograph().getDim()
            height = dims[1]
            self.setY(height - self.getY())
        #else: error TODO
    
    def setMicName(self, micName):
        self._micName.set(micName)
    
    def getMicName(self):
        return self._micName.get()


class SetOfCoordinates(EMSet):
    """ Encapsulate the logic of a set of particles coordinates.
    Each coordinate has a (x,y) position and is related to a Micrograph
    The SetOfCoordinates can also have information about TiltPairs.
    """
    ITEM_TYPE = Coordinate
    
    def __init__(self, **kwargs):
        EMSet.__init__(self, **kwargs)
        self._micrographsPointer = Pointer()
        self._boxSize = Integer()

    def getBoxSize(self):
        """ Return the box size of the particles.
        """
        return self._boxSize.get()
    
    def setBoxSize(self, boxSize):
        """ Set the box size of the particles. """
        self._boxSize.set(boxSize)
    
    def iterMicrographs(self):
        """ Iterate over the micrographs set associated with this
        set of coordinates.
        """
        return self.getMicrographs()
    
    def iterMicrographCoordinates(self, micrograph):
        """ Iterates over the set of coordinates belonging to that micrograph. """
        pass
    
    def iterCoordinates(self, micrograph=None):
        """ Iterate over the coordinates associated with a micrograph.
        If micrograph=None, the iteration is performed over the whole set of coordinates.
        """
        if micrograph is None:
            micId = None
        elif isinstance(micrograph, int):
            micId = micrograph
        elif isinstance(micrograph, Micrograph):
            micId = micrograph.getObjId()
        else:
            raise Exception('Invalid input micrograph of type %s' % type(micrograph))
        
        #Iterate over all coordinates if micId is None,
        #otherwise use micId to filter the where selection
        coordWhere = '1' if  micId is None else '_micId=%d' % micId

        for coord in self.iterItems(where=coordWhere):
            yield coord

    def getMicrographs(self):
        """ Returns the SetOfMicrographs associated with 
        this SetOfCoordinates"""
        return self._micrographsPointer.get()
    
    def setMicrographs(self, micrographs):
        """ Set the SetOfMicrograph associates with 
        this set of coordinates.
         """
        self._micrographsPointer.set(micrographs)
        
    def getFiles(self):
        filePaths = set()
        filePaths.add(self.getFileName())
        return filePaths
    
    def __str__(self):
        """ String representation of a set of coordinates. """
        if self._boxSize.hasValue():
            boxSize = self._boxSize.get()
            boxStr = ' %d x %d' % (boxSize, boxSize)
        else:
            boxStr = 'No-Box'
        s = "%s (%d items, %s)" % (self.getClassName(), self.getSize(), boxStr)
        
        return s
    

class Matrix(Scalar):
    def __init__(self, **kwargs):
        Scalar.__init__(self, **kwargs)
        self._matrix = np.eye(4)
        
    def _convertValue(self, value):
        """Value should be a str with comman separated values
        or a list.
        """
        self._matrix = np.array(json.loads(value))
            
    def getObjValue(self):
        self._objValue = json.dumps(self._matrix.tolist())
        return self._objValue
    
    def setValue(self, i, j, value):
        self._matrix[i, j] = value
        
    def getMatrix(self):
        """ Return internal numpy matrix. """
        return self._matrix
    
    def setMatrix(self, matrix):
        """ Override internal numpy matrix. """
        self._matrix = matrix
        
    def __str__(self):
        return np.array_str(self._matrix)
    
    def _copy(self, other, copyDict, copyId, level=1, ignoreAttrs=[]):
        """ Override the default behaviour of copy
        to also copy array data.
        """
        self.setMatrix(np.copy(other.getMatrix()))
        self._objValue = other._objValue
    
        
class Transform(EMObject):
    """ This class will contain a transformation matrix
    that can be applied to 2D/3D objects like images and volumes.
    It should contain information about euler angles, translation(or shift)
    and mirroring.
    """

    def __init__(self, matrix=None, **kwargs):
        EMObject.__init__(self, **kwargs)
        self._matrix = Matrix()
        if matrix is not None:
            self.setMatrix(matrix)

    def getMatrix(self):
        return self._matrix.getMatrix()

    def getMatrixAsList(self):
        """ Return the values of the Matrix as a list. """
        return self._matrix.getMatrix().flatten().tolist()
    
    def setMatrix(self, matrix):
        self._matrix.setMatrix(matrix)

    def __str__(self):
        return str(self._matrix)

    def scale(self, factor):
        m = self.getMatrix()
        m *= factor
        m[3, 3] = 1.
        
    def scaleShifts(self, factor):
        m = self.getMatrix()
        m[0, 3] *= factor
        m[1, 3] *= factor
        m[2, 3] *= factor


class Class2D(SetOfParticles):
    """ Represent a Class that groups Particles objects.
    Usually the representative of the class is another Particle 
    (some kind of average particle from the particles assigned
    to the class) 
    """
    def copyInfo(self, other):
        """ Copy basic information (id and other properties) but not _mapperPath or _size
        from other set of micrographs to current one.
        """
        self.copy(other, copyId=False, ignoreAttrs=['_mapperPath', '_size'])
        
    def clone(self):
        clone = self.getClass()()
        clone.copy(self, ignoreAttrs=['_mapperPath', '_size'])
        return clone
        
    def close(self):
        # Do nothing on close, since the db will be closed by SetOfClasses
        pass
    
    
class Class3D(SetOfParticles):
    """ Represent a Class that groups Particles objects.
    Usually the representative of the class is a Volume 
    reconstructed from the particles assigned to the class.
    """
    REP_TYPE = Volume
    
    def copyInfo(self, other):
        """ Copy basic information (id and other properties) but not _mapperPath or _size
        from other set of micrographs to current one.
        """
        self.copy(other, copyId=False, ignoreAttrs=['_mapperPath', '_size'])
        
    def clone(self):
        clone = self.getClass()()
        clone.copy(self, ignoreAttrs=['_mapperPath', '_size'])
        return clone
        
    def close(self):
        # Do nothing on close, since the db will be closed by SetOfClasses
        pass
            

class ClassVol(SetOfVolumes):
    """ Represent a Class that groups Volume objects.
    Usually the representative of the class is another Volume. 
    """
    def close(self):
        # Do nothing on close, since the db will be closed by SetOfClasses
        pass


class SetOfClasses(EMSet):
    """ Store results from a classification. """
    ITEM_TYPE = None # type of classes stored in the set
    REP_TYPE = None # type of the representatives of each class
    
    def __init__(self, **kwargs):
        EMSet.__init__(self, **kwargs)
        self._representatives = Boolean(False) # Store the average images of each class(SetOfParticles)
        self._imagesPointer = Pointer()

    def iterClassItems(self, iterDisabled=False):
        """ Iterate over the images of a class.
        Params:
            iterDisabled: If True, also include the disabled items. """
        for cls in self.iterItems():
            if iterDisabled or cls.isEnabled():
                for img in cls:
                    if iterDisabled or img.isEnabled():
                        yield img

    def hasRepresentatives(self):
        return self._representatives.get()
    
    def getImages(self):
        """ Return the SetOFImages used to create the SetOfClasses. """
        return self._imagesPointer.get()
    
    def setImages(self, images):
        self._imagesPointer.set(images)
    
    def getDimensions(self):
        """Return first image dimensions as a tuple: (xdim, ydim, zdim)"""
        if self.hasRepresentatives():
            return self.getFirstItem().getRepresentative().getDim()
        return None
    
    def _setItemMapperPath(self, classItem):
        """ Set the mapper path of this class according to the mapper
        path of the SetOfClasses and also the prefix according to class id
        """
        classPrefix = 'Class%03d' % classItem.getObjId()
        classItem._mapperPath.set('%s,%s' % (self.getFileName(), classPrefix))
        classItem._mapperPath.setStore(False)
        classItem.load()
        
    def _insertItem(self, classItem):
        """ Create the SetOfImages assigned to a class.
        If the file exists, it will load the Set.
        """
        if classItem.hasRepresentative():
            self._representatives.set(True)
                        
        self._setItemMapperPath(classItem)
        EMSet._insertItem(self, classItem)
        classItem.write(properties=False)#Set.write(self)
        
    def __getitem__(self, itemId):
        """ Setup the mapper classes before returning the item. """
        classItem = EMSet.__getitem__(self, itemId)
        self._setItemMapperPath(classItem)
        return classItem
    
    def getFirstItem(self):
        classItem = EMSet.getFirstItem(self)
        self._setItemMapperPath(classItem)
        return classItem

    def iterItems(self, orderBy='id', direction='ASC'):
        for classItem in EMSet.iterItems(self, orderBy=orderBy, direction=direction):
            self._setItemMapperPath(classItem)
            yield classItem

    def iterRepresentatives(self, orderBy='id', direction='ASC'):
        for classItem in self.iterItems(orderBy, direction):
            if classItem.hasRepresentative():
                rep = classItem.getRepresentative()
                rep.setObjId(classItem.getObjId())
                rep.setSamplingRate(classItem.getSamplingRate())

                yield rep
            
    def getSamplingRate(self):
        return self.getImages().getSamplingRate()

    def appendFromClasses(self, classesSet):
        """ Iterate over the classes and the elements inside each
        class and append classes and items that are enabled.
        """
        for cls in classesSet:
            if cls.isEnabled():
                newCls = self.ITEM_TYPE()
                newCls.copyInfo(cls)
                newCls.setObjId(cls.getObjId())
                self.append(newCls)
                for img in cls:
                    if img.isEnabled():                
                        newCls.append(img)
                self.update(newCls)
                
    def copyItems(self, otherSet, 
                  updateItemCallback=None, 
                  itemDataIterator=None,
                  copyDisabled=False):
        """ Copy items from another set.
        If the updateItemCallback is passed, it will be 
        called with each item (and optionally with a data row).
        This is a place where items can be updated while copying.
        This is useful to set new attributes or update values
        for each item.
        """
        for item in otherSet:
            # copy items if enabled or copyDisabled=True
            if copyDisabled or item.isEnabled():
                newItem = item.clone()
                if updateItemCallback:
                    row = None if itemDataIterator is None else next(itemDataIterator)
                    updateItemCallback(newItem, row)
                self.append(newItem)
                # copy items inside the class
                newItem.copyItems(item, copyDisabled=copyDisabled)
                self.update(newItem)
            else:
                if itemDataIterator is not None:
                    next(itemDataIterator) # just skip disabled data row
                
    def classifyItems(self, 
                      updateItemCallback=None,
                      updateClassCallback=None,
                      itemDataIterator=None,
                      classifyDisabled=False,
                      iterParams=None):
        """ Classify items from the self.getImages() and add the needed classes.
        This function iterates over each item in the images and call
        the updateItemCallback to register the information coming from
        the iterator in itemDataIterator. The callback function should
        set the classId of the image that will be used to classify it.
        It is also possible to pass a callback to update the class properties.
        """
        clsDict = {} # Dictionary to store the (classId, classSet) pairs
        inputSet = self.getImages()
        iterParams = iterParams or {}
        
        for item in inputSet.iterItems(**iterParams):
            # copy items if enabled or copyDisabled=True
            if classifyDisabled or item.isEnabled():
                newItem = item.clone()
                if updateItemCallback:
                    row = None if itemDataIterator is None else next(itemDataIterator)
                    updateItemCallback(newItem, row)
                    # If updateCallBack function returns attribute
                    # _appendItem to False do not append the item
                    if not getattr(newItem, "_appendItem", True):
                        continue
                ref = newItem.getClassId()
                if ref is None:
                    raise Exception('Particle classId is None!!!')                    
                
                if not ref in clsDict: # Register a new class set if the ref was not found.
                    classItem = self.ITEM_TYPE(objId=ref)
                    rep = self.REP_TYPE()
                    classItem.setRepresentative(rep)            
                    clsDict[ref] = classItem
                    classItem.copyInfo(inputSet)
                    classItem.setAcquisition(inputSet.getAcquisition())
                    if updateClassCallback is not None:
                        updateClassCallback(classItem)
                    self.append(classItem)
                else:
                    classItem = clsDict[ref]
                classItem.append(newItem)
            else:
                if itemDataIterator is not None:
                    next(itemDataIterator) # just skip disabled data row                    
                    
        for classItem in clsDict.values():
            self.update(classItem)                    
                

class SetOfClasses2D(SetOfClasses):
    """ Store results from a 2D classification of Particles. """
    ITEM_TYPE = Class2D
    REP_TYPE = Particle

    def writeStack(self, fnStack):
        """ Write an stack with the classes averages. """
        if not self.hasRepresentatives():
            raise Exception('Could not write Averages stack if not hasRepresentatives!!!')
        ih = ImageHandler()
        for i, class2D in enumerate(self):
            img = class2D.getRepresentative()
            ih.convert(img, (i+1, fnStack))


class SetOfClasses3D(SetOfClasses):
    """ Store results from a 3D classification of Particles. """
    ITEM_TYPE = Class3D
    REP_TYPE = Volume
    
    pass
       

class SetOfClassesVol(SetOfClasses3D):
    """ Store results from a classification of Volumes. """
    ITEM_TYPE = ClassVol

    pass
    

class NormalMode(EMObject):
    """ Store normal mode information. """
    def __init__(self, **kwargs):
        EMObject.__init__(self, **kwargs)
        self._modeFile = String(kwargs.get('modeFile', None))
        self._collectivity = Float(kwargs.get('collectivity', None))
        self._score = Float(kwargs.get('score', None))
        
    def getModeFile(self):
        return self._modeFile.get()
    
    def setModeFile(self, value):
        self._modeFile.set(value)
        
    def getCollectivity(self):
        return self._collectivity.get()
    
    def setCollectivity(self, value):
        self._collectivity.set(value)
        
    def getScore(self):
        return self._score.get()
    
    def setScore(self, value):
        self._score.set(value)
        
    
class SetOfNormalModes(EMSet):
    """ Set containing NormalMode items. """
    ITEM_TYPE = NormalMode
    
    def __init__(self, **kwargs):
        EMSet.__init__(self, **kwargs)
        # Store a pointer to the PdbFile object
        # from which this normal modes where computed.
        self._pdbPointer = Pointer()
        
    def setPdb(self, pdbFile):
        self._pdbPointer.set(pdbFile)
        
    def getPdb(self):
        return self._pdbPointer.get()
    
    def copyInfo(self, other):
        self._pdbPointer.copy(other._pdbPointer, copyId=False)


class FramesRange(CsvList):
    """ Store first and last frames in a movie. The last element will be
     the index in the stack of the first frame.
    """
    def __init__(self, firstFrame=1, lastFrame=0, firstFrameIndex=1):
        """
        Frames numbering always refer to the initial movies imported into
        the project. Counting goes from 1 to the number of frames.

        The underlying stack file could have all original frames or just
        a subset of them, so we need to keep which is the index of the
        first frame in the stack, again, the first image in a stack is 1
        """
        CsvList.__init__(self, pType=int)
        self.set([firstFrame, lastFrame, firstFrameIndex])

    def getFirstFrame(self):
        return self[0]

    def setFirstFrame(self, value):
        self[0] = value

    def getLastFrame(self):
        return self[1]

    def setLastFrame(self, value):
        self[1] = value

    def getRange(self):
        """ Return the frames range. """
        return self[0], self[1]

    def getFirstFrameIndex(self):
        return self[2]

    def setFirstFrameIndex(self, value):
        self[2] = value

    def rangeStr(self):
        return '[%d-%d]' % (self[0], self[1])

    def __str__(self):
        return '%s starts: %d' % (self.rangeStr(), self[2])


class Movie(Micrograph):
    """ Represent a set of frames of micrographs.
    """
    def __init__(self, location=None, **kwargs):
        Micrograph.__init__(self, location, **kwargs)

        # A movie could could have alignment information after some protocol
        self._alignment = None
        self._framesRange = FramesRange()

    def isCompressed(self):
        fn = self.getFileName()
        return fn.endswith('bz2') or fn.endswith('tbz')
        
    def getDim(self):
        """Return image dimensions as tuple: (Xdim, Ydim, Zdim)
        Consider compressed Movie files"""
        if not self.isCompressed():
            x, y, z, n = ImageHandler().getDimensions(self)
            if x is not None:
                return x, y, max(z, n)
        return None

    def getNumberOfFrames(self):
        """ Return the number of frames of this movie
        """
        first, last, _ = self._framesRange
        if last > 0:
            return last - first + 1

        if not self.isCompressed():
            x, y, z, n = ImageHandler().getDimensions(self)
            if x is not None:
                return max(z, n) # Protect against evil mrc files
        return None

    def hasAlignment(self):
        return self._alignment is not None
    
    def getAlignment(self):
        return self._alignment
    
    def setAlignment(self, alignment):
        """Alignment are stored as a vector
        containing x and y coordinates. In this way 1 2 3 4
        are the data related with 2 frames with shifts (1,2)
        and (3,4)
        """
        self._alignment = alignment

    def getFramesRange(self):
        return self._framesRange

    def setFramesRange(self, value):
        self._framesRange.set(value)


class MovieAlignment(EMObject):
    """ Store the alignment between the different Movie frames.
    Also store the first and last frames used for alignment.
    """
    def __init__(self, first=-1, last=-1, **kwargs):
        EMObject.__init__(self, **kwargs)
        self._first = Integer(first)
        self._last = Integer(last)
        self._xshifts = CsvList(pType=float)
        self._yshifts = CsvList(pType=float)
        self._xshifts.set(kwargs.get('xshifts', []))
        self._yshifts.set(kwargs.get('yshifts', []))
        # This list contain the coordinate where you begin the crop (x, y),
        # the width and height of the frames.
        # The order is: x,y, width and height.
        # For width and height, 0 means the entire frame.
        self._roi = CsvList(pType=int) 

    def getRange(self):
        """ Return the first and last frames used for alignment.
        The first frame in a movie stack is numbered 1 and the maximum value
        for the last one is N,  where N is the total number of frames.
        """
        return self._first.get(), self._last.get()
    
    def getShifts(self):
        """ Return the list of alignment between one frame
        to another, from first to last frame used.
        """
        return self._xshifts, self._yshifts

    def setRoi(self, roiList):
        self._roi.set(roiList)
    
    def getRoi(self):
        """ Return the size used to align the movie
        """
        return self._roi


class SetOfMovies(SetOfMicrographsBase):
    """ Represents a set of Movies. """
    ITEM_TYPE = Movie
    
    def __init__(self, **kwargs):
        SetOfMicrographsBase.__init__(self, **kwargs)
        self._gainFile = String()
        self._darkFile = String()
        # Store the frames range to avoid loading the items
        self._firstFramesRange = FramesRange()

    def setGain(self, gain):
        self._gainFile.set(gain)
        
    def getGain(self):
        return self._gainFile.get()

    def setDark(self, dark):
        self._darkFile.set(dark)
        
    def getDark(self):
        return self._darkFile.get()

    def getFramesRange(self):
        return self._firstFramesRange

    def setFramesRange(self, value):
        self._firstFramesRange.set(value)

    def _setFirstDim(self, image):
        if self._firstDim.isEmpty():
            self._firstDim.set(image.getDim())
            self._firstFramesRange.set(image.getFramesRange())
            print "setting framesRange: ", self.getFramesRange()

    def _dimStr(self):
        """ Return the string representing the dimensions. """
<<<<<<< HEAD
        dimStr = 'No-Dim'

        if not self._firstDim.isEmpty():
            try:
                x, y, z = self._firstDim
                first, last, i = self._firstFramesRange
                if last == 0:
                    last = z
                dimStr = str(ImageDim(x, y, last - first + 1))
            except Exception:
                # This try/except block provides some backward compatibility
                # when the cached firstDim only stored x,y
                dimStr = str(self._firstDim)

=======
        if self._firstDim.isEmpty():
            dimStr = 'No-Dim'
        else:
            try:
                x, y, z = self._firstDim
            except:
                return str(self._firstDim)
            first, last, i = self._firstFramesRange
            if last == 0:
                last = z
            dimStr = str(ImageDim(x, y, last - first + 1))
>>>>>>> a3e00496
        return '%s %s' % (dimStr, self._firstFramesRange.rangeStr())


class MovieParticle(Particle):
    def __init__(self, **kwargs):
        Particle.__init__(self, **kwargs)
        self._particleId = Integer()
        self._frameId = Integer()
    
    def getParticleId(self):
        return self._particleId.get()
    
    def setParticleId(self, partId):
        self._particleId.set(partId)
        
    def getFrameId(self):
        return self._frameId.get()
    
    def setFrameId(self, frameId):
        self._frameId.set(frameId)


class SetOfMovieParticles(SetOfParticles):
    """ This is just to distinguish the special case
    when the particles have been extracted from a set of movies.
    """
    ITEM_TYPE = MovieParticle


class FSC(EMObject):
    """Store a Fourier Shell Correlation"""
    def __init__(self, **kwargs):
        EMObject.__init__(self, **kwargs)
        self._x = CsvList(pType=float)
        self._y = CsvList(pType=float)

    def loadFromMd(self, mdObj, labelX, labelY):
        """
        Fill the x and y data of the FSC from a metadata.
        Params:
            mdObj: either a metadata object of a filename
            labelX: label used for frequency
            labelY: label used for FSC values
        """
        #iterate through x and y and create csvLists
        import metadata as md
        self._x.clear()
        self._y.clear()

        for row in md.iterRows(mdObj):
            self._x.append(row.getValue(labelX))
            self._y.append(row.getValue(labelY))

    def getData(self):
        return self._x, self._y

    def setData(self, xData, yData):
        self._x.set(xData)
        self._y.set(yData)


class SetOfFSCs(EMSet):
    """Represents a set of Volumes"""
    ITEM_TYPE = FSC<|MERGE_RESOLUTION|>--- conflicted
+++ resolved
@@ -1777,22 +1777,6 @@
 
     def _dimStr(self):
         """ Return the string representing the dimensions. """
-<<<<<<< HEAD
-        dimStr = 'No-Dim'
-
-        if not self._firstDim.isEmpty():
-            try:
-                x, y, z = self._firstDim
-                first, last, i = self._firstFramesRange
-                if last == 0:
-                    last = z
-                dimStr = str(ImageDim(x, y, last - first + 1))
-            except Exception:
-                # This try/except block provides some backward compatibility
-                # when the cached firstDim only stored x,y
-                dimStr = str(self._firstDim)
-
-=======
         if self._firstDim.isEmpty():
             dimStr = 'No-Dim'
         else:
@@ -1804,7 +1788,7 @@
             if last == 0:
                 last = z
             dimStr = str(ImageDim(x, y, last - first + 1))
->>>>>>> a3e00496
+
         return '%s %s' % (dimStr, self._firstFramesRange.rangeStr())
 
 
