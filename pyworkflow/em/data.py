--- conflicted
+++ resolved
@@ -1071,18 +1071,11 @@
         """ Return the string representing the dimensions. """
         return str(self._firstDim)
 
-<<<<<<< HEAD
     def iterItems(self, orderBy='id', direction='ASC', where='1', limit=None):
         """ Redefine iteration to set the acquisition to images. """
         for img in Set.iterItems(self, orderBy=orderBy, direction=direction,
                                  where=where, limit=limit):
 
-=======
-    def iterItems(self, orderBy='id', direction='ASC', where='1'):
-        """ Redefine iteration to set the acquisition to images. """
-        for img in Set.iterItems(self, orderBy=orderBy, direction=direction,
-                                 where=where):
->>>>>>> 708185a6
             # Sometimes the images items in the set could
             # have the acquisition info per data row and we
             # don't want to override with the set acquisition for this case
@@ -1521,7 +1514,7 @@
         self.setShifts(shifts[0], shifts[1], shifts[2])
 
     def composeTransform(self, matrix):
-        '''Apply a transformation matrix to the current matrix '''            
+        '''Apply a transformation matrix to the current matrix '''
         new_matrix = matrix * self.getMatrix()
         self._matrix.setMatrix(new_matrix)
 
