--- conflicted
+++ resolved
@@ -844,26 +844,10 @@
         if not sampling:
             print "FATAL ERROR: Object %s has no sampling rate!!!" % self.getName()
             sampling = -999.0
-<<<<<<< HEAD
-        if self._firstDim.isEmpty():
-            try:
-                pass
-                #firstItem = self.getFirstItem()
-                #if firstItem is not None:
-                #    self._firstDim.set(firstItem.getDim())
-            except Exception, ex:
-                if pwutils.envVarOn('SCIPION_DEBUG'):
-                    print "Error reading dimension: ", ex
-                    import traceback
-                    traceback.print_exc()
-        dimStr = str(self._firstDim)
-        s = "%s (%d items, %s, %0.2f A/px)" % (self.getClassName(), self.getSize(), dimStr, sampling)
-=======
 
         s = "%s (%d items, %s, %0.2f A/px)" % (self.getClassName(),
                                                self.getSize(),
                                                self._firstDim, sampling)
->>>>>>> a0cf3943
         return s
 
     def iterItems(self, orderBy='id', direction='ASC'):
@@ -1582,13 +1566,8 @@
         """Return image dimensions as tuple: (Xdim, Ydim, Zdim)
         Consider compressed Movie files"""
         if not self.isCompressed():
-<<<<<<< HEAD
             x, y, z, n = ImageHandler().getDimensions(self)
             if x is not None:
-=======
-            x, y, z, n = ImageHandler().getDimensions(self.getFileName())
-            if x is not None: # Means file exists
->>>>>>> a0cf3943
                 return x, y, max(z, n)
         return None
 
@@ -1674,35 +1653,7 @@
     def getDark(self):
         return self._darkFile.get()
 
-<<<<<<< HEAD
-    def __str__(self):
-        """ String representation of a set of movies. """
-        sampling = self.getSamplingRate()
-
-        if not sampling:
-            print "FATAL ERROR: Object %s has no sampling rate!!!" % self.getName()
-            sampling = -999.0
-        ####self._firstFrameNum.set(self.getDimensions()[3])
-        if self._firstDim.isEmpty():
-            try:
-                dimStr = 'No-Dim'
-                #self._firstDim.set(self.getFirstItem().getDim())
-                #dimStr = str(self._firstDim)
-                #self._firstFrameNum.set(self.getDimensions()[3])
-            except Exception, ex:
-                dimStr = 'No-Dim'
-                if pwutils.envVarOn('SCIPION_DEBUG'):
-                    print "Error reading dimension: ", ex
-                    import traceback
-                    traceback.print_exc()
-        else:
-            dimStr = str(self._firstDim)
-        s = "%s (%d items, %s, %0.2f A/px)" % (self.getClassName(), self.getSize(), dimStr, sampling)
-        return s
-    
-=======
->>>>>>> a0cf3943
-    
+
 class MovieParticle(Particle):
     def __init__(self, **kwargs):
         Particle.__init__(self, **kwargs)
