--- conflicted
+++ resolved
@@ -28,50 +28,33 @@
 This module implement some wizards
 """
 
+import os
+from os.path import basename, exists
 import Tkinter as tk
-import os
 import ttk
 
-<<<<<<< HEAD
-import xmipp
-
-import pyworkflow.gui.dialog as dialog
 from pyworkflow import findResource
-from pyworkflow.em.constants import (UNIT_PIXEL,
-=======
-from pyworkflow import findResource
+from pyworkflow.object import PointerList, Pointer
 from pyworkflow.wizard import Wizard
 from pyworkflow.utils import importFromPlugin
-import pyworkflow.gui.dialog as dialog
-from pyworkflow.gui.widgets import LabelSlider
-from pyworkflow.gui.tree import BoundTree, TreeProvider
-from pyworkflow.object import PointerList, Pointer
 from pyworkflow.em.convert import ImageHandler
-from pyworkflow.em.constants import (UNIT_PIXEL, 
->>>>>>> 38d3fb5a
-                                     UNIT_PIXEL_FOURIER,
+from pyworkflow.em.constants import (UNIT_PIXEL,
                                      UNIT_ANGSTROM,
                                      FILTER_LOW_PASS,
                                      FILTER_BAND_PASS,
                                      FILTER_HIGH_PASS
                                      )
-from pyworkflow.em.convert import ImageHandler
 from pyworkflow.em.data import (Volume, SetOfMicrographs, SetOfParticles,
                                 SetOfVolumes)
 from pyworkflow.em.headers import Ccp4Header
 from pyworkflow.em.protocol.protocol_import import (ProtImportImages,
                                                     ProtImportCoordinates,
                                                     ProtImportVolumes)
+import pyworkflow.gui.dialog as dialog
 from pyworkflow.gui.tree import BoundTree, TreeProvider
 from pyworkflow.gui.widgets import LabelSlider
-from pyworkflow.object import PointerList, Pointer
-from pyworkflow.wizard import Wizard
-
-<<<<<<< HEAD
-=======
+
 import xmippLib
-from pyworkflow.em.convert_header.CCP4.convert import Ccp4Header
->>>>>>> 38d3fb5a
 
 #===============================================================================
 #    Wizard EM base class
