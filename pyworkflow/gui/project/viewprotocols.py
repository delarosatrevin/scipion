--- conflicted
+++ resolved
@@ -986,10 +986,7 @@
             nodeInfo = self.settings.getNodeById(nodeId)
             if nodeInfo is None:
                 self.settings.addNode(nodeId, x=0, y=0, expanded=True)
-<<<<<<< HEAD
-=======
-
->>>>>>> 448f70a6
+
         self.runsGraphCanvas.drawGraph(self.runsGraph, layout,
                                        drawNode=self.createRunItem)
 
@@ -1239,10 +1236,6 @@
 
         # self.updateRunsGraph()
         self.drawRunsGraph()
-<<<<<<< HEAD
-
-=======
->>>>>>> 448f70a6
 
     # NOt used!: pconesa 02/11/2016.
     # def _deleteSelectedProtocols(self, e=None):
@@ -1764,13 +1757,8 @@
         if action == ACTION_TREE:
             self.updateRunsGraph(True, reorganize=True)
         elif action == ACTION_REFRESH:
-<<<<<<< HEAD
-                self.refreshRuns(checkPids=True)
-
-=======
             with monitor.Timer("ACTION_REFRESH"):
                 self.refreshRuns(checkPids=True)
->>>>>>> 448f70a6
         elif action == ACTION_SWITCH_VIEW:
             self.switchRunsView()
 
