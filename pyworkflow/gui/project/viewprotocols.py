--- conflicted
+++ resolved
@@ -119,16 +119,11 @@
 
         if tag == 'protocol' and text == 'default':
             if prot is None:
-<<<<<<< HEAD
-                raise Exception("Protocol className '%s' not found!!!. \n"
-                                "Fix your config/scipion.conf configuration."
-                                % protClassName)
-=======
+
                 print("Protocol className '%s' not found!!!. \n"
                       "Fix your config/protocols.conf configuration."
                       % protClassName)
                 return
->>>>>>> 8cc37d2a
 
             text = prot.getClassLabel()
 
@@ -144,13 +139,9 @@
                 tree.item(item, image=self.getImage('class_obj.gif'))
 
                 for k, v in emProtocolsDict.iteritems():
-<<<<<<< HEAD
+
                     if (k not in subclassedDict and
-                         v is not prot and issubclass(v, prot)):
-=======
-                    if (not k in subclassedDict and
-                            not v is prot and issubclass(v, prot)):
->>>>>>> 8cc37d2a
+                        v is not prot and issubclass(v, prot)):
                         key = '%s.%s' % (item, k)
                         t = v.getClassLabel()
                         tree.insert(item, 'end', key, text=t, tags=('protocol'))
@@ -199,15 +190,6 @@
 
     def getObjectActions(self, obj):
 
-<<<<<<< HEAD
-        def addAction(a):
-            if a:
-                text = a
-                action = a
-                a = (text, lambda: self.actionFunc(action),
-                          ActionIcons.get(action, None))
-            return a
-=======
         def addAction(actionLabel):
             if actionLabel:
                 text = actionLabel
@@ -215,7 +197,6 @@
                 actionLabel = (text, lambda: self.actionFunc(action),
                      ActionIcons.get(action, None))
             return actionLabel
->>>>>>> 8cc37d2a
 
         actions = [addAction(a)
                    for a, cond in self.getActionsFromSelection() if cond]
@@ -255,24 +236,17 @@
     def getObjects(self):
         return self._stepsList
 
-<<<<<<< HEAD
     @staticmethod
     def getObjectInfo(obj):
-=======
-    def getObjectInfo(self, obj):
->>>>>>> 8cc37d2a
         info = {'key': obj._index,
                 'values': (str(obj), pwutils.prettyDelta(obj.getElapsedTime()),
                            obj.getClassName())}
 
         return info
 
-<<<<<<< HEAD
     @staticmethod
     def getObjectPreview(obj):
-=======
-    def getObjectPreview(self, obj):
->>>>>>> 8cc37d2a
+
         args = pickle.loads(obj.argsStr.get())
         msg = "*Prerequisites*: %s \n" % str(obj._prerequisites)
         msg += "*Arguments*: " + '\n  '.join([str(a) for a in args])
@@ -305,10 +279,8 @@
                                               showPreviewTop=False)
         self.setBrowser(browser, row=1, column=0)
 
-<<<<<<< HEAD
+
     # noinspection PyUnusedLocal
-=======
->>>>>>> 8cc37d2a
     def _showTree(self, e=None):
         g = self._protocol.getStepsGraph()
         w = pwgui.Window("Protocol steps", self, minsize=(800, 600))
@@ -447,12 +419,9 @@
         except Exception as ex:
             self.parent.windows.showError(str(ex))
 
-<<<<<<< HEAD
     @staticmethod
     def getObjectPreview(obj):
-=======
-    def getObjectPreview(self, obj):
->>>>>>> 8cc37d2a
+
         desc = "<name>: " + obj.getName()
 
         return (None, desc)
@@ -467,13 +436,8 @@
 
         viewers = em.findViewers(obj.getClassName(), DESKTOP_TKINTER)
 
-<<<<<<< HEAD
         def yatevalejosemi(viewer):
             return lambda: self._visualizeObject(viewer, obj)
-=======
-        def yatevalejosemi(v):
-            return lambda: self._visualizeObject(v, obj)
->>>>>>> 8cc37d2a
 
         for v in viewers:
             actions.append(('Open with %s' % v.__name__,
@@ -496,12 +460,9 @@
 
         return actions
 
-<<<<<<< HEAD
     @staticmethod
     def getObjectLabel(obj, parent):
-=======
-    def getObjectLabel(self, obj, parent):
->>>>>>> 8cc37d2a
+
         """ We will try to show in the list the string representation
         that is more readable for the user to pick the desired object.
         """
@@ -609,11 +570,7 @@
         self._bindKeyPress('Delete', self._onDelPressed)
 
         self.__autoRefresh = None
-<<<<<<< HEAD
         self.__autoRefreshCounter = INIT_REFRESH_SECONDS  # start by 3 secs
-=======
-        self.__autoRefreshCounter = 3  # start by 3 secs
->>>>>>> 8cc37d2a
 
         c = self.createContent()
         pwgui.configureWeigths(self)
@@ -810,20 +767,14 @@
         self.updateRunsTree(False)
 
         if initRefreshCounter:
-<<<<<<< HEAD
+
             self.__autoRefreshCounter = INIT_REFRESH_SECONDS  # start by 3 secs
-=======
-            self.__autoRefreshCounter = 3  # start by 3 secs
->>>>>>> 8cc37d2a
             if self.__autoRefresh:
                 self.runsTree.after_cancel(self.__autoRefresh)
                 self.__autoRefresh = self.runsTree.after(self.__autoRefreshCounter * 1000,
                                                          self._automaticRefreshRuns)
 
-<<<<<<< HEAD
     # noinspection PyUnusedLocal
-=======
->>>>>>> 8cc37d2a
     def _automaticRefreshRuns(self, e=None):
         """ Schedule automatic refresh increasing the time between refreshes. """
         if pwutils.envVarOn('DO_NOT_AUTO_REFRESH'):
@@ -842,10 +793,7 @@
         self.__autoRefresh = self.runsTree.after(secs * 1000,
                                                  self._automaticRefreshRuns)
 
-<<<<<<< HEAD
     # noinspection PyUnusedLocal
-=======
->>>>>>> 8cc37d2a
     def _findProtocol(self, e=None):
         """ Find a desired protocol by typing some keyword. """
         window = SearchProtocolWindow(self.windows)
@@ -908,11 +856,8 @@
     def _updateActionToolbar(self):
         """ Update which action buttons should be visible. """
 
-<<<<<<< HEAD
         def displayAction(actionToDisplay, column, condition=True):
-=======
-        def displayAction(action, i, cond=True):
->>>>>>> 8cc37d2a
+
             """ Show/hide the action button if the condition is met. """
 
             # If action present (set color is not in the toolbar but in the context menu)
@@ -1310,7 +1255,7 @@
             self._selection.append(prot.getObjId())
         self._updateSelection()
 
-<<<<<<< HEAD
+
         # self.updateRunsGraph()
         self.drawRunsGraph()
 
@@ -1325,16 +1270,6 @@
     #     self.updateRunsGraph()
     #
 
-=======
-    def _deleteSelectedProtocols(self, e=None):
-
-        for selection in self._selection:
-            self.project.getProtocol(self._selection[0])
-
-        self._updateSelection()
-        self.updateRunsGraph()
-
->>>>>>> 8cc37d2a
     def _updateSelection(self):
         self._fillSummary()
         self._fillMethod()
@@ -1415,10 +1350,7 @@
     def _runItemControlClick(self, item=None):
         # Get last selected item for tree or graph
         if self.runsView == VIEW_LIST:
-<<<<<<< HEAD
             # TODO: Prot is not used!!
-=======
->>>>>>> 8cc37d2a
             prot = self.project.mapper.selectById(int(self.runsTree.getFirst()))
         else:
             prot = item.node.run
@@ -1509,27 +1441,6 @@
         #
         # if update is not None: self._updateSelection()
 
-<<<<<<< HEAD
-=======
-        if enclosed:
-            items = self.runsGraphCanvas.find_enclosed(x1, y1, x2, y2)
-        else:
-            items = self.runsGraphCanvas.find_overlapping(x1, y1, x2, y2)
-
-        update = False
-
-        for itemId in items:
-            if itemId in self.runsGraphCanvas.items:
-
-                item = self.runsGraphCanvas.items[itemId]
-                if not item.node.isRoot():
-                    item.setSelected(True)
-                    self._selection.append(itemId)
-                    update = True
-
-        if update is not None: self._updateSelection()
-
->>>>>>> 8cc37d2a
     def _openProtocolForm(self, prot):
         """Open the Protocol GUI Form given a Protocol instance"""
 
@@ -1683,11 +1594,8 @@
         if onlySave:
             self.project.saveProtocol(prot)
             msg = Message.LABEL_SAVED_FORM
-<<<<<<< HEAD
             # msg = "Protocol successfully saved."
-=======
-        #            msg = "Protocol successfully saved."
->>>>>>> 8cc37d2a
+
         else:
             self.project.launchProtocol(prot)
             # Select the launched protocol to display its summary, methods..etc
