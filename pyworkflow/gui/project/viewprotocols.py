--- conflicted
+++ resolved
@@ -26,13 +26,10 @@
 # **************************************************************************
 from __future__ import print_function
 
-<<<<<<< HEAD
-=======
 import time
 
 INIT_REFRESH_SECONDS = 3
 
->>>>>>> bc48bf58
 """
 View with the protocols inside the main project window.
 """
@@ -48,7 +45,6 @@
 import pyworkflow.protocol as pwprot
 import pyworkflow.gui as pwgui
 import pyworkflow.em as em
-from pyworkflow import monitor
 from pyworkflow.em.wizard import ListTreeProvider
 from pyworkflow.gui.dialog import askColor, ListDialog
 from pyworkflow.viewer import DESKTOP_TKINTER, ProtocolViewer
@@ -414,12 +410,8 @@
         except Exception as ex:
             self.parent.windows.showError(str(ex))
 
-<<<<<<< HEAD
     @staticmethod
     def getObjectPreview(obj):
-=======
-    def getObjectPreview(self, obj):
->>>>>>> bc48bf58
         desc = "<name>: " + obj.getName()
 
         return (None, desc)
@@ -434,13 +426,8 @@
 
         viewers = em.findViewers(obj.getClassName(), DESKTOP_TKINTER)
 
-<<<<<<< HEAD
         def yatevalejosemi(viewer):
             return lambda: self._visualizeObject(viewer, obj)
-=======
-        def yatevalejosemi(v):
-            return lambda: self._visualizeObject(v, obj)
->>>>>>> bc48bf58
 
         for v in viewers:
             actions.append(('Open with %s' % v.__name__,
@@ -572,11 +559,7 @@
         self._bindKeyPress('Delete', self._onDelPressed)
 
         self.__autoRefresh = None
-<<<<<<< HEAD
-        self.__autoRefreshCounter = 3  # start by 3 secs
-=======
         self.__autoRefreshCounter = INIT_REFRESH_SECONDS  # start by 3 secs
->>>>>>> bc48bf58
 
         c = self.createContent()
         pwgui.configureWeigths(self)
@@ -765,39 +748,29 @@
             mem = psutil.virtual_memory()
             print("------------- refreshing ---------- ")
             files = proc.get_open_files()
-<<<<<<< HEAD
-            print ("  open files: ", len(files))
-            for f in files:
-                print ("    - %s, %s" % (f.path, f.fd))
-            print ("  memory percent: ", proc.get_memory_percent())
-=======
             print("  open files: ", len(files))
             for f in files:
                 print("    - %s, %s" % (f.path, f.fd))
             print("  memory percent: ", proc.get_memory_percent())
->>>>>>> bc48bf58
 
         self.updateRunsGraph(True, checkPids=checkPids)
         self.updateRunsTree(False)
 
         if initRefreshCounter:
-            self.__autoRefreshCounter = 3  # start by 3 secs
+            self.__autoRefreshCounter = INIT_REFRESH_SECONDS  # start by 3 secs
             if self.__autoRefresh:
                 self.runsTree.after_cancel(self.__autoRefresh)
                 self.__autoRefresh = self.runsTree.after(self.__autoRefreshCounter * 1000,
                                                          self._automaticRefreshRuns)
 
-<<<<<<< HEAD
     # noinspection PyUnusedLocal
-=======
->>>>>>> bc48bf58
     def _automaticRefreshRuns(self, e=None):
         """ Schedule automatic refresh increasing the time between refreshes. """
         if pwutils.envVarOn('DO_NOT_AUTO_REFRESH'):
             return
 
         if self.project.needRefresh():
-            print ('Refreshing!!')
+
             self.refreshRuns(initRefreshCounter=False)
             secs = self.__autoRefreshCounter
 
@@ -809,10 +782,7 @@
         self.__autoRefresh = self.runsTree.after(secs * 1000,
                                                  self._automaticRefreshRuns)
 
-<<<<<<< HEAD
     # noinspection PyUnusedLocal
-=======
->>>>>>> bc48bf58
     def _findProtocol(self, e=None):
         """ Find a desired protocol by typing some keyword. """
         window = SearchProtocolWindow(self.windows)
@@ -875,11 +845,7 @@
     def _updateActionToolbar(self):
         """ Update which action buttons should be visible. """
 
-<<<<<<< HEAD
-        def displayAction(action, i, cond=True):
-=======
         def displayAction(actionToDisplay, column, condition=True):
->>>>>>> bc48bf58
             """ Show/hide the action button if the condition is met. """
 
             # If action present (set color is not in the toolbar but in the context menu)
@@ -975,7 +941,7 @@
         t.itemClick = self._runTreeItemClick
 
         return t
-
+   
     def updateRunsTree(self, refresh=False):
         self.provider.setRefresh(refresh)
         self.runsTree.update()
@@ -1366,10 +1332,7 @@
     def _runItemControlClick(self, item=None):
         # Get last selected item for tree or graph
         if self.runsView == VIEW_LIST:
-<<<<<<< HEAD
-=======
             # TODO: Prot is not used!!
->>>>>>> bc48bf58
             prot = self.project.mapper.selectById(int(self.runsTree.getFirst()))
         else:
             prot = item.node.run
@@ -1460,27 +1423,6 @@
         #
         # if update is not None: self._updateSelection()
 
-<<<<<<< HEAD
-        if enclosed:
-            items = self.runsGraphCanvas.find_enclosed(x1, y1, x2, y2)
-        else:
-            items = self.runsGraphCanvas.find_overlapping(x1, y1, x2, y2)
-
-        update = False
-
-        for itemId in items:
-            if itemId in self.runsGraphCanvas.items:
-
-                item = self.runsGraphCanvas.items[itemId]
-                if not item.node.isRoot():
-                    item.setSelected(True)
-                    self._selection.append(itemId)
-                    update = True
-
-        if update is not None: self._updateSelection()
-
-=======
->>>>>>> bc48bf58
     def _openProtocolForm(self, prot):
         """Open the Protocol GUI Form given a Protocol instance"""
 
@@ -1634,11 +1576,7 @@
         if onlySave:
             self.project.saveProtocol(prot)
             msg = Message.LABEL_SAVED_FORM
-<<<<<<< HEAD
-        #            msg = "Protocol successfully saved."
-=======
-        # msg = "Protocol successfully saved."
->>>>>>> bc48bf58
+            # msg = "Protocol successfully saved."
         else:
             self.project.launchProtocol(prot)
             # Select the launched protocol to display its summary, methods..etc
@@ -1829,13 +1767,8 @@
         if action == ACTION_TREE:
             self.updateRunsGraph(True, reorganize=True)
         elif action == ACTION_REFRESH:
-<<<<<<< HEAD
-            with monitor.Timer("ACTION_REFRESH"):
-                self.refreshRuns(checkPids=True)
-=======
             self.refreshRuns(checkPids=True)
 
->>>>>>> bc48bf58
         elif action == ACTION_SWITCH_VIEW:
             self.switchRunsView()
 
