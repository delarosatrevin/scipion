#!/usr/bin/env python
# **************************************************************************
# *
# * Authors:     J.M. De la Rosa Trevin (jmdelarosa@cnb.csic.es)
#                Laura del Cano         (ldelcano@cnb.csic.es)
# *
# * Unidad de  Bioinformatica of Centro Nacional de Biotecnologia , CSIC
# *
# * This program is free software; you can redistribute it and/or modify
# * it under the terms of the GNU General Public License as published by
# * the Free Software Foundation; either version 2 of the License, or
# * (at your option) any later version.
# *
# * This program is distributed in the hope that it will be useful,
# * but WITHOUT ANY WARRANTY; without even the implied warranty of
# * MERCHANTABILITY or FITNESS FOR A PARTICULAR PURPOSE.  See the
# * GNU General Public License for more details.
# *
# * You should have received a copy of the GNU General Public License
# * along with this program; if not, write to the Free Software
# * Foundation, Inc., 59 Temple Place, Suite 330, Boston, MA
# * 02111-1307  USA
# *
# *  All comments concerning this program package may be sent to the
# *  e-mail address 'jmdelarosa@cnb.csic.es'
# *
# **************************************************************************
import os, sys

import pyworkflow as pw
from pyworkflow.utils.utils import getColorStr
from tests import *
from os.path import join, exists, isdir, relpath
from pyworkflow.utils.path import cleanPath, makeFilePath


try:
   from unittest.runner import _WritelnDecorator # Python 2.7+
except ImportError:
   from unittest import _WritelnDecorator # Python <2.6

    
DataSet(name='xmipp_tutorial', folder='xmipp_tutorial', 
        files={'micsGoldSqlite': 'gold/micrographs_gold.sqlite',
               'micsGoldXmd': 'gold/micrographs_gold.xmd',
               'micsSqlite': 'micrographs/micrographs.sqlite',
               'coordsGoldSqlite': 'gold/coordinates_gold.sqlite', 
               'posSupervisedDir': 'pickingXmipp/pickedSupervised',
               'posAlldDir': 'pickingXmipp/pickedAll',
               'allMics': 'micrographs/*.mrc',
               'mic1': 'micrographs/BPV_1386.mrc',
<<<<<<< HEAD
               'mic2': 'micrographs/BPV_1387.mrc',
               'mic3': 'micrographs/BPV_1388.mrc',
               'particles': 'particles/*.hdf'})
=======
               'particles': 'particles/*.hdf',
               'volumes': 'volumes/*.mrc',
               'vol1': 'volumes/BPV_scale_filtered_windowed_64.vol',
               'vol2': 'volumes/volume_1_iter_002.mrc',
               'vol3': 'volumes/volume_1_iter_002.mrc'})


DataSet(name='mda', folder='hemoglobin_mda', 
        files={'particles': 'particles/*.spi'})


DataSet(name='tomo', folder='xmipp_tomo_test', 
        files={'volumes': 'volumes/*.spi',
               'vol1': 'volumes/subvols_6E6.001.mrc.spi',
               'vol2': 'volumes/subvols_6E6.002.mrc.spi',
               'vol3': 'volumes/subvols_6E6.003.mrc.spi'})
>>>>>>> d9845f2b



DataSet('model', 'model', 
        {'modelGoldSqlite': 'gold/model_gold.sqlite', 
         'modelGoldXml': 'gold/model_gold.xml'})


def greenStr(msg):
    return getColorStr(msg, 'green')


def failStr(msg):
    return getColorStr(msg, 'red')
<|MERGE_RESOLUTION|>--- conflicted
+++ resolved
@@ -49,12 +49,9 @@
                'posAlldDir': 'pickingXmipp/pickedAll',
                'allMics': 'micrographs/*.mrc',
                'mic1': 'micrographs/BPV_1386.mrc',
-<<<<<<< HEAD
                'mic2': 'micrographs/BPV_1387.mrc',
                'mic3': 'micrographs/BPV_1388.mrc',
                'particles': 'particles/*.hdf'})
-=======
-               'particles': 'particles/*.hdf',
                'volumes': 'volumes/*.mrc',
                'vol1': 'volumes/BPV_scale_filtered_windowed_64.vol',
                'vol2': 'volumes/volume_1_iter_002.mrc',
@@ -70,8 +67,6 @@
                'vol1': 'volumes/subvols_6E6.001.mrc.spi',
                'vol2': 'volumes/subvols_6E6.002.mrc.spi',
                'vol3': 'volumes/subvols_6E6.003.mrc.spi'})
->>>>>>> d9845f2b
-
 
 
 DataSet('model', 'model', 
