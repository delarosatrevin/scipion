--- conflicted
+++ resolved
@@ -65,13 +65,8 @@
                   'nDim': MICS,
                   'samplingRate': 1.25,
                   'creationInterval': 5,
-<<<<<<< HEAD
-                  'delay':0,
-                  'setof': 2 # SetOfMicrographs
-=======
                   'delay': 0,
                   'setof': SET_OF_RANDOM_MICROGRAPHS  # SetOfMicrographs
->>>>>>> 72179872
                   }
 
         # create input micrographs
