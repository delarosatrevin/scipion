# **************************************************************************
# *
# * Authors:    Laura del Cano (ldelcano@cnb.csic.es)
# *             Josue Gomez Blanco (jgomez@cnb.csic.es)
# *             Jose Gutierrez (jose.gutierrez@cnb.csic.es)
# *
# * Unidad de  Bioinformatica of Centro Nacional de Biotecnologia , CSIC
# *
# * This program is free software; you can redistribute it and/or modify
# * it under the terms of the GNU General Public License as published by
# * the Free Software Foundation; either version 2 of the License, or
# * (at your option) any later version.
# *
# * This program is distributed in the hope that it will be useful,
# * but WITHOUT ANY WARRANTY; without even the implied warranty of
# * MERCHANTABILITY or FITNESS FOR A PARTICULAR PURPOSE.  See the
# * GNU General Public License for more details.
# *
# * You should have received a copy of the GNU General Public License
# * along with this program; if not, write to the Free Software
# * Foundation, Inc., 59 Temple Place, Suite 330, Boston, MA
# * 02111-1307  USA
# *
# *  All comments concerning this program package may be sent to the
# *  e-mail address 'jmdelarosa@cnb.csic.es'
# *
# **************************************************************************

import sys
import unittest

from pyworkflow.utils import redStr, greenStr, magentaStr
from pyworkflow.tests import *
from pyworkflow.em import *
from pyworkflow.em.packages.xmipp3 import *
from pyworkflow.em.packages.xmipp3 import XmippFilterHelper as xfh
from pyworkflow.em.packages.xmipp3 import XmippResizeHelper as xrh


# Some utility functions to import particles that are used
# in several tests.
class TestXmippBase(BaseTest):
    @classmethod
    def setData(cls, dataProject='xmipp_tutorial'):
        cls.dataset = DataSet.getDataSet(dataProject)
        cls.particlesFn = cls.dataset.getFile('particles')
        cls.particlesDir = cls.dataset.getFile('particlesDir')
        cls.volumesFn = cls.dataset.getFile('volumes')
        cls.volumesDir = cls.dataset.getFile('volumesDir')
        cls.averagesFn = cls.dataset.getFile('averages')
        cls.averagesDir = cls.dataset.getFile('averagesDir')
    
    @classmethod
    def runImportParticles(cls, pattern, samplingRate, checkStack=False, phaseFlip=False):
        """ Run an Import particles protocol. """
        cls.protImport = cls.newProtocol(ProtImportParticles, 
                                         filesPath=pattern, samplingRate=samplingRate, 
                                         checkStack=checkStack, haveDataBeenPhaseFlipped=phaseFlip)
        print '_label: ', cls.protImport._label
        cls.launchProtocol(cls.protImport)
        # check that input images have been imported (a better way to do this?)
        if cls.protImport.outputParticles is None:
            raise Exception('Import of images: %s, failed. outputParticles is None.' % pattern)
        return cls.protImport
    
    @classmethod
    def runImportAverages(cls, pattern, samplingRate, checkStack=False):
        """ Run an Import particles protocol. """
        cls.protImportAvg = cls.newProtocol(ProtImportAverages,
                                         filesPath=pattern, samplingRate=samplingRate, 
                                         checkStack=checkStack)
        print '_label: ', cls.protImportAvg._label
        cls.launchProtocol(cls.protImportAvg)
        # check that input images have been imported (a better way to do this?)
        if cls.protImportAvg.outputAverages is None:
            raise Exception('Import of averages: %s, failed. outputAverages is None.' % pattern)
        return cls.protImportAvg
    
    @classmethod
    def runImportVolume(cls, pattern, samplingRate, checkStack=False):
        """ Run an Import particles protocol. """
        cls.protImport = cls.newProtocol(ProtImportVolumes, 
                                         filesPath=pattern, samplingRate=samplingRate, 
                                         checkStack=checkStack)
        print '_label: ', cls.protImport._label
        cls.launchProtocol(cls.protImport)
        # check that input images have been imported (a better way to do this?)
        if cls.protImport.outputVolume is None:
            raise Exception('Import of volume: %s, failed. outputVolume is None.' % pattern)
        return cls.protImport
    
    @classmethod
    def runCL2DAlign(cls, particles):
        cls.CL2DAlign = cls.newProtocol(XmippProtCL2DAlign, 
                                        maximumShift=2, numberOfIterations=2,
                                        numberOfMpi=4, numberOfThreads=1, useReferenceImage=False)
        cls.CL2DAlign.inputParticles.set(particles)
        cls.launchProtocol(cls.CL2DAlign)
        return cls.CL2DAlign
    
    @classmethod
    def runClassify(cls, particles):
        cls.ProtClassify = cls.newProtocol(XmippProtML2D, 
                                           numberOfClasses=4, maxIters=3, doMlf=False,
                                           numberOfMpi=3, numberOfThreads=2)
        cls.ProtClassify.inputParticles.set(particles)
        cls.launchProtocol(cls.ProtClassify)
        return cls.ProtClassify

    @classmethod
    def runCreateMask(cls, samplingRate, size):
        cls.protMask = cls.newProtocol(XmippProtCreateMask2D,
                                     samplingRate = samplingRate,
                                     size= size,
                                     geo=0, radius=-1 )
        cls.protMask.setObjLabel('circular mask')
        cls.launchProtocol(cls.protMask)
        return cls.protMask


class TestXmippCreateMask2D(TestXmippBase):
    @classmethod
    def setUpClass(cls):
        setupTestProject(cls)
        TestXmippBase.setData()
        cls.protImport = cls.runImportParticles(cls.particlesFn, 1.237, True)
        cls.samplingRate = cls.protImport.outputParticles.getSamplingRate()
        cls.size = 20
        
    def testCreateCircularMask(self):
        print "Run create circular mask for particles"
        protMask1 = self.newProtocol(XmippProtCreateMask2D,
                                     samplingRate = self.samplingRate, 
                                     size= self.size, 
                                     geo=0, radius=-1 )
        protMask1.setObjLabel('circular mask')
        self.launchProtocol(protMask1)
        self.assertIsNotNone(protMask1.outputMask, "There was a problem with create circular mask for particles")
    
    def testCreateBoxMask(self):
        print "Run create box mask for particles"
        protMask2 = self.newProtocol(XmippProtCreateMask2D,
                                     samplingRate = self.samplingRate, 
                                     size= self.size, 
                                     geo=1, boxSize=-1 )
        protMask2.setObjLabel('box mask')
        print "launching protMask2"
        self.launchProtocol(protMask2)
        print "assert...."
        self.assertIsNotNone(protMask2.outputMask, "There was a problem with create boxed mask for particles")
    
    def testCreateCrownMask(self):
        print "Run create crown mask for particles"
        protMask3 = self.newProtocol(XmippProtCreateMask2D,
                                     samplingRate = self.samplingRate, 
                                     size= self.size, 
                                     geo=2, innerRadius=2, outerRadius=12 )
        protMask3.setObjLabel('crown mask')
        self.launchProtocol(protMask3)
        self.assertIsNotNone(protMask3.outputMask, "There was a problem with create crown mask for particles")
    
    def testCreateGaussianMask(self):
        print "Run create gaussian mask for particles"
        protMask4 = self.newProtocol(XmippProtCreateMask2D,
                                     samplingRate = self.samplingRate, 
                                     size= self.size, 
                                     geo=3, sigma=-1 )
        protMask4.setObjLabel('gaussian mask')
        self.launchProtocol(protMask4)
        self.assertIsNotNone(protMask4.outputMask, "There was a problem with create gaussian mask for particles")
    
    def testCreateRaisedCosineMask(self):
        print "Run create raised cosine mask for particles"
        protMask5 = self.newProtocol(XmippProtCreateMask2D,
                                     samplingRate = self.samplingRate, 
                                     size= self.size,
                                     geo=4, innerRadius=2, outerRadius=12 )
        protMask5.setObjLabel('raised cosine mask')
        self.launchProtocol(protMask5)
        self.assertIsNotNone(protMask5.outputMask, "There was a problem with create raised cosine mask for particles")
    
    def testCreateRaisedCrownMask(self):
        print "Run create raised crown mask for particles"
        protMask6 = self.newProtocol(XmippProtCreateMask2D,
                                     samplingRate = self.samplingRate, 
                                     size= self.size, 
                                     geo=5, innerRadius=2, outerRadius=12, borderDecay=2 )
        protMask6.setObjLabel('raised crown mask')
        self.launchProtocol(protMask6)
        self.assertIsNotNone(protMask6.outputMask, "There was a problem with create raised crown mask for particles")
    

class TestXmippApplyMask2D(TestXmippBase):
    @classmethod
    def setUpClass(cls):
        setupTestProject(cls)
        TestXmippBase.setData()
        cls.protImport = cls.runImportParticles(cls.particlesFn, 1.237, True)

    def testApplyCircularMask(self):
        print "Run apply circular mask for particles"
        protMask1 = self.newProtocol(XmippProtMaskParticles,
                                     source=0, geo=0, radius=-1,
                                     fillType=0, fillValue=5 )
        protMask1.inputParticles.set(self.protImport.outputParticles)
        protMask1.setObjLabel('circular mask')
        self.launchProtocol(protMask1)
        self.assertAlmostEquals(protMask1.outputParticles.getSamplingRate(), 
                                self.protImport.outputParticles.getSamplingRate(), "There was a problem with the sampling rate value for the apply user custom mask for particles")
        self.assertIsNotNone(protMask1.outputParticles, "There was a problem with apply circular mask for particles")
    
    def testApplyBoxMask(self):
        print "Run apply box mask for particles"
        protMask2 = self.newProtocol(XmippProtMaskParticles,
                                     source=0, geo=1, boxSize=-1,
                                     fillType=1 )
        protMask2.inputParticles.set(self.protImport.outputParticles)
        protMask2.setObjLabel('box mask')
        self.launchProtocol(protMask2)
        self.assertAlmostEquals(protMask2.outputParticles.getSamplingRate(), 
                                self.protImport.outputParticles.getSamplingRate(), "There was a problem with the sampling rate value for the apply user custom mask for particles")
        self.assertIsNotNone(protMask2.outputParticles, "There was a problem with apply boxed mask for particles")
    
    def testApplyCrownMask(self):
        print "Run apply crown mask for particles"
        protMask3 = self.newProtocol(XmippProtMaskParticles,
                                     source=0, geo=2, innerRadius=2, outerRadius=12,
                                     fillType=2 )
        protMask3.inputParticles.set(self.protImport.outputParticles)
        protMask3.setObjLabel('crown mask')
        self.launchProtocol(protMask3)
        self.assertAlmostEquals(protMask3.outputParticles.getSamplingRate(), 
                                self.protImport.outputParticles.getSamplingRate(), "There was a problem with the sampling rate value for the apply user custom mask for particles")
        self.assertIsNotNone(protMask3.outputParticles, "There was a problem with apply crown mask for particles")
        
    def testApplyGaussianMask(self):
        print "Run apply gaussian mask for particles"
        protMask4 = self.newProtocol(XmippProtMaskParticles,
                                     source=0, geo=3, sigma=-1,
                                     fillType=3 )
        protMask4.inputParticles.set(self.protImport.outputParticles)
        protMask4.setObjLabel('gaussian mask')
        self.launchProtocol(protMask4)
        self.assertAlmostEquals(protMask4.outputParticles.getSamplingRate(), 
                                self.protImport.outputParticles.getSamplingRate(), "There was a problem with the sampling rate value for the apply user custom mask for particles")
        self.assertIsNotNone(protMask4.outputParticles, "There was a problem with apply gaussian mask for particles")
        
    def testApplyRaisedCosineMask(self):
        print "Run apply raised cosine mask for particles"
        protMask5 = self.newProtocol(XmippProtMaskParticles,
                                     source=0, geo=4, innerRadius=2, outerRadius=12,
                                     fillType=0, fillValue=5 )
        protMask5.inputParticles.set(self.protImport.outputParticles)
        protMask5.setObjLabel('raised cosine mask')
        self.launchProtocol(protMask5)
        self.assertAlmostEquals(protMask5.outputParticles.getSamplingRate(), 
                                self.protImport.outputParticles.getSamplingRate(), "There was a problem with the sampling rate value for the apply user custom mask for particles")
        self.assertIsNotNone(protMask5.outputParticles, "There was a problem with apply raised cosine mask for particles")
        
    def testApplyRaisedCrownMask(self):
        print "Run apply raised crown mask for particles"
        protMask6 = self.newProtocol(XmippProtMaskParticles,
                                     source=0, geo=5, innerRadius=2, outerRadius=12, borderDecay=2,
                                     fillType=1 )
        protMask6.inputParticles.set(self.protImport.outputParticles)
        protMask6.setObjLabel('raised crown mask')
        self.launchProtocol(protMask6)
        self.assertAlmostEquals(protMask6.outputParticles.getSamplingRate(), 
                                self.protImport.outputParticles.getSamplingRate(), "There was a problem with the sampling rate value for the apply user custom mask for particles")
        
        self.assertIsNotNone(protMask6.outputParticles, "There was a problem with apply raised crown mask for particles")

    def testApplyUserMask(self):
        print "Run apply user mask for particles"
        # Create MASK
        protMask01 = self.newProtocol(XmippProtCreateMask2D,
                                     samplingRate=1.237, 
                                     size=500, 
                                     geo=0, radius=225)
        protMask01.setObjLabel('circular mask')
        self.launchProtocol(protMask01)
        self.assertIsNotNone(protMask01.outputMask, "There was a problem with apply user custom mask for particles")
        # Apply MASK
        protMask02 = self.newProtocol(XmippProtMaskParticles,
                                     source=1,
                                     fillType=1 )
        protMask02.inputParticles.set(self.protImport.outputParticles)
        protMask02.inputMask.set(protMask01.outputMask)
        protMask02.setObjLabel('user custom mask')
        self.launchProtocol(protMask02)
        self.assertAlmostEquals(protMask02.outputParticles.getSamplingRate(), 
                                self.protImport.outputParticles.getSamplingRate(), "There was a problem with the sampling rate value for the apply user custom mask for particles")
        
        self.assertIsNotNone(protMask02.outputParticles, "There was a problem with apply user custom mask for particles")
        


class TestXmippScreenParticles(TestXmippBase):
    """This class check if the protocol to classify particles by their similarity to discard outliers work properly"""
    @classmethod
    def setUpClass(cls):
        setupTestProject(cls)
        TestXmippBase.setData('mda')
        cls.protImport = cls.runImportParticles(cls.particlesFn, 1.237, True)
        cls.samplingRate = cls.protImport.outputParticles.getSamplingRate()
        cls.size = 20
    
    def test_screenPart(self):
        from itertools import izip
        print 'Running Screen particles test'
        xpsp = XmippProtScreenParticles  # short notation
        # First test for check I/O. Input and Output SetOfParticles must be equal sized if not rejection is selected
        print '--> Running Screen without rejection'
        protScreenNone = self.newProtocol(xpsp, autoParRejection=xpsp.REJ_NONE)
        protScreenNone.inputParticles.set(self.protImport.outputParticles)
        self.launchProtocol(protScreenNone)
        self.assertIsNotNone(protScreenNone.outputParticles, 'Output has not been produced')
        print '\t --> Output is not None'
        self.assertEqual(len(protScreenNone.outputParticles), len(self.protImport.outputParticles), "Input and Output Set Of Particles don't have same size")
        print '\t --> Input/Output sets sizes are equal (%s)' % len(protScreenNone.outputParticles)
        
        for x, y in izip(self.protImport.outputParticles, protScreenNone.outputParticles):
            print "\t      compare %s with %s" % (x, y)
            self.assertEqual(x.getObjId(), y.getObjId(), "Particles differ")
            self.assertEqual(x.getSamplingRate(), y.getSamplingRate(), "Particle sampling rate differ")
        print '\t --> Input/Output sets contain the same particles'
        
        # After this, we check for errors in method with particle rejection by ZScore
        print "--> Running Screen with rejection to maxZScore upper than 2.6"
        protScreenZScore = self.newProtocol(xpsp, autoParRejection=xpsp.REJ_MAXZSCORE,
                                      maxZscore=2.6)
        protScreenZScore.inputParticles.set(self.protImport.outputParticles)
        self.launchProtocol(protScreenZScore)
        self.assertIsNotNone(protScreenZScore.outputParticles, "Output has not been produced")
        print '\t --> Output is not None'
        self.assertEqual(len(protScreenZScore.outputParticles), 71, "Output Set Of Particles must be 71, but %s found" % len(protScreenZScore.outputParticles))
        print '\t --> Output set size is correct (%s)' % len(protScreenZScore.outputParticles)
        
        for x in protScreenZScore.outputParticles:
            self.assertLess(x._xmipp_zScore.get(), 2.6, "Particle with id (%s) has a ZScore of %s, upper than supposed threshold %s" % (x.getObjId(), x._xmipp_zScore.get(), 2.6))
        print '\t --> Output particles are below the ZScore threshold'
        
        # Finally, we check for errors in method with particle rejection by percentage
        print "--> Running Screen with rejection of the 5% particles with the lowest ZScore"
        protScreenPercentage = self.newProtocol(xpsp, autoParRejection=xpsp.REJ_MAXZSCORE,
                                      maxZscore=2.6)
        protScreenPercentage.inputParticles.set(self.protImport.outputParticles)
        self.launchProtocol(protScreenPercentage)
        self.assertIsNotNone(protScreenPercentage.outputParticles, "Output has not been produced")
        print '\t --> Output is not None'
        self.assertEqual(len(protScreenPercentage.outputParticles), 71, "Output Set Of Particles must be 71, but %s found" % len(protScreenPercentage.outputParticles))
        print '\t --> Output set size is correct (%s)' % len(protScreenPercentage.outputParticles)
        
        for x, y in izip(protScreenZScore.outputParticles, protScreenPercentage.outputParticles):
            print "\t      compare %s with %s" % (x, y)
            self.assertEqual(x.getObjId(), y.getObjId(), "Particles differ")
        print '\t --> Particles rejected using maxZScore(2.6) method and percentage(5%) one are the same'


class TestXmippPreprocessParticles(TestXmippBase):
    """This class check if the protocol to preprocess particles in Xmipp works properly."""
    @classmethod
    def setUpClass(cls):
        setupTestProject(cls)
        TestXmippBase.setData('mda')
        cls.protImport = cls.runImportParticles(cls.particlesFn, 3.5)
        
    def test_preprocessPart(self):
        print "Run Preprocess particles"
        protPreproc = self.newProtocol(XmippProtPreprocessParticles, 
                                      doRemoveDust=True, doNormalize=True, 
                                      backRadius=48, doInvert=True,
                                      doThreshold=True, thresholdType=1)
        
        protPreproc.inputParticles.set(self.protImport.outputParticles)
        self.launchProtocol(protPreproc)
        
        if self.protImport.outputParticles.hasAlignment():
            from itertools import izip
            for x, y in izip(self.protImport.outputParticles.get(), protPreproc.outputParticles.get()):
                print "compare ", x , " with ", y
                self.assertEquals(x.getAlignment(), y.getAlignment(), "Alignment wrong")
                
        self.assertAlmostEquals(protPreproc.outputParticles.getSamplingRate(), 
                          self.protImport.outputParticles.getSamplingRate(), "There was a problem with the sampling rate in the preprocess particles")

        self.assertIsNotNone(protPreproc.outputParticles, "There was a problem with preprocess particles")


class TestXmippCropResizeParticles(TestXmippBase):
    """Check protocol crop/resize particles from Xmipp."""
    @classmethod
    def setUpClass(cls):
        print "\n", greenStr(" Crop/Resize Set Up - Collect data ".center(75, '-'))
        setupTestProject(cls)
        TestXmippBase.setData('xmipp_tutorial')
        cls.protImport = cls.runImportParticles(cls.particlesFn, 1.237, True)
        cls.acquisition = cls.protImport.outputParticles.getAcquisition()

    def launch(self, **kwargs):
        "Launch XmippProtCropResizeParticles and return output particles."
        print magentaStr("\n==> Crop/Resize input params: %s" % kwargs)
        prot = self.newProtocol(XmippProtCropResizeParticles, **kwargs)
        prot.inputParticles.set(self.protImport.outputParticles)
        self.launchProtocol(prot)
        self.assertTrue(
            hasattr(prot, "outputParticles") and prot.outputParticles is not None,
            "There was a problem applying resize/crop to the particles")
        self.assertAlmostEqual(prot.outputParticles.getAcquisition().getVoltage(),
                               self.acquisition.getVoltage())
        return prot.outputParticles  # for more tests

    def test_newSizeAndCrop(self):
        inP = self.protImport.outputParticles  # short notation
        newSize = 128
        outP = self.launch(doResize=True, resizeOption=xrh.RESIZE_DIMENSIONS,
                           resizeDim=newSize,
                           doWindow=True, windowOperation=xrh.WINDOW_OP_CROP)

        self.assertEqual(newSize, outP.getDim()[0],
                         "Output particles dimension should be equal to %d" % newSize)
        self.assertAlmostEqual(outP.getSamplingRate(),
                               inP.getSamplingRate() * (inP.getDim()[0] / float(newSize)))

        # All other attributes remain the same. For the set:
        self.assertTrue(outP.equalAttributes(
            inP, ignore=['_mapperPath', '_samplingRate', '_firstDim'], verbose=True))
        # And for its individual particles too:
        self.assertTrue(outP.equalItemAttributes(
            inP, ignore=['_filename', '_index', '_samplingRate'], verbose=True))

    def test_factorAndWindow(self):
        inP = self.protImport.outputParticles  # short notation
        outP = self.launch(doResize=True, resizeOption=xrh.RESIZE_FACTOR,
                           resizeFactor=0.5,
                           doWindow=True, windowOperation=xrh.WINDOW_OP_WINDOW,
                           windowSize=500)

        # Since the images were resized by a factor 0.5 (downsampled), the new
        # pixel size (painfully called "sampling rate") should be 2x.
        self.assertAlmostEqual(outP.getSamplingRate(), inP.getSamplingRate() * 2)
        # After the window operation, the dimensions should be the same.
        self.assertEqual(inP.getDim(), outP.getDim())

        # All other attributes remain the same. For the set:
        self.assertTrue(outP.equalAttributes(
            inP, ignore=['_mapperPath', '_samplingRate'], verbose=True))
        # And for its individual particles too:
        self.assertTrue(outP.equalItemAttributes(
            inP, ignore=['_filename', '_index', '_samplingRate'], verbose=True))

    def test_pyramid(self):
        inP = self.protImport.outputParticles  # short notation
        outP = self.launch(doResize=True, resizeOption=xrh.RESIZE_PYRAMID,
                           resizeLevel=1)

        # Since the images were expanded by 2**resizeLevel (=2) the new
        # pixel size (painfully called "sampling rate") should be 0.5x.
        self.assertAlmostEqual(outP.getSamplingRate(), inP.getSamplingRate() * 0.5)
        # We did no window operation, so the dimensions will have doubled.
        self.assertAlmostEqual(outP.getDim()[0], inP.getDim()[0] * 2)

        # All other attributes remain the same. For the set:
        self.assertTrue(outP.equalAttributes(
            inP, ignore=['_mapperPath', '_samplingRate', '_firstDim'], verbose=True))
        # And for its individual particles too:
        self.assertTrue(outP.equalItemAttributes(
            inP, ignore=['_filename', '_index', '_samplingRate'], verbose=True))


class TestXmippFilterParticles(TestXmippBase):
    """Check the proper behavior of Xmipp's filter particles protocol."""

    @classmethod
    def setUpClass(cls):
        print "\n", greenStr(" Set Up - Collect data ".center(75, '-'))
        setupTestProject(cls)
        TestXmippBase.setData('xmipp_tutorial')
        cls.protImport = cls.runImportParticles(cls.particlesFn, 1.237, True, True)

    def test_filterParticles(self):
        print "\n", greenStr(" Filter Particles ".center(75, '-'))

        def test(parts=self.protImport.outputParticles, **kwargs):
            "Launch XmippProtFilterParticles on parts and check results."
            print magentaStr("\n==> Input params: %s" % kwargs)
            prot = self.newProtocol(XmippProtFilterParticles, **kwargs)
            prot.inputParticles.set(parts)
            self.launchProtocol(prot)
            self.assertIsNotNone(prot.outputParticles,
                                 "There was a problem with filter particles")
            self.assertTrue(prot.outputParticles.equalAttributes(
                parts, ignore=['_mapperPath'], verbose=True))
            # Compare the individual particles too.
            self.assertTrue(prot.outputParticles.equalItemAttributes(
                parts, ignore=['_filename', '_index'], verbose=True))

        # Check a few different cases.
        test(filterSpace=FILTER_SPACE_FOURIER, lowFreq=0.1, highFreq=0.25)
        test(filterSpace=FILTER_SPACE_REAL, filterModeReal=xfh.FM_MEDIAN)
        # For wavelets, we need the input's size to be a power of 2
        print magentaStr("\n==> Resizing particles to 256 pixels")
        protResize = self.newProtocol(XmippProtCropResizeParticles,
                                      doResize=True,
                                      resizeOption=xrh.RESIZE_DIMENSIONS,
                                      resizeDim=256)
        protResize.inputParticles.set(self.protImport.outputParticles)
        self.launchProtocol(protResize)
        test(parts=protResize.outputParticles, filterSpace=FILTER_SPACE_WAVELET,
             filterModeWavelets=xfh.FM_DAUB12, waveletMode=xfh.FM_REMOVE_SCALE)


class TestXmippML2D(TestXmippBase):
    """This class check if the protocol to classify with ML2D in Xmipp works properly."""
    @classmethod
    def setUpClass(cls):
        setupTestProject(cls)
        TestXmippBase.setData('mda')
        cls.protImport = cls.runImportParticles(cls.particlesFn, 3.5)
    
    def test_ml2d(self):
        print "Run ML2D"
        protML2D = self.newProtocol(XmippProtML2D, 
                                   numberOfClasses=2, maxIters=3,
                                   numberOfMpi=2, numberOfThreads=2)
        protML2D.inputParticles.set(self.protImport.outputParticles)
        self.launchProtocol(protML2D)        
        
        self.assertIsNotNone(protML2D.outputClasses, "There was a problem with ML2D")  


class TestXmippCL2D(TestXmippBase):
    """This class check if the protocol to classify with CL2D in Xmipp works properly."""
    @classmethod
    def setUpClass(cls):
        setupTestProject(cls)
        TestXmippBase.setData('mda')
        cls.protImport = cls.runImportParticles(cls.particlesFn, 3.5)
        cls.protImportAvgs = cls.runImportAverages(cls.particlesDir + '/img00007[1-4].spi', 3.5)
    
    def test_cl2d(self):
        print "Run CL2D"
        # Run CL2D with random class and core analysis
        protCL2DRandomCore = self.newProtocol(XmippProtCL2D,
                                   numberOfClasses=2, numberOfInitialClasses=1,
                                   numberOfIterations=4, numberOfMpi=2)
        protCL2DRandomCore.inputParticles.set(self.protImport.outputParticles)
        protCL2DRandomCore.setObjLabel("CL2D with random class and core analysis")
        self.launchProtocol(protCL2DRandomCore)
        self.assertIsNotNone(protCL2DRandomCore.outputClasses, "There was a problem with CL2D with random class and core analysis")

        # Run CL2D with random class and no core analysis
        protCL2DRandomNoCore = self.newProtocol(XmippProtCL2D,
                                   numberOfClasses=2, numberOfInitialClasses=1,
                                   doCore=False, numberOfIterations=4, numberOfMpi=2)
        protCL2DRandomNoCore.inputParticles.set(self.protImport.outputParticles)
        protCL2DRandomNoCore.setObjLabel("CL2D with random class and no core analysis")
        self.launchProtocol(protCL2DRandomNoCore)
        self.assertIsNotNone(protCL2DRandomNoCore.outputClasses, "There was a problem with CL2D with random class and no core analysis")

        # Run CL2D with initial classes and core analysis
        protCL2DInitialCore = self.newProtocol(XmippProtCL2D,
                                   numberOfClasses=4, randomInitialization=False,
                                   numberOfIterations=4, numberOfMpi=2)
        protCL2DInitialCore.inputParticles.set(self.protImport.outputParticles)
        protCL2DInitialCore.initialClasses.set(self.protImportAvgs.outputAverages)
        protCL2DInitialCore.setObjLabel("CL2D with initial class and core analysis")
        self.launchProtocol(protCL2DInitialCore)
        self.assertIsNotNone(protCL2DInitialCore.outputClasses, "There was a problem with CL2D with initial class and core analysis")


class TestXmippProtCL2DAlign(TestXmippBase):
    """This class check if the protocol to align particles in Xmipp works properly."""
    @classmethod
    def setUpClass(cls):
        setupTestProject(cls)
        TestXmippBase.setData('mda')
        cls.protImport = cls.runImportParticles(cls.particlesFn, 3.5)
    
    def test_xmippProtCL2DAlign(self):
        print "Run Only Align"
        # Run test without image reference
        CL2DAlignNoRef = self.newProtocol(XmippProtCL2DAlign,
                                    maximumShift=5, numberOfIterations=5,
                                    numberOfMpi=4, numberOfThreads=1, useReferenceImage=False)
        CL2DAlignNoRef.setObjLabel("CL2D Align without reference")
        CL2DAlignNoRef.inputParticles.set(self.protImport.outputParticles)
        self.launchProtocol(CL2DAlignNoRef)
        # Check that output is generated
        self.assertIsNotNone(CL2DAlignNoRef.outputParticles, "There was a problem generating output particles")
        # Check that it has alignment matrix
        self.assertTrue(CL2DAlignNoRef.outputParticles.hasAlignment2D(), "Output particles do not have alignment 2D")

        CL2DAlignRef = self.newProtocol(XmippProtCL2DAlign,
                                    maximumShift=5, numberOfIterations=5,
                                    numberOfMpi=4, numberOfThreads=1, useReferenceImage=True)
        CL2DAlignRef.setObjLabel("CL2D Align with reference")
        CL2DAlignRef.inputParticles.set(self.protImport.outputParticles)
        CL2DAlignRef.referenceImage.set(CL2DAlignNoRef.outputAverage)
        self.launchProtocol(CL2DAlignRef)
        # Check that output is generated
        self.assertIsNotNone(CL2DAlignRef.outputParticles, "There was a problem generating output particles")
        # Check that it has alignment matrix
        self.assertTrue(CL2DAlignRef.outputParticles.hasAlignment2D(), "Output particles do not have alignment 2D")


class TestXmippDenoiseParticles(TestXmippBase):
    """Check protocol Denoise Particles"""
    @classmethod
    def setUpClass(cls):
        from pyworkflow.em.packages.relion import ProtRelionClassify2D, ProtRelionPreprocessParticles
        # To denoise particles we need to import the particles and the
        # classes, and particles must be aligned with classes. As this
        # is the usual situation after a CL2D, we just run that protocol.

        # Set project and data
        setupTestProject(cls)
        cls.setData('mda')

        # Import particles
        psize = 3.50  # pixel size ("sampling rate"), in A/pixel
        cls.protImport = cls.runImportParticles(cls.particlesFn, psize)

        # Normalize them
        radiusInPixel = 42
        cls.protNormalize = cls.newProtocol(ProtRelionPreprocessParticles,
                                            doNormalize=True, backRadius=radiusInPixel)
        cls.protNormalize.inputParticles.set(cls.protImport.outputParticles)
        cls.launchProtocol(cls.protNormalize)
        diameterInA = 2 * radiusInPixel * psize
        cls.protCL2D = cls.newProtocol(ProtRelionClassify2D,
                                       doCTF=False, maskDiameterA=diameterInA,
                                       numberOfMpi=4, numberOfThreads=1)
        cls.protCL2D.numberOfClasses.set(4)
        cls.protCL2D.numberOfIterations.set(3)
        cls.protCL2D.inputParticles.set(cls.protNormalize.outputParticles)
        cls.launchProtocol(cls.protCL2D)

    def test_denoiseparticles(self):
        print """
*****************************
| Note: This part of the test may last for several minutes,
|       building a PCA basis for denoising is time expensive.
*****************************
"""
        protDenoise = self.newProtocol(XmippProtDenoiseParticles)
        protDenoise.inputParticles.set(self.protImport.outputParticles)
        protDenoise.inputClasses.set(self.protCL2D.outputClasses)
        self.launchProtocol(protDenoise)
        # We check that protocol generates output
        self.assertIsNotNone(protDenoise.outputParticles,
                             "There was a problem generating output particles")


class TestXmippApplyAlignment(TestXmippBase):
    """This class checks if the protocol Apply Alignment works properly"""
    @classmethod
    def setUpClass(cls):
        # For apply alignment we need to import particles that have alignment 2D information
        setupTestProject(cls)
        TestXmippBase.setData('mda')
        cls.protImport = cls.runImportParticles(cls.particlesFn, 3.5)
        cls.align2D = cls.runCL2DAlign(cls.protImport.outputParticles)

    def test_apply_alignment(self):
        protApply = self.newProtocol(XmippProtApplyAlignment)
        protApply.inputParticles.set(self.align2D.outputParticles)
        self.launchProtocol(protApply)
        # We check that protocol generates output
        self.assertIsNotNone(protApply.outputParticles, "There was a problem generating output particles")
        # Check that output particles do not have alignment information
        self.assertFalse(protApply.outputParticles.hasAlignment(), "Output particles should not have alignment information")


#TODO: Check with JM if this test should go in here since it is not a Xmipp protocol.
class TestAlignmentAssign(TestXmippBase):
    """This class checks if the protocol Alignment Assign works properly"""
    @classmethod
    def setUpClass(cls):
        # For alignment assign we need a set of particles without alignment 2D information and other set who has alignment information
        setupTestProject(cls)
        TestXmippBase.setData('mda')
        cls.protImport = cls.runImportParticles(cls.particlesFn, 3.5)
        cls.align2D = cls.runCL2DAlign(cls.protImport.outputParticles)

    def test_alignment_assign_samesize(self):
        protAssign = self.newProtocol(ProtAlignmentAssign)
        protAssign.setObjLabel("Assign alignment of same size")
        protAssign.inputParticles.set(self.protImport.outputParticles)
        protAssign.inputAlignment.set(self.align2D.outputParticles)
        self.launchProtocol(protAssign)
        # We check that protocol generates output
        self.assertIsNotNone(protAssign.outputParticles, "There was a problem generating output particles")
        # Check that output particles do not have alignment information
        self.assertTrue(protAssign.outputParticles.hasAlignment(), "Output particles should have alignment information")

    def test_alignment_assign_othersize(self):
        protResize = self.newProtocol(XmippProtCropResizeParticles,
                                      doResize=True,
                                      resizeOption=xrh.RESIZE_DIMENSIONS,
                                      resizeDim=50)
        protResize.inputParticles.set(self.protImport.outputParticles)
        self.launchProtocol(protResize)
        protAssign = self.newProtocol(ProtAlignmentAssign)
        protAssign.setObjLabel("Assign alignment of different size")
        protAssign.inputParticles.set(protResize.outputParticles)
        protAssign.inputAlignment.set(self.align2D.outputParticles)
        self.launchProtocol(protAssign)
        # We check that protocol generates output
        self.assertIsNotNone(protAssign.outputParticles, "There was a problem generating output particles")
        #TODO: Add an assert to check that sampling rate and alignment matrix is ok


class TestXmippRotSpectra(TestXmippBase):
    """This class check if the protocol to calculate the rotational spectra from particles in Xmipp works properly."""
    @classmethod
    def setUpClass(cls):
        setupTestProject(cls)
        TestXmippBase.setData('mda')
        cls.protImport = cls.runImportParticles(cls.particlesFn, 3.5)
        cls.align2D = cls.runCL2DAlign(cls.protImport.outputParticles)
         
    def test_rotSpectra(self):
        print "Run Rotational Spectra"
        xmippProtRotSpectra = self.newProtocol(XmippProtRotSpectra, SomXdim=2, SomYdim=2)
        xmippProtRotSpectra.inputParticles.set(self.align2D.outputParticles)
        self.launchProtocol(xmippProtRotSpectra)        
        self.assertIsNotNone(xmippProtRotSpectra.outputClasses, "There was a problem with Rotational Spectra")

    def test_rotSpectraMask(self):
        print "Run Rotational Spectra with Mask"
        protMask = self.runCreateMask(3.5, 100)
        xmippProtRotSpectra = self.newProtocol(XmippProtRotSpectra, useMask=True, SomXdim=2, SomYdim=2)
        xmippProtRotSpectra.inputParticles.set(self.align2D.outputParticles)
        xmippProtRotSpectra.useMask.set(True)
        xmippProtRotSpectra.Mask.set(protMask.outputMask)
        self.launchProtocol(xmippProtRotSpectra)
        self.assertIsNotNone(xmippProtRotSpectra.outputClasses, "There was a problem with Rotational Spectra")


class TestXmippKerdensom(TestXmippBase):
    """This class check if the protocol to calculate the kerdensom from particles in Xmipp works properly."""
    @classmethod
    def setUpClass(cls):
        setupTestProject(cls)
        TestXmippBase.setData('mda')
        cls.protImport = cls.runImportParticles(cls.particlesFn, 3.5)
        cls.align2D = cls.runCL2DAlign(cls.protImport.outputParticles)

    def test_kerdensom(self):
        print "Run Kerdensom"
        xmippProtKerdensom = self.newProtocol(XmippProtKerdensom, SomXdim=2, SomYdim=2)
        xmippProtKerdensom.inputParticles.set(self.align2D.outputParticles)
        self.launchProtocol(xmippProtKerdensom)
        self.assertIsNotNone(xmippProtKerdensom.outputClasses, "There was a problem with Kerdensom")

    def test_kerdensomMask(self):
        print "Run Kerdensom with a mask"
        protMask = self.runCreateMask(3.5, 100)
        xmippProtKerdensom = self.newProtocol(XmippProtKerdensom, SomXdim=2, SomYdim=2)
        xmippProtKerdensom.inputParticles.set(self.align2D.outputParticles)
        xmippProtKerdensom.useMask.set(True)
        xmippProtKerdensom.Mask.set(protMask.outputMask)
        self.launchProtocol(xmippProtKerdensom)
        self.assertIsNotNone(xmippProtKerdensom.outputClasses, "There was a problem with Kerdensom")

<<<<<<< HEAD
class TestXmippCompareReprojections(TestXmippBase):
    """This class check if the protocol compare reprojections in Xmipp works properly."""
=======

class TestXmippProjectionOutliers(TestXmippBase):
    """This class check if the protocol projection outliers in Xmipp works properly."""
>>>>>>> 511e17dc
    @classmethod
    def setUpClass(cls):
        setupTestProject(cls)
        TestXmippBase.setData('mda')
        cls.protImportPart = cls.runImportParticles(cls.particlesFn, 3.5)
        cls.protImportAvgs = cls.runImportAverages(cls.particlesFn, 3.5)
        cls.protImportVol = cls.runImportVolume(cls.volumesFn, 3.5)
        cls.runClassify = cls.runClassify(cls.protImportPart.outputParticles)
    
    def test_CompareReprojectionsAverages(self):
        print "Run CompareReprojections particles"
        protProjOutl = self.newProtocol(XmippProtCompareReprojections, 
                                   symmetryGroup="d6", numberOfMpi=5)
        protProjOutl.inputSet.set(self.protImportAvgs.outputAverages)
        protProjOutl.inputVolume.set(self.protImportVol.outputVolume)
        self.launchProtocol(protProjOutl)
        self.assertIsNotNone(protProjOutl.outputAverages, "There was a problem with Compare Reprojections")
    
#     def test_ProjectionOutliersClasses2D(self):
#         print "Run ProjOutliers for classes2D"
#         protProjOutl = self.newProtocol(XmippProtProjectionOutliers, 
#                                    symmetryGroup="c6", numberOfMpi=5)
#         protProjOutl.inputSet.set(self.runClassify.outputClasses)
#         protProjOutl.inputVolume.set(self.protImportVol.outputVolume)
#         self.launchProtocol(protProjOutl)      
#         self.assertIsNotNone(protProjOutl.outputClasses, "There was a problem with Projection Outliers")


class TestXmippCompareReprojections(TestXmippBase):
    """This class check if the protocol compare reprojections in Xmipp works properly."""
    @classmethod
    def setUpClass(cls):
        setupTestProject(cls)
        TestXmippBase.setData('mda')
        cls.protImportPart = cls.runImportParticles(cls.particlesFn, 3.5)
        cls.protImportAvgs = cls.runImportAverages(cls.particlesFn, 3.5)
        cls.protImportVol = cls.runImportVolume(cls.volumesFn, 3.5)
        cls.runClassify = cls.runClassify(cls.protImportPart.outputParticles)
        cls.protProjMatch = cls.newProtocol(XmippProtProjMatch,
                                            doCTFCorrection=False,
                                            numberOfIterations=1,
                                            outerRadius=50,
                                            angSamplingRateDeg=5,
                                            symmetry="d6",
                                            numberOfMpi=4)
        cls.protProjMatch.inputParticles.set(cls.protImportAvgs.outputAverages)
        cls.protProjMatch.input3DReferences.set(cls.protImportVol.outputVolume)
        cls.launchProtocol(cls.protProjMatch)
    
    def test_particles(self):
        return
        print "Run ProjOutliers particles"
        protProjOutl = self.newProtocol(XmippProtProjectionOutliers, 
                                   symmetryGroup="c6", numberOfMpi=5)
        protProjOutl.inputSet.set(self.protImportAvgs.outputAverages)
        protProjOutl.inputVolume.set(self.protImportVol.outputVolume)
        self.launchProtocol(protProjOutl)
        self.assertIsNotNone(protProjOutl.outputAverages, "There was a problem with Projection Outliers")


class TestXmippScreenClasses(TestXmippBase):
    """This class check if the protocol screen classes in Xmipp works properly."""
    @classmethod
    def setUpClass(cls):
        setupTestProject(cls)
        TestXmippBase.setData('mda')
        cls.protImportPart = cls.runImportParticles(cls.particlesFn, 3.5)
        cls.protImportAvgs = cls.runImportAverages(cls.particlesFn, 3.5)
        cls.protImportVol = cls.runImportVolume(cls.volumesFn, 3.5)
        cls.runClassify = cls.runClassify(cls.protImportPart.outputParticles)
    
    def test_ScreenClassesAverages(self):
        print "Run ScreenClasses particles"
        protProjOutl = self.newProtocol(XmippProtScreenClasses, 
                                   symmetryGroup="c6", numberOfMpi=5)
        protProjOutl.inputSet.set(self.protImportAvgs.outputAverages)
        protProjOutl.inputVolume.set(self.protImportVol.outputVolume)
        self.launchProtocol(protProjOutl)      
        self.assertIsNotNone(protProjOutl.outputAverages, "There was a problem with Screen Classes")
    
    def test_ScreenClasses2D(self):
        print "Run ScreenClasses for classes2D"
        protProjOutl = self.newProtocol(XmippProtScreenClasses, 
                                   symmetryGroup="c6", numberOfMpi=5)
        protProjOutl.inputSet.set(self.runClassify.outputClasses)
        protProjOutl.inputVolume.set(self.protImportVol.outputVolume)
        self.launchProtocol(protProjOutl)      
        self.assertIsNotNone(protProjOutl.outputClasses, "There was a problem with Screen Classes")


class TestXmippBreakSym(TestXmippBase):
    @classmethod
    def setUpClass(cls):
        setupTestProject(cls)
    
    def test_AngBreakSymmetry(self):
        from tempfile import NamedTemporaryFile
        import pyworkflow.em.metadata as md
        
        fileTmp = NamedTemporaryFile(delete=False)
        partSet = SetOfParticles(filename=fileTmp.name)
        partSet.setAlignment(ALIGN_PROJ)
        # Populate the SetOfParticles with  images
        # taken from images.mrc file
        # and setting the previous alignment parameters
        
        m = np.array([[ 0.71461016, 0.63371837, -0.29619813, 15],
                      [ -0.61309201, 0.77128059, 0.17101008, 25],
                      [ 0.33682409, 0.059391174, 0.93969262, 35],
                      [ 0,          0,           0,           1]])
        p = Particle()
        p.setLocation(1, "kk.mrc")

        p.setTransform(Transform(m))
        partSet.append(p)
        partSet.write()
        
        print "import particles"
        protImport = self.newProtocol(ProtImportParticles, 
                                         sqliteFile=fileTmp.name, samplingRate=1, importFrom=4,
                                         checkStack=False, haveDataBeenPhaseFlipped=False)
        self.launchProtocol(protImport)
        
        print "Run AngBreakSymmetry particles"
        protBreakSym = self.newProtocol(XmippProtAngBreakSymmetry, symmetryGroup="i2")
        protBreakSym.inputParticles.set(protImport.outputParticles)
        self.launchProtocol(protBreakSym)
        os.chdir(protBreakSym._getPath())
        os.system("scipion xmipp_angular_distance --ang1 images.xmd --ang2 input_particles.xmd --sym i2 --oroot kk")
        mdRober = md.MetaData("kk_vec_diff_hist.txt")
        objId = mdRober.firstObject()
        count = mdRober.getValue(md.MDL_COUNT, objId)
        
        self.assertEqual(count, 1, "There was a problem with break symmetry")
        os.unlink(fileTmp.name)


class TestXmippCorrectWiener2D(TestXmippBase):
    @classmethod
    def setUpClass(cls):
        setupTestProject(cls)
        TestXmippBase.setData()
    
    def test_CorrectWiener(self):
        prot1 = self.newProtocol(ProtImportParticles,
                                 importFrom=ProtImportParticles.IMPORT_FROM_XMIPP3,
                                 mdFile=self.dataset.getFile('particles/sphere_128.xmd'),
                                 magnification=10000,
                                 samplingRate=1,
                                 haveDataBeenPhaseFlipped=False
                                 )
        self.launchProtocol(prot1)
        print "Run CTFCorrectWiener2D particles"
        protCorrect = self.newProtocol(XmippProtCTFCorrectWiener2D)
        protCorrect.inputParticles.set(prot1.outputParticles)
        self.launchProtocol(protCorrect)
        self.assertIsNotNone(protCorrect.outputParticles, "There was a problem with Wiener Correction")

        
        
        

if __name__ == "__main__":
    if len(sys.argv) > 1:
        className = sys.argv[1]
        cls = globals().get(className, None)
        if cls:
            suite = unittest.TestLoader().loadTestsFromTestCase(cls)
            unittest.TextTestRunner(verbosity=2).run(suite)
        else:
            print "Test: '%s' not found." % className
    else:
        unittest.main()<|MERGE_RESOLUTION|>--- conflicted
+++ resolved
@@ -764,14 +764,8 @@
         self.launchProtocol(xmippProtKerdensom)
         self.assertIsNotNone(xmippProtKerdensom.outputClasses, "There was a problem with Kerdensom")
 
-<<<<<<< HEAD
 class TestXmippCompareReprojections(TestXmippBase):
     """This class check if the protocol compare reprojections in Xmipp works properly."""
-=======
-
-class TestXmippProjectionOutliers(TestXmippBase):
-    """This class check if the protocol projection outliers in Xmipp works properly."""
->>>>>>> 511e17dc
     @classmethod
     def setUpClass(cls):
         setupTestProject(cls)
