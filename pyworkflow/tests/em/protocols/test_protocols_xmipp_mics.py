# **************************************************************************
# *
# * Authors:    Laura del Cano (ldelcano@cnb.csic.es)
# *             Josue Gomez Blanco (jgomez@cnb.csic.es)
# *
# * Unidad de  Bioinformatica of Centro Nacional de Biotecnologia , CSIC
# *
# * This program is free software; you can redistribute it and/or modify
# * it under the terms of the GNU General Public License as published by
# * the Free Software Foundation; either version 2 of the License, or
# * (at your option) any later version.
# *
# * This program is distributed in the hope that it will be useful,
# * but WITHOUT ANY WARRANTY; without even the implied warranty of
# * MERCHANTABILITY or FITNESS FOR A PARTICULAR PURPOSE.  See the
# * GNU General Public License for more details.
# *
# * You should have received a copy of the GNU General Public License
# * along with this program; if not, write to the Free Software
# * Foundation, Inc., 59 Temple Place, Suite 330, Boston, MA
# * 02111-1307  USA
# *
# *  All comments concerning this program package may be sent to the
# *  e-mail address 'scipion@cnb.csic.es'
# *
# **************************************************************************

import unittest, sys
from os.path import join, basename

from pyworkflow.em import *
from pyworkflow.tests import *
from pyworkflow.em.packages.xmipp3 import *
from pyworkflow.protocol import getProtocolFromDb
import pyworkflow.utils as pwutils

# Some utility functions to import micrographs that are used
# in several tests.
class TestXmippBase(BaseTest):
    @classmethod
    def setData(cls):
        cls.dataset = DataSet.getDataSet('xmipp_tutorial')
        cls.micFn = cls.dataset.getFile('mic1')
        cls.micsFn = cls.dataset.getFile('allMics')
        cls.coordsDir = cls.dataset.getFile('posSupervisedDir')
        cls.allCrdsDir = cls.dataset.getFile('posAllDir')

    @classmethod
    def runImportMicrograph(cls, pattern, samplingRate, voltage,
                            scannedPixelSize, magnification,
                            sphericalAberration):
        """ Run an Import micrograph protocol. """

        # We have two options:
        # 1) pass the SamplingRate or
        # 2) the ScannedPixelSize + microscope magnification
        if not samplingRate is None:
            cls.protImport = cls.newProtocol(ProtImportMicrographs,
                                             samplingRateMode=0,
                                             filesPath=pattern,
                                             samplingRate=samplingRate,
                                             magnification=magnification,
                                             voltage=voltage,
                                             sphericalAberration=sphericalAberration)
        else:
            cls.protImport = cls.newProtocol(ProtImportMicrographs,
                                             samplingRateMode=1,
                                             filesPath=pattern,
                                             scannedPixelSize=scannedPixelSize,
                                             voltage=voltage,
                                             magnification=magnification,
                                             sphericalAberration=sphericalAberration)

        cls.protImport.setObjLabel('import mics')
        cls.launchProtocol(cls.protImport)
        if cls.protImport.isFailed():
            raise Exception("Protocol has failed. Error: ", cls.protImport.getErrorMessage())
        # check that input micrographs have been imported (a better way to do this?)
        if cls.protImport.outputMicrographs is None:
            raise Exception('Import of micrograph: %s, failed. outputMicrographs is None.' % pattern)
        return cls.protImport

    @classmethod
    def runImportMicrographBPV(cls, pattern):
        """ Run an Import micrograph protocol. """
        return cls.runImportMicrograph(pattern, samplingRate=1.237,
                                       voltage=300, sphericalAberration=2,
                                       scannedPixelSize=None, magnification=56000)

    @classmethod
    def runDownsamplingMicrographs(cls, mics, downFactorValue, threads=1):
        # test downsampling a set of micrographs
        cls.protDown = XmippProtPreprocessMicrographs(doDownsample=True,
                                                      downFactor=downFactorValue,
                                                      numberOfThreads=threads)
        cls.protDown.inputMicrographs.set(mics)
        cls.proj.launchProtocol(cls.protDown, wait=True)
        return cls.protDown

    @classmethod
    def runFakedPicking(cls, mics, pattern):
        """ Run a faked particle picking. Coordinates already existing. """
        cls.protPP = XmippProtParticlePicking(importFolder=pattern, runMode=1)
        cls.protPP.inputMicrographs.set(mics)
        cls.proj.launchProtocol(cls.protPP, wait=True)
        # check that faked picking has run ok
        if cls.protPP.outputCoordinates is None:
            raise Exception('Faked particle picking failed. outputCoordinates is None.')
        return cls.protPP


class TestImportMicrographs(TestXmippBase):
    @classmethod
    def setUpClass(cls):
        setupTestProject(cls)
        TestXmippBase.setData()

    """This class check if a set of micrographs is imported properly"""
    def testImport1(self):
        pattern = self.micsFn
        samplingRate = None
        scannedPixelSize = 7
        magnification = 56000
        voltage = 300
        sphericalAberration = 2

        protImport = self.runImportMicrograph(pattern, samplingRate=samplingRate,
                                              scannedPixelSize=scannedPixelSize,
                                              magnification=magnification, voltage=voltage,
                                              sphericalAberration=sphericalAberration)
        if protImport.isFailed():
            raise Exception(protImport.getError())

        m = protImport.outputMicrographs.getAcquisition()
        # Check that sampling rate on output micrographs is equal to
        self.assertEquals(protImport.outputMicrographs.getScannedPixelSize(), scannedPixelSize, "Incorrect ScannedPixelSize on output micrographs.")
        self.assertEquals(m.getMagnification(), magnification, "Incorrect Magnification on output micrographs.")
        self.assertEquals(m.getVoltage(), voltage, "Incorrect Voltage on output micrographs.")
        self.assertEquals(m.getSphericalAberration(), sphericalAberration, "Incorrect SphericalAberration on output micrographs.")

    def testImport2(self):
        pattern = self.micsFn
        samplingRate = 2.56
        scannedPixelSize = 7
        magnification = 56000
        voltage = 400
        sphericalAberration = 2.5

        protImport = self.runImportMicrograph(pattern, samplingRate=samplingRate,
                                              scannedPixelSize=scannedPixelSize,
                                              magnification=magnification, voltage=voltage,
                                              sphericalAberration=sphericalAberration)
        m = protImport.outputMicrographs.getAcquisition()
        # Check that sampling rate on output micrographs is equal to
        self.assertEquals(protImport.outputMicrographs.getSamplingRate(), samplingRate, "Incorrect SamplingRate on output micrographs.")
        self.assertEquals(m.getVoltage(), voltage, "Incorrect Voltage on output micrographs.")
        self.assertEquals(m.getSphericalAberration(), sphericalAberration, "Incorrect Spherical aberration on output micrographs.")

    def testImport3(self):
        pattern = self.dataset.getFile('micrographs/BPV_####.mrc')
        samplingRate = 2.56
        scannedPixelSize = 7
        magnification = 56000
        voltage = 400
        sphericalAberration = 2.5

        protImport = self.runImportMicrograph(pattern, samplingRate=samplingRate,
                                              scannedPixelSize=scannedPixelSize,
                                              magnification=magnification, voltage=voltage,
                                              sphericalAberration=sphericalAberration)
        m = protImport.outputMicrographs.getAcquisition()
        # Check that sampling rate on output micrographs is equal to
        self.assertEquals(protImport.outputMicrographs.getSamplingRate(), samplingRate, "Incorrect SamplingRate on output micrographs.")
        self.assertEquals(m.getVoltage(), voltage, "Incorrect Voltage on output micrographs.")
        self.assertEquals(m.getSphericalAberration(), sphericalAberration, "Incorrect Spherical aberration on output micrographs.")


class TestXmippPreprocessMicrographs(TestXmippBase):
    """This class check if the preprocessing micrographs protocol in Xmipp works properly."""
    @classmethod
    def setUpClass(cls):
        setupTestProject(cls)
        TestXmippBase.setData()
        cls.protImport = cls.runImportMicrographBPV(cls.micFn)

    def testDownsampling(self):
        # test downsampling a set of micrographs
        downFactorValue = 2
        protDown = XmippProtPreprocessMicrographs(doDownsample=True, downFactor=downFactorValue)
        protDown.inputMicrographs.set(self.protImport.outputMicrographs)
        self.proj.launchProtocol(protDown, wait=True)
        # check that output micrographs have double sampling rate than input micrographs
        self.assertEquals(protDown.outputMicrographs.getSamplingRate(), self.protImport.outputMicrographs.getSamplingRate()*downFactorValue, "Micrographs incorrectly downsampled")
        self.assertTrue(protDown.isFinished(), "Downsampling failed")

    def testPreprocessing(self):
        # test Crop, Take logarithm and Remove bad pixels on a set of micrographs
        cropPixels = 100
        protPreprocess = XmippProtPreprocessMicrographs(doCrop=True, doLog=True, doRemoveBadPix=True, cropPixels=cropPixels)
        protPreprocess.inputMicrographs.set(self.protImport.outputMicrographs)
        self.proj.launchProtocol(protPreprocess, wait=True)
        self.assertIsNotNone(protPreprocess.outputMicrographs, "SetOfMicrographs has not been preprocessed.")

    def testInvertNormalize(self):
        # test invert and normalize a set of micrographs
        protInvNorm = XmippProtPreprocessMicrographs(doInvert=True, doNormalize=True)
        protInvNorm.inputMicrographs.set(self.protImport.outputMicrographs)
        self.proj.launchProtocol(protInvNorm, wait=True)
        self.assertIsNotNone(protInvNorm.outputMicrographs, "SetOfMicrographs has not been preprocessed.")

    def testSmooth(self):
        # test smooth a set of micrographs
        protSmooth = XmippProtPreprocessMicrographs(doSmooth=True, sigmaConvolution=3)
        protSmooth.inputMicrographs.set(self.protImport.outputMicrographs)
        self.proj.launchProtocol(protSmooth, wait=True)
        self.assertIsNotNone(protSmooth.outputMicrographs, "SetOfMicrographs has not been preprocessed.")

    def _updateProtocol(self, prot):
        prot2 = getProtocolFromDb(prot.getProject().path,
                                  prot.getDbPath(),
                                  prot.getObjId())
        # Close DB connections
        prot2.getProject().closeMapper()
        prot2.closeMappers()
        return prot2

    def testStreaming(self):
        """ Import several Particles from a given pattern.
        """
        kwargs = {'xDim': 1024,
                  'yDim': 1024,
                  'nDim': 5,
                  'samplingRate': 3.0,
                  'creationInterval': 3,
                  'delay': 0,
                  'setof': 2   # RandomMicrographs
                  }

        # create input micrographs
        protStream = self.newProtocol(ProtCreateStreamData, **kwargs)
        self.proj.launchProtocol(protStream, wait=False)

        while not protStream.hasAttribute('outputMicrographs'):
            time.sleep(3)
            protStream = self._updateProtocol(protStream)

        protDenoise = self.newProtocol(XmippProtPreprocessMicrographs,
                                       doDenoise=True, maxIteration=50)
        protDenoise.inputMicrographs.set(protStream.outputMicrographs)
        self.proj.launchProtocol(protDenoise)


        micSet = SetOfMicrographs(
            filename=protStream._getPath("micrographs.sqlite"))
        denoiseSet = len(protDenoise._readDoneList())

        while not (denoiseSet == micSet.getSize()):
            time.sleep(5)
            print("Imported mics: %d, processed mics: %d" % (
            micSet.getSize(), len(protDenoise._readDoneList())))
            micSet = SetOfMicrographs(
                filename=protStream._getPath("micrographs.sqlite"))
            denoiseSet = len(protDenoise._readDoneList())


class TestXmippCTFEstimation(TestXmippBase):
    """This class check if the protocol to determine the CTF in Xmipp works properly."""
    @classmethod
    def setUpClass(cls):
        setupTestProject(cls)
        TestXmippBase.setData()
        cls.protImport = cls.runImportMicrographBPV(cls.micFn)
#         cls.protDown = cls.runDownsamplingMicrographs(cls.protImport.outputMicrographs, 3)

    def testCTF(self):
        # Estimate CTF on the downsampled micrographs
        print "Performing CTF..."
        protCTF = XmippProtCTFMicrographs()
        protCTF.inputMicrographs.set(self.protImport.outputMicrographs)
        protCTF.ctfDownFactor.set(2)
        self.proj.launchProtocol(protCTF, wait=True)
        self.assertIsNotNone(protCTF.outputCTF, "SetOfCTF has not been produced.")
        ctfModel = protCTF.outputCTF.getFirstItem()
        self.assertAlmostEquals(ctfModel.getDefocusU(),23825.9, delta=500)
        self.assertAlmostEquals(ctfModel.getDefocusV(),23520.3, delta=500)
        self.assertAlmostEquals(ctfModel.getDefocusAngle(), 49.2882, delta=5)
        sampling = ctfModel.getMicrograph().getSamplingRate()
        self.assertAlmostEquals(sampling, 2.474, delta=0.001)


<<<<<<< HEAD
=======
# class TestXmippCTFRestimation(TestXmippBase):
#     """This class check if the protocol to determine the CTF in Xmipp works properly."""
#     @classmethod
#     def setUpClass(cls):
#         setupTestProject(cls)
#         TestXmippBase.setData()
#         cls.protImport = cls.runImportMicrographBPV(cls.micsFn)
#         cls.protDown = cls.runDownsamplingMicrographs(cls.protImport.outputMicrographs, 3, 4)
#
#     def testCTF(self):
#         # Estimate CTF on the downsampled micrographs
#         print "Performing CTF..."
#         protCTF = XmippProtCTFMicrographs(numberOfThreads=4)
#         protCTF.inputMicrographs.set(self.protDown.outputMicrographs)
#         self.proj.launchProtocol(protCTF, wait=True)
#         self.assertIsNotNone(protCTF.outputCTF, "SetOfCTF has not been produced.")
#
        print "Performing CTF Recalculation..."
#         str = "1,22000,24000,0,0.05,0.26; 3,21000,23000,0,0.04,0.3"
#         protReCTF = XmippProtRecalculateCTF(numberOfThreads=3, numberOfMpi=1)
#         protReCTF.inputCtf.set(protCTF.outputCTF)
#         protReCTF.inputValues.set(str)
#         self.proj.launchProtocol(protReCTF, wait=True)
#         self.assertIsNotNone(protReCTF.outputCTF, "SetOfCTF has not been produced in CTF Recalculation.")


>>>>>>> e23432bd
class TestXmippAutomaticPicking(TestXmippBase):
    """This class check if the protocol to pick the micrographs automatically in Xmipp works properly."""
    @classmethod
    def setUpClass(cls):
        setupTestProject(cls)
        TestXmippBase.setData()
        cls.protImport1 = cls.runImportMicrographBPV(cls.micsFn)
        cls.protImport2 = cls.runImportMicrographBPV(cls.micFn)
        cls.protDown1 = cls.runDownsamplingMicrographs(cls.protImport1.outputMicrographs, 5)
        cls.protDown2 = cls.runDownsamplingMicrographs(cls.protImport2.outputMicrographs, 5)
        cls.protPP = cls.runFakedPicking(cls.protDown1.outputMicrographs, cls.coordsDir)

    def testAutomaticPicking(self):
        print "Run automatic particle picking"
        protAutomaticPP = XmippParticlePickingAutomatic()
        protAutomaticPP.xmippParticlePicking.set(self.protPP)
        self.proj.launchProtocol(protAutomaticPP, wait=True)
        self.assertIsNotNone(protAutomaticPP.outputCoordinates,
                             "There was a problem with the automatic particle picking")

    def testAutomaticPickingOther(self):
        print "Run automatic particle picking"
        protAutomaticPP = XmippParticlePickingAutomatic()
        protAutomaticPP.xmippParticlePicking.set(self.protPP)
        protAutomaticPP.inputMicrographs.set(self.protDown2.outputMicrographs)
        protAutomaticPP.micsToPick.set(1)
        self.proj.launchProtocol(protAutomaticPP, wait=True)
        self.assertIsNotNone(protAutomaticPP.outputCoordinates,
                             "There was a problem with the automatic particle picking")


class TestXmippExtractParticles(TestXmippBase):
    """This class check if the protocol to extract particles
    in Xmipp works properly.
    """
    @classmethod
    def setUpClass(cls):
        setupTestProject(cls)
        TestXmippBase.setData()
        cls.DOWNSAMPLING = 5.0
        cls.protImport = cls.runImportMicrographBPV(cls.micsFn)
        cls.protDown = cls.runDownsamplingMicrographs(cls.protImport.outputMicrographs,
                                                      cls.DOWNSAMPLING)

        cls.protCTF = cls.newProtocol(ProtImportCTF,
                                      importFrom=ProtImportCTF.IMPORT_FROM_XMIPP3,
                                      filesPath=cls.dataset.getFile('ctfsDir'),
                                      filesPattern='*.ctfparam')
        cls.protCTF.inputMicrographs.set(cls.protImport.outputMicrographs)
        cls.proj.launchProtocol(cls.protCTF, wait=True)

        cls.protPP = cls.runFakedPicking(cls.protDown.outputMicrographs, cls.allCrdsDir)

    def _checkSamplingConsistency(self, outputSet):
        """ Check that the set sampling is the same as item sampling. """
        first = outputSet.getFirstItem()

        self.assertAlmostEqual(outputSet.getSamplingRate(),
                               first.getSamplingRate())

    def testExtractSameAsPicking(self):
        print "Run extract particles from same micrographs as picking"
        protExtract = self.newProtocol(XmippProtExtractParticles,
                                       boxSize=110,
                                       downsampleType=SAME_AS_PICKING,
                                       doInvert=False,
                                       doFlip=False)
        protExtract.setObjLabel("extract-same as picking")
        protExtract.inputCoordinates.set(self.protPP.outputCoordinates)
        self.launchProtocol(protExtract)


        inputCoords = protExtract.inputCoordinates.get()
        outputParts = protExtract.outputParticles
        micSampling = protExtract.inputCoordinates.get().getMicrographs().getSamplingRate()

        self.assertIsNotNone(outputParts,
                             "There was a problem generating the output.")
        self.assertAlmostEqual(outputParts.getSamplingRate()/micSampling,
                               1, 1,
                               "There was a problem generating the output.")
        self._checkSamplingConsistency(outputParts)

        def compare(objId, delta=0.001):
            cx, cy = inputCoords[objId].getPosition()
            px, py = outputParts[objId].getCoordinate().getPosition()
            micNameCoord = inputCoords[objId].getMicName()
            micNamePart = outputParts[objId].getCoordinate().getMicName()
            self.assertAlmostEquals(cx, px, delta=delta)
            self.assertAlmostEquals(cy, py, delta=delta)
            self.assertEqual(micNameCoord, micNamePart,
                             "The micName should be %s and its %s"
                             %(micNameCoord, micNamePart))
        compare(83)
        compare(228)

    def testExtractOriginal(self):
        print "Run extract particles from the original micrographs"
        protExtract = self.newProtocol(XmippProtExtractParticles,
                                       boxSize=550,
                                       downsampleType=OTHER,
                                       doInvert=False,
                                       doFlip=False)
        protExtract.setObjLabel("extract-original")
        protExtract.inputCoordinates.set(self.protPP.outputCoordinates)
        protExtract.inputMicrographs.set(self.protImport.outputMicrographs)
        self.launchProtocol(protExtract)

        inputCoords = protExtract.inputCoordinates.get()
        outputParts = protExtract.outputParticles
        samplingCoords = self.protPP.outputCoordinates.getMicrographs().getSamplingRate()
        samplingFinal = self.protImport.outputMicrographs.getSamplingRate()
        samplingMics = protExtract.inputMicrographs.get().getSamplingRate()
        factor = samplingFinal / samplingCoords

        def compare(objId, delta=1.0):
            cx, cy = inputCoords[objId].getPosition()
            px, py = outputParts[objId].getCoordinate().getPosition()
            micNameCoord = inputCoords[objId].getMicName()
            micNamePart = outputParts[objId].getCoordinate().getMicName()
            self.assertAlmostEquals(cx/factor, px, delta=delta)
            self.assertAlmostEquals(cy/factor, py, delta=delta)
            self.assertEqual(micNameCoord, micNamePart,
                             "The micName should be %s and its %s"
                             %(micNameCoord, micNamePart))

        compare(111)
<<<<<<< HEAD
        compare(7)        
        
        self.assertIsNotNone(outputParts,
                             "There was a problem generating the output.")
        self.assertEqual(outputParts.getSamplingRate(), samplingMics, 
                         "Output sampling rate should be equal to input "
                         "sampling rate.")
=======
        compare(7)

        self.assertIsNotNone(outputParts, "There was a problem generating the output.")
        self.assertEqual(outputParts.getSamplingRate(), samplingMics,
                         "Output sampling rate should be equal to input sampling rate.")
>>>>>>> e23432bd
        self._checkSamplingConsistency(outputParts)

    def testNoExtractBorders(self):
        print "Run extract particles avoiding extract in borders"
        protExtract = self.newProtocol(XmippProtExtractParticles,
                                       boxSize=750,
                                       downsampleType=OTHER,
                                       doInvert=False,
                                       doBorders=False,
                                       doFlip=False)

        protExtract.setObjLabel("extract-avoid borders")
        protExtract.inputCoordinates.set(self.protPP.outputCoordinates)
        protExtract.inputMicrographs.set(self.protImport.outputMicrographs)
        self.launchProtocol(protExtract)

        inputCoords = protExtract.inputCoordinates.get()
        outputParts = protExtract.outputParticles
        samplingCoords = self.protPP.outputCoordinates.getMicrographs().getSamplingRate()
        samplingFinal = self.protImport.outputMicrographs.getSamplingRate()
        samplingMics = protExtract.inputMicrographs.get().getSamplingRate()
        factor = samplingFinal / samplingCoords

        def compare(objId, delta=1.0):
            cx, cy = inputCoords[objId].getPosition()
            px, py = outputParts[objId].getCoordinate().getPosition()
            micNameCoord = inputCoords[objId].getMicName()
            micNamePart = outputParts[objId].getCoordinate().getMicName()
            self.assertAlmostEquals(cx / factor, px, delta=delta)
            self.assertAlmostEquals(cy / factor, py, delta=delta)
            self.assertEqual(micNameCoord, micNamePart,
                             "The micName should be %s and its %s"
                             % (micNameCoord, micNamePart))

        compare(111)
        compare(7)

        self.assertIsNotNone(outputParts,
                             "There was a problem generating the output.")
        self.assertEqual(outputParts.getSamplingRate(), samplingMics,
                         "Output sampling rate should be equal to input "
                         "sampling rate.")
        self.assertAlmostEquals(outputParts.getSize(), 399, delta=1)
        self._checkSamplingConsistency(outputParts)


    def testExtractOther(self):
        print "Run extract particles from original micrographs, with downsampling"
        downFactor = 3.0
        protExtract = self.newProtocol(XmippProtExtractParticles,
                                       boxSize=183, downsampleType=OTHER,
                                       doDownsample=True,
                                       downFactor=downFactor,
                                       doInvert=False,
                                       doFlip=False)
        # Get all the micrographs ids to validate that all particles
        # has the micId properly set
<<<<<<< HEAD
        micsId = [mic.getObjId() for mic in
                  self.protPP.outputCoordinates.getMicrographs()]
        
=======
        micsId = [mic.getObjId() for mic in self.protPP.outputCoordinates.getMicrographs()]

>>>>>>> e23432bd
        protExtract.inputCoordinates.set(self.protPP.outputCoordinates)
        protExtract.inputMicrographs.set(self.protImport.outputMicrographs)
        protExtract.setObjLabel("extract-other")
        self.launchProtocol(protExtract)

        inputCoords = protExtract.inputCoordinates.get()
        outputParts = protExtract.outputParticles
        samplingCoords = self.protPP.outputCoordinates.getMicrographs().getSamplingRate()
        samplingFinal = self.protImport.outputMicrographs.getSamplingRate() * downFactor
        samplingMics = protExtract.inputMicrographs.get().getSamplingRate()
        factor = samplingFinal / samplingCoords
<<<<<<< HEAD
        self.assertIsNotNone(outputParts,
                             "There was a problem generating the output.")
        
=======
        self.assertIsNotNone(outputParts, "There was a problem generating the output.")

>>>>>>> e23432bd
        def compare(objId, delta=1.0):
            cx, cy = inputCoords[objId].getPosition()
            px, py = outputParts[objId].getCoordinate().getPosition()
            micNameCoord = inputCoords[objId].getMicName()
            micNamePart = outputParts[objId].getCoordinate().getMicName()
            self.assertAlmostEquals(cx/factor, px, delta=delta)
            self.assertAlmostEquals(cy/factor, py, delta=delta)
            self.assertEqual(micNameCoord, micNamePart,
                             "The micName should be %s and its %s"
                             %(micNameCoord, micNamePart))

        compare(45)
        compare(229)

        outputSampling = outputParts.getSamplingRate()
        self.assertAlmostEqual(outputSampling/samplingMics,
                               downFactor, 1,
                               "There was a problem generating the output.")
        for particle in outputParts:
            self.assertTrue(particle.getCoordinate().getMicId() in micsId)
            self.assertAlmostEqual(outputSampling, particle.getSamplingRate())

    def testExtractNoise(self):
        print "Run extract particles from original micrographs, with downsampling"
        downFactor = 3.0
        protExtract = self.newProtocol(XmippProtExtractParticles,
                                       boxSize=183, downsampleType=OTHER,
                                       doDownsample=True,
                                       downFactor=downFactor,
                                       doInvert=False,
                                       doFlip=False,
                                       extractNoise=True)
        # Get all the micrographs ids to validate that all particles
        # has the micId properly set
        micsId = [mic.getObjId() for mic in self.protPP.outputCoordinates.getMicrographs()]

        protExtract.inputCoordinates.set(self.protPP.outputCoordinates)
        protExtract.inputMicrographs.set(self.protImport.outputMicrographs)
        protExtract.setObjLabel("extract-noise")
        self.launchProtocol(protExtract)

        outputParts = protExtract.outputParticles
        self.assertIsNotNone(outputParts, "There was a problem generating the output.")
        self.assertAlmostEquals(outputParts.getSize(), 403, delta=1)

    def testExtractCTF(self):
        print "Run extract particles with CTF"
        protExtract = self.newProtocol(XmippProtExtractParticles,
                                       boxSize=110,
                                       downsampleType=SAME_AS_PICKING,
                                       doInvert=False,
                                       doFlip=True)
        protExtract.inputCoordinates.set(self.protPP.outputCoordinates)
        protExtract.ctfRelations.set(self.protCTF.outputCTF)
        protExtract.setObjLabel("extract-ctf")
        self.launchProtocol(protExtract)

        inputCoords = protExtract.inputCoordinates.get()
        outputParts = protExtract.outputParticles

        def compare(objId, delta=0.001):
            cx, cy = inputCoords[objId].getPosition()
            px, py = outputParts[objId].getCoordinate().getPosition()
            micNameCoord = inputCoords[objId].getMicName()
            micNamePart = outputParts[objId].getCoordinate().getMicName()
            self.assertAlmostEquals(cx, px, delta=delta)
            self.assertAlmostEquals(cy, py, delta=delta)
            self.assertEqual(micNameCoord, micNamePart,
                             "The micName should be %s and its %s"
                             %(micNameCoord, micNamePart))

        compare(228)
        compare(83)

        def compareCTF(partId, ctfId):
            partDefU = outputParts[partId].getCTF().getDefocusU()
            defU = protExtract.ctfRelations.get()[ctfId].getDefocusU()
            self.assertAlmostEquals(partDefU, defU, delta=1)

        compareCTF(1, 1)
        compareCTF(150, 2)
        compareCTF(300, 3)
<<<<<<< HEAD
        
        self.assertIsNotNone(outputParts,
                             "There was a problem generating the output.")
        self.assertTrue(outputParts.hasCTF(), "Output does not have CTF.")
        self._checkSamplingConsistency(outputParts)
    
    # Sorting particles is not possible in streaming mode. Thus, all params
    # related with was removed from extract particle protocol. There exists
    # another protocol (screen particles) to do it.
    
    # def testExtractSort(self):
    #     print "Run extract particles with sort by statistics"
    #     protExtract = self.newProtocol(XmippProtExtractParticles,
    #                                    boxSize=110,
    #                                    downsampleType=SAME_AS_PICKING,
    #                                    doFlip=True, doSort=True,
    #                                    doInvert=False,
    #                                    rejectionMethod=1, maxZscore=2)
    #     protExtract.inputCoordinates.set(self.protPP.outputCoordinates)
    #     protExtract.ctfRelations.set(self.protCTF.outputCTF)
    #     protExtract.setObjLabel("extract-sort")
    #     self.launchProtocol(protExtract)
    #
    #     inputCoords = protExtract.inputCoordinates.get()
    #     outputParts = protExtract.outputParticles
    #
    #     def compare(objId, delta=0.001):
    #         cx, cy = inputCoords[objId].getPosition()
    #         px, py = outputParts[objId].getCoordinate().getPosition()
    #         micNameCoord = inputCoords[objId].getMicName()
    #         micNamePart = outputParts[objId].getCoordinate().getMicName()
    #         self.assertAlmostEquals(cx, px, delta=delta)
    #         self.assertAlmostEquals(cy, py, delta=delta)
    #         self.assertEqual(micNameCoord, micNamePart,
    #                          "The micName should be %s and its %s"
    #                          %(micNameCoord, micNamePart))
    #
    #     compare(228)
    #     compare(83)
    #
    #     self.assertIsNotNone(outputParts, "There was a problem generating"
    #                                       " the output.")
    #     self.assertAlmostEquals(outputParts.getSize(), 267, delta=2)
    #     self._checkSamplingConsistency(outputParts)
    #
    # def testExtractSortSmall(self):
    #     print "Run extract small particles sort by statistics"
    #     downFactor = 3.0
    #     protExtract = self.newProtocol(XmippProtExtractParticles,
    #                                    boxSize=40,
    #                                    downsampleType=SAME_AS_PICKING,
    #                                    doDownsample=True,
    #                                    downFactor=downFactor,
    #                                    doFlip=True, doSort=True,
    #                                    doInvert=False,
    #                                    rejectionMethod=1, maxZscore=2)
    #     protExtract.inputCoordinates.set(self.protPP.outputCoordinates)
    #     protExtract.ctfRelations.set(self.protCTF.outputCTF)
    #     protExtract.setObjLabel("extract-sort small")
    #     self.launchProtocol(protExtract)
    #
    #     inputCoords = protExtract.inputCoordinates.get()
    #     outputParts = protExtract.outputParticles
    #
    #     def compare(objId, delta=1):
    #         cx, cy = inputCoords[objId].getPosition()
    #         px, py = outputParts[objId].getCoordinate().getPosition()
    #         micNameCoord = inputCoords[objId].getMicName()
    #         micNamePart = outputParts[objId].getCoordinate().getMicName()
    #         self.assertAlmostEquals(cx/downFactor, px, delta=delta)
    #         self.assertAlmostEquals(cy/downFactor, py, delta=delta)
    #         self.assertEqual(micNameCoord, micNamePart,
    #                          "The micName should be %s and its %s"
    #                          %(micNameCoord, micNamePart))
    #
    #     compare(228)
    #     compare(82)
    #
    #     self.assertIsNotNone(outputParts, "There was a problem generating"
    #                                       " the output.")
    #     self.assertAlmostEquals(outputParts.getSize(), 280, delta=2)
    #     self._checkSamplingConsistency(outputParts)
    
    
    # We changed the behaviour for extract particles in streaming mode,
    # and, from now, extract particles from a SetOfMicrographs with a
    # different micName but same ids is not supported
    
    # def testAssignCTF(self):
    #     """ Test the particle extraction after importing another
    #     SetOfMicrographs with a different micName but same ids.
    #     We will use assign-ctf protocol and extract from the
    #     newly imported mics with the assigned CTF.
    #     For the other mics, we will just create symbolic links.
    #     """
    #     # Create the links with a different micrograph name
    #     micsPath = self.proj.getPath('otherMicrographs')
    #     pwutils.makePath(micsPath)
    #     for i in [6, 7, 8]:
    #         micPath = self.dataset.getFile('micrographs/BPV_138%d.mrc' % i)
    #         micLink = join(micsPath, basename(micPath).replace('.mrc', '_DW.mrc'))
    #         pwutils.createAbsLink(micPath, micLink)
    #
    #     protImportDW = self.proj.copyProtocol(self.protImport)
    #     protImportDW.setObjLabel('import -mics DW')
    #     protImportDW.filesPath.set(os.path.abspath(micsPath))
    #     protImportDW.filesPattern.set('*_DW.mrc')
    #     self.launchProtocol(protImportDW)
    #
    #     protAssignCTF = self.newProtocol(ProtCTFAssign)
    #     protAssignCTF.inputSet.set(protImportDW.outputMicrographs)
    #     protAssignCTF.inputCTF.set(self.protCTF.outputCTF)
    #     self.launchProtocol(protAssignCTF)
    #     downFactor = 3.0
    #
    #     protExtract = self.newProtocol(XmippProtExtractParticles,
    #                                    boxSize=183, downsampleType=OTHER,
    #                                    doDownsample=True,
    #                                    downFactor=downFactor,
    #                                    doInvert=False,
    #                                    doFlip=False)
    #     protExtract.inputCoordinates.set(self.protPP.outputCoordinates)
    #     protExtract.inputMicrographs.set(protAssignCTF.outputMicrographs)
    #     protExtract.ctfRelations.set(self.protCTF.outputCTF)
    #     protExtract.setObjLabel("extract-other (DW mics)")
    #     self.launchProtocol(protExtract)
    #
    #     inputCoords = protExtract.inputCoordinates.get()
    #     outputParts = protExtract.outputParticles
    #     samplingCoords = inputCoords.getMicrographs().getSamplingRate()
    #     samplingFinal = protImportDW.outputMicrographs.getSamplingRate() * downFactor
    #     samplingMics = protExtract.inputMicrographs.get().getSamplingRate()
    #     factor = samplingFinal / samplingCoords
    #     self.assertIsNotNone(outputParts, "There was a problem generating the output.")
    #
    #     def compare(objId, delta=1.0):
    #         cx, cy = inputCoords[objId].getPosition()
    #         px, py = outputParts[objId].getCoordinate().getPosition()
    #         micNameCoord = inputCoords[objId].getMicName()
    #         micNamePart = outputParts[objId].getCoordinate().getMicName()
    #         self.assertAlmostEquals(cx / factor, px, delta=delta)
    #         self.assertAlmostEquals(cy / factor, py, delta=delta)
    #         self.assertEqual(micNameCoord, micNamePart,
    #                          "The micName should be %s and its %s"
    #                          %(micNameCoord, micNamePart))
    #
    #     compare(45)
    #     compare(229)
    #
    #     self.assertAlmostEqual(outputParts.getSamplingRate() / samplingMics,
    #                            downFactor, 1)
    #     self._checkSamplingConsistency(outputParts)
=======

        self.assertIsNotNone(outputParts, "There was a problem generating the output.")
        self.assertTrue(outputParts.hasCTF(), "Output does not have CTF.")
        self._checkSamplingConsistency(outputParts)

    def testExtractSort(self):
        print "Run extract particles with sort by statistics"
        protExtract = self.newProtocol(XmippProtExtractParticles,
                                       boxSize=110,
                                       downsampleType=SAME_AS_PICKING,
                                       doFlip=True, doSort=True,
                                       doInvert=False,
                                       rejectionMethod=1, maxZscore=2)
        protExtract.inputCoordinates.set(self.protPP.outputCoordinates)
        protExtract.ctfRelations.set(self.protCTF.outputCTF)
        protExtract.setObjLabel("extract-sort")
        self.launchProtocol(protExtract)

        inputCoords = protExtract.inputCoordinates.get()
        outputParts = protExtract.outputParticles

        def compare(objId, delta=0.001):
            cx, cy = inputCoords[objId].getPosition()
            px, py = outputParts[objId].getCoordinate().getPosition()
            micNameCoord = inputCoords[objId].getMicName()
            micNamePart = outputParts[objId].getCoordinate().getMicName()
            self.assertAlmostEquals(cx, px, delta=delta)
            self.assertAlmostEquals(cy, py, delta=delta)
            self.assertEqual(micNameCoord, micNamePart,
                             "The micName should be %s and its %s"
                             %(micNameCoord, micNamePart))

        compare(228)
        compare(83)

        self.assertIsNotNone(outputParts, "There was a problem generating"
                                          " the output.")
        self.assertAlmostEquals(outputParts.getSize(), 267, delta=2)
        self._checkSamplingConsistency(outputParts)

    def testExtractSortSmall(self):
        print "Run extract small particles sort by statistics"
        downFactor = 3.0
        protExtract = self.newProtocol(XmippProtExtractParticles,
                                       boxSize=40,
                                       downsampleType=SAME_AS_PICKING,
                                       doDownsample=True,
                                       downFactor=downFactor,
                                       doFlip=True, doSort=True,
                                       doInvert=False,
                                       rejectionMethod=1, maxZscore=2)
        protExtract.inputCoordinates.set(self.protPP.outputCoordinates)
        protExtract.ctfRelations.set(self.protCTF.outputCTF)
        protExtract.setObjLabel("extract-sort small")
        self.launchProtocol(protExtract)

        inputCoords = protExtract.inputCoordinates.get()
        outputParts = protExtract.outputParticles

        def compare(objId, delta=1):
            cx, cy = inputCoords[objId].getPosition()
            px, py = outputParts[objId].getCoordinate().getPosition()
            micNameCoord = inputCoords[objId].getMicName()
            micNamePart = outputParts[objId].getCoordinate().getMicName()
            self.assertAlmostEquals(cx/downFactor, px, delta=delta)
            self.assertAlmostEquals(cy/downFactor, py, delta=delta)
            self.assertEqual(micNameCoord, micNamePart,
                             "The micName should be %s and its %s"
                             %(micNameCoord, micNamePart))

        compare(228)
        compare(82)

        self.assertIsNotNone(outputParts, "There was a problem generating"
                                          " the output.")
        self.assertAlmostEquals(outputParts.getSize(), 280, delta=2)
        self._checkSamplingConsistency(outputParts)

    def testAssignCTF(self):
        """ Test the particle extraction after importing another
        SetOfMicrographs with a different micName but same ids.
        We will use assign-ctf protocol and extract from the
        newly imported mics with the assigned CTF.
        For the other mics, we will just create symbolic links.
        """
        # Create the links with a different micrograph name
        micsPath = self.proj.getPath('otherMicrographs')
        pwutils.makePath(micsPath)
        for i in [6, 7, 8]:
            micPath = self.dataset.getFile('micrographs/BPV_138%d.mrc' % i)
            micLink = join(micsPath, basename(micPath).replace('.mrc', '_DW.mrc'))
            pwutils.createAbsLink(micPath, micLink)

        protImportDW = self.proj.copyProtocol(self.protImport)
        protImportDW.setObjLabel('import -mics DW')
        protImportDW.filesPath.set(os.path.abspath(micsPath))
        protImportDW.filesPattern.set('*_DW.mrc')
        self.launchProtocol(protImportDW)

        protAssignCTF = self.newProtocol(ProtCTFAssign)
        protAssignCTF.inputSet.set(protImportDW.outputMicrographs)
        protAssignCTF.inputCTF.set(self.protCTF.outputCTF)
        self.launchProtocol(protAssignCTF)
        downFactor = 3.0

        protExtract = self.newProtocol(XmippProtExtractParticles,
                                       boxSize=183, downsampleType=OTHER,
                                       doDownsample=True,
                                       downFactor=downFactor,
                                       doInvert=False,
                                       doFlip=False)
        protExtract.inputCoordinates.set(self.protPP.outputCoordinates)
        protExtract.inputMicrographs.set(protAssignCTF.outputMicrographs)
        protExtract.ctfRelations.set(self.protCTF.outputCTF)
        protExtract.setObjLabel("extract-other (DW mics)")
        self.launchProtocol(protExtract)

        inputCoords = protExtract.inputCoordinates.get()
        outputParts = protExtract.outputParticles
        samplingCoords = inputCoords.getMicrographs().getSamplingRate()
        samplingFinal = protImportDW.outputMicrographs.getSamplingRate() * downFactor
        samplingMics = protExtract.inputMicrographs.get().getSamplingRate()
        factor = samplingFinal / samplingCoords
        self.assertIsNotNone(outputParts, "There was a problem generating the output.")

        def compare(objId, delta=1.0):
            cx, cy = inputCoords[objId].getPosition()
            px, py = outputParts[objId].getCoordinate().getPosition()
            micNameCoord = inputCoords[objId].getMicName()
            micNamePart = outputParts[objId].getCoordinate().getMicName()
            self.assertAlmostEquals(cx / factor, px, delta=delta)
            self.assertAlmostEquals(cy / factor, py, delta=delta)
            self.assertEqual(micNameCoord, micNamePart,
                             "The micName should be %s and its %s"
                             %(micNameCoord, micNamePart))

        compare(45)
        compare(229)

        self.assertAlmostEqual(outputParts.getSamplingRate() / samplingMics,
                               downFactor, 1)
        self._checkSamplingConsistency(outputParts)
>>>>>>> e23432bd
<|MERGE_RESOLUTION|>--- conflicted
+++ resolved
@@ -288,35 +288,6 @@
         self.assertAlmostEquals(sampling, 2.474, delta=0.001)
 
 
-<<<<<<< HEAD
-=======
-# class TestXmippCTFRestimation(TestXmippBase):
-#     """This class check if the protocol to determine the CTF in Xmipp works properly."""
-#     @classmethod
-#     def setUpClass(cls):
-#         setupTestProject(cls)
-#         TestXmippBase.setData()
-#         cls.protImport = cls.runImportMicrographBPV(cls.micsFn)
-#         cls.protDown = cls.runDownsamplingMicrographs(cls.protImport.outputMicrographs, 3, 4)
-#
-#     def testCTF(self):
-#         # Estimate CTF on the downsampled micrographs
-#         print "Performing CTF..."
-#         protCTF = XmippProtCTFMicrographs(numberOfThreads=4)
-#         protCTF.inputMicrographs.set(self.protDown.outputMicrographs)
-#         self.proj.launchProtocol(protCTF, wait=True)
-#         self.assertIsNotNone(protCTF.outputCTF, "SetOfCTF has not been produced.")
-#
-        print "Performing CTF Recalculation..."
-#         str = "1,22000,24000,0,0.05,0.26; 3,21000,23000,0,0.04,0.3"
-#         protReCTF = XmippProtRecalculateCTF(numberOfThreads=3, numberOfMpi=1)
-#         protReCTF.inputCtf.set(protCTF.outputCTF)
-#         protReCTF.inputValues.set(str)
-#         self.proj.launchProtocol(protReCTF, wait=True)
-#         self.assertIsNotNone(protReCTF.outputCTF, "SetOfCTF has not been produced in CTF Recalculation.")
-
-
->>>>>>> e23432bd
 class TestXmippAutomaticPicking(TestXmippBase):
     """This class check if the protocol to pick the micrographs automatically in Xmipp works properly."""
     @classmethod
@@ -444,21 +415,13 @@
                              %(micNameCoord, micNamePart))
 
         compare(111)
-<<<<<<< HEAD
         compare(7)        
         
         self.assertIsNotNone(outputParts,
                              "There was a problem generating the output.")
-        self.assertEqual(outputParts.getSamplingRate(), samplingMics, 
+        self.assertEqual(outputParts.getSamplingRate(), samplingMics,
                          "Output sampling rate should be equal to input "
                          "sampling rate.")
-=======
-        compare(7)
-
-        self.assertIsNotNone(outputParts, "There was a problem generating the output.")
-        self.assertEqual(outputParts.getSamplingRate(), samplingMics,
-                         "Output sampling rate should be equal to input sampling rate.")
->>>>>>> e23432bd
         self._checkSamplingConsistency(outputParts)
 
     def testNoExtractBorders(self):
@@ -516,14 +479,9 @@
                                        doFlip=False)
         # Get all the micrographs ids to validate that all particles
         # has the micId properly set
-<<<<<<< HEAD
         micsId = [mic.getObjId() for mic in
                   self.protPP.outputCoordinates.getMicrographs()]
         
-=======
-        micsId = [mic.getObjId() for mic in self.protPP.outputCoordinates.getMicrographs()]
-
->>>>>>> e23432bd
         protExtract.inputCoordinates.set(self.protPP.outputCoordinates)
         protExtract.inputMicrographs.set(self.protImport.outputMicrographs)
         protExtract.setObjLabel("extract-other")
@@ -535,14 +493,9 @@
         samplingFinal = self.protImport.outputMicrographs.getSamplingRate() * downFactor
         samplingMics = protExtract.inputMicrographs.get().getSamplingRate()
         factor = samplingFinal / samplingCoords
-<<<<<<< HEAD
         self.assertIsNotNone(outputParts,
                              "There was a problem generating the output.")
         
-=======
-        self.assertIsNotNone(outputParts, "There was a problem generating the output.")
-
->>>>>>> e23432bd
         def compare(objId, delta=1.0):
             cx, cy = inputCoords[objId].getPosition()
             px, py = outputParts[objId].getCoordinate().getPosition()
@@ -625,7 +578,6 @@
         compareCTF(1, 1)
         compareCTF(150, 2)
         compareCTF(300, 3)
-<<<<<<< HEAD
         
         self.assertIsNotNone(outputParts,
                              "There was a problem generating the output.")
@@ -635,7 +587,7 @@
     # Sorting particles is not possible in streaming mode. Thus, all params
     # related with was removed from extract particle protocol. There exists
     # another protocol (screen particles) to do it.
-    
+
     # def testExtractSort(self):
     #     print "Run extract particles with sort by statistics"
     #     protExtract = self.newProtocol(XmippProtExtractParticles,
@@ -708,12 +660,12 @@
     #                                       " the output.")
     #     self.assertAlmostEquals(outputParts.getSize(), 280, delta=2)
     #     self._checkSamplingConsistency(outputParts)
-    
-    
+
+
     # We changed the behaviour for extract particles in streaming mode,
     # and, from now, extract particles from a SetOfMicrographs with a
     # different micName but same ids is not supported
-    
+
     # def testAssignCTF(self):
     #     """ Test the particle extraction after importing another
     #     SetOfMicrographs with a different micName but same ids.
@@ -777,148 +729,4 @@
     #
     #     self.assertAlmostEqual(outputParts.getSamplingRate() / samplingMics,
     #                            downFactor, 1)
-    #     self._checkSamplingConsistency(outputParts)
-=======
-
-        self.assertIsNotNone(outputParts, "There was a problem generating the output.")
-        self.assertTrue(outputParts.hasCTF(), "Output does not have CTF.")
-        self._checkSamplingConsistency(outputParts)
-
-    def testExtractSort(self):
-        print "Run extract particles with sort by statistics"
-        protExtract = self.newProtocol(XmippProtExtractParticles,
-                                       boxSize=110,
-                                       downsampleType=SAME_AS_PICKING,
-                                       doFlip=True, doSort=True,
-                                       doInvert=False,
-                                       rejectionMethod=1, maxZscore=2)
-        protExtract.inputCoordinates.set(self.protPP.outputCoordinates)
-        protExtract.ctfRelations.set(self.protCTF.outputCTF)
-        protExtract.setObjLabel("extract-sort")
-        self.launchProtocol(protExtract)
-
-        inputCoords = protExtract.inputCoordinates.get()
-        outputParts = protExtract.outputParticles
-
-        def compare(objId, delta=0.001):
-            cx, cy = inputCoords[objId].getPosition()
-            px, py = outputParts[objId].getCoordinate().getPosition()
-            micNameCoord = inputCoords[objId].getMicName()
-            micNamePart = outputParts[objId].getCoordinate().getMicName()
-            self.assertAlmostEquals(cx, px, delta=delta)
-            self.assertAlmostEquals(cy, py, delta=delta)
-            self.assertEqual(micNameCoord, micNamePart,
-                             "The micName should be %s and its %s"
-                             %(micNameCoord, micNamePart))
-
-        compare(228)
-        compare(83)
-
-        self.assertIsNotNone(outputParts, "There was a problem generating"
-                                          " the output.")
-        self.assertAlmostEquals(outputParts.getSize(), 267, delta=2)
-        self._checkSamplingConsistency(outputParts)
-
-    def testExtractSortSmall(self):
-        print "Run extract small particles sort by statistics"
-        downFactor = 3.0
-        protExtract = self.newProtocol(XmippProtExtractParticles,
-                                       boxSize=40,
-                                       downsampleType=SAME_AS_PICKING,
-                                       doDownsample=True,
-                                       downFactor=downFactor,
-                                       doFlip=True, doSort=True,
-                                       doInvert=False,
-                                       rejectionMethod=1, maxZscore=2)
-        protExtract.inputCoordinates.set(self.protPP.outputCoordinates)
-        protExtract.ctfRelations.set(self.protCTF.outputCTF)
-        protExtract.setObjLabel("extract-sort small")
-        self.launchProtocol(protExtract)
-
-        inputCoords = protExtract.inputCoordinates.get()
-        outputParts = protExtract.outputParticles
-
-        def compare(objId, delta=1):
-            cx, cy = inputCoords[objId].getPosition()
-            px, py = outputParts[objId].getCoordinate().getPosition()
-            micNameCoord = inputCoords[objId].getMicName()
-            micNamePart = outputParts[objId].getCoordinate().getMicName()
-            self.assertAlmostEquals(cx/downFactor, px, delta=delta)
-            self.assertAlmostEquals(cy/downFactor, py, delta=delta)
-            self.assertEqual(micNameCoord, micNamePart,
-                             "The micName should be %s and its %s"
-                             %(micNameCoord, micNamePart))
-
-        compare(228)
-        compare(82)
-
-        self.assertIsNotNone(outputParts, "There was a problem generating"
-                                          " the output.")
-        self.assertAlmostEquals(outputParts.getSize(), 280, delta=2)
-        self._checkSamplingConsistency(outputParts)
-
-    def testAssignCTF(self):
-        """ Test the particle extraction after importing another
-        SetOfMicrographs with a different micName but same ids.
-        We will use assign-ctf protocol and extract from the
-        newly imported mics with the assigned CTF.
-        For the other mics, we will just create symbolic links.
-        """
-        # Create the links with a different micrograph name
-        micsPath = self.proj.getPath('otherMicrographs')
-        pwutils.makePath(micsPath)
-        for i in [6, 7, 8]:
-            micPath = self.dataset.getFile('micrographs/BPV_138%d.mrc' % i)
-            micLink = join(micsPath, basename(micPath).replace('.mrc', '_DW.mrc'))
-            pwutils.createAbsLink(micPath, micLink)
-
-        protImportDW = self.proj.copyProtocol(self.protImport)
-        protImportDW.setObjLabel('import -mics DW')
-        protImportDW.filesPath.set(os.path.abspath(micsPath))
-        protImportDW.filesPattern.set('*_DW.mrc')
-        self.launchProtocol(protImportDW)
-
-        protAssignCTF = self.newProtocol(ProtCTFAssign)
-        protAssignCTF.inputSet.set(protImportDW.outputMicrographs)
-        protAssignCTF.inputCTF.set(self.protCTF.outputCTF)
-        self.launchProtocol(protAssignCTF)
-        downFactor = 3.0
-
-        protExtract = self.newProtocol(XmippProtExtractParticles,
-                                       boxSize=183, downsampleType=OTHER,
-                                       doDownsample=True,
-                                       downFactor=downFactor,
-                                       doInvert=False,
-                                       doFlip=False)
-        protExtract.inputCoordinates.set(self.protPP.outputCoordinates)
-        protExtract.inputMicrographs.set(protAssignCTF.outputMicrographs)
-        protExtract.ctfRelations.set(self.protCTF.outputCTF)
-        protExtract.setObjLabel("extract-other (DW mics)")
-        self.launchProtocol(protExtract)
-
-        inputCoords = protExtract.inputCoordinates.get()
-        outputParts = protExtract.outputParticles
-        samplingCoords = inputCoords.getMicrographs().getSamplingRate()
-        samplingFinal = protImportDW.outputMicrographs.getSamplingRate() * downFactor
-        samplingMics = protExtract.inputMicrographs.get().getSamplingRate()
-        factor = samplingFinal / samplingCoords
-        self.assertIsNotNone(outputParts, "There was a problem generating the output.")
-
-        def compare(objId, delta=1.0):
-            cx, cy = inputCoords[objId].getPosition()
-            px, py = outputParts[objId].getCoordinate().getPosition()
-            micNameCoord = inputCoords[objId].getMicName()
-            micNamePart = outputParts[objId].getCoordinate().getMicName()
-            self.assertAlmostEquals(cx / factor, px, delta=delta)
-            self.assertAlmostEquals(cy / factor, py, delta=delta)
-            self.assertEqual(micNameCoord, micNamePart,
-                             "The micName should be %s and its %s"
-                             %(micNameCoord, micNamePart))
-
-        compare(45)
-        compare(229)
-
-        self.assertAlmostEqual(outputParts.getSamplingRate() / samplingMics,
-                               downFactor, 1)
-        self._checkSamplingConsistency(outputParts)
->>>>>>> e23432bd
+    #     self._checkSamplingConsistency(outputParts)