# **************************************************************************
# *
# * Authors:    Laura del Cano (ldelcano@cnb.csic.es)
# *
# * Unidad de  Bioinformatica of Centro Nacional de Biotecnologia , CSIC
# *
# * This program is free software; you can redistribute it and/or modify
# * it under the terms of the GNU General Public License as published by
# * the Free Software Foundation; either version 2 of the License, or
# * (at your option) any later version.
# *
# * This program is distributed in the hope that it will be useful,
# * but WITHOUT ANY WARRANTY; without even the implied warranty of
# * MERCHANTABILITY or FITNESS FOR A PARTICULAR PURPOSE.  See the
# * GNU General Public License for more details.
# *
# * You should have received a copy of the GNU General Public License
# * along with this program; if not, write to the Free Software
# * Foundation, Inc., 59 Temple Place, Suite 330, Boston, MA
# * 02111-1307  USA
# *
# *  All comments concerning this program package may be sent to the
# *  e-mail address 'jmdelarosa@cnb.csic.es'
# *
# **************************************************************************

import sys, unittest

from pyworkflow.em import *
from pyworkflow.tests import *
from pyworkflow.em.packages.relion import *
from pyworkflow.em.packages.xmipp3 import (ProtMovieAlignment, XmippProtPreprocessMicrographs,
                                           XmippProtExtractParticles)
from pyworkflow.em.packages.grigoriefflab import ProtCTFFind


# Some utility functions to import micrographs that are used
# in several tests.
class TestRelionBase(BaseTest):
    @classmethod
    def setData(cls, dataProject='xmipp_tutorial'):
        cls.dataset = DataSet.getDataSet(dataProject)
        cls.particlesFn = cls.dataset.getFile('particles')
        cls.vol = cls.dataset.getFile('volumes')
    
    @classmethod
    def runImportParticles(cls, pattern, samplingRate, checkStack=False):
        """ Run an Import particles protocol. """
        protImport = cls.newProtocol(ProtImportParticles, 
                                      filesPath=pattern, samplingRate=samplingRate, 
                                      checkStack=checkStack)
        cls.launchProtocol(protImport)
        # check that input images have been imported (a better way to do this?)
        if protImport.outputParticles is None:
            raise Exception('Import of images: %s, failed. outputParticles is None.' % pattern)
        return protImport
    
    @classmethod
    def runNormalizeParticles(cls, particles):
        """ Run normalize particles protocol """
        protPreproc = cls.newProtocol(ProtRelionPreprocessParticles,
                                      doNormalize=True)
        protPreproc.inputParticles.set(particles)
        cls.launchProtocol(protPreproc)
        return protPreproc
    
    @classmethod
    def runImportVolumes(cls, pattern, samplingRate):
        """ Run an Import particles protocol. """
        protImport = cls.newProtocol(ProtImportVolumes, 
                                     filesPath=pattern, samplingRate=samplingRate)
        cls.launchProtocol(protImport)
        return protImport


class TestRelionClassify2D(TestRelionBase):
    @classmethod
    def setUpClass(cls):
        setupTestProject(cls)
        TestRelionBase.setData('mda')
        cls.protImport = cls.runImportParticles(cls.particlesFn, 3.5)
        cls.protNormalize = cls.runNormalizeParticles(cls.protImport.outputParticles)
    
    def testRelion2D(self):                  
        print "Run relion2D"
        prot2D = self.newProtocol(ProtRelionClassify2D,
                                  doCTF=False, maskDiameterA=340,
                                  numberOfMpi=4, numberOfThreads=1)
        prot2D.numberOfClasses.set(4)
        prot2D.numberOfIterations.set(3)
        prot2D.inputParticles.set(self.protNormalize.outputParticles)
        self.launchProtocol(prot2D)        
        
        self.assertIsNotNone(getattr(prot2D, 'outputClasses', None), 
                             "There was a problem with Relion 2D:\n" + prot2D.getErrorMessage())
        self.assertAlmostEquals(self.protNormalize.outputParticles.getSamplingRate(), 
                                prot2D.outputClasses.getImages().getSamplingRate(),
                                "There was a problem with the sampling rate of the particles")
        for class2D in prot2D.outputClasses:
            self.assertTrue(class2D.hasAlignment2D())


class TestRelionClassify3D(TestRelionBase):
    @classmethod
    def setUpClass(cls):
        setupTestProject(cls)
        TestRelionBase.setData('mda')
        cls.protImport = cls.runImportParticles(cls.particlesFn, 3.5)
#         cls.protNormalize = cls.runNormalizeParticles(cls.protImport.outputParticles)
        cls.protImportVol = cls.runImportVolumes(cls.vol, 3.5)
    
    def testProtRelionClassify3D(self):
        relionNormalize = self.newProtocol(ProtRelionPreprocessParticles)
        relionNormalize.inputParticles.set(self.protImport.outputParticles)
        relionNormalize.doNormalize.set(True)
        self.launchProtocol(relionNormalize)

        print "Run ProtRelionClassify3D"
        relion3DClass = self.newProtocol(ProtRelionClassify3D, 
                                         numberOfClasses=3, numberOfIterations=4, 
                                         doCTF=False, runMode=1, maskDiameterA=320,
                                         numberOfMpi=2, numberOfThreads=2)
        relion3DClass.inputParticles.set(relionNormalize.outputParticles)
        relion3DClass.referenceVolume.set(self.protImportVol.outputVolume)
        self.launchProtocol(relion3DClass)
        
        self.assertIsNotNone(getattr(relion3DClass, 'outputClasses', None), 
                             "There was a problem with Relion 3D:\n" + relion3DClass.getErrorMessage()) 

        for class3D in relion3DClass.outputClasses:
            self.assertTrue(class3D.hasAlignment3D())

<<<<<<< HEAD
# class TestRelionRefine(TestRelionBase):
#     @classmethod
#     def setUpClass(cls):
#         setupTestProject(cls)
#         TestRelionBase.setData('mda')
#         cls.protImport = cls.runImportParticles(cls.particlesFn, 3.5)
# #         cls.protNormalize = cls.runNormalizeParticles(cls.protImport.outputParticles)
#         cls.protImportVol = cls.runImportVolumes(cls.vol, 3.5)
#       
#     def testProtRelionRefine(self):
#         relionNormalize = self.newProtocol(ProtRelionPreprocessParticles)
#         relionNormalize.inputParticles.set(self.protImport.outputParticles)
#         relionNormalize.doNormalize.set(True)
#         self.launchProtocol(relionNormalize)
#   
#         print "Run ProtRelionRefine"
#         relion3DClass = self.newProtocol(ProtRelionRefine3D, 
#                                          doCTF=False, runMode=1,
#                                          maskDiameterA=340,
#                                          extraParams='--low_resol_join_halves 40 --memory_per_thread 1',
#                                          numberOfMpi=3, numberOfThreads=2)
#         relion3DClass.inputParticles.set(relionNormalize.outputParticles)
#         relion3DClass.referenceVolume.set(self.protImportVol.outputVolume)
#         self.launchProtocol(relion3DClass)
#           
#         self.assertIsNotNone(getattr(relion3DClass, 'outputClasses', None), 
#                              "There was a problem with Relion 3D:\n" + relion3DClass.getErrorMessage()) 
=======

class TestRelionRefine(TestRelionBase):
    @classmethod
    def setUpClass(cls):
        setupTestProject(cls)
        TestRelionBase.setData('mda')
        cls.protImport = cls.runImportParticles(cls.particlesFn, 3.5)
#         cls.protNormalize = cls.runNormalizeParticles(cls.protImport.outputParticles)
        cls.protImportVol = cls.runImportVolumes(cls.vol, 3.5)
      
    def testProtRelionRefine(self):
        relionNormalize = self.newProtocol(ProtRelionPreprocessParticles)
        relionNormalize.inputParticles.set(self.protImport.outputParticles)
        relionNormalize.doNormalize.set(True)
        self.launchProtocol(relionNormalize)
  
        print "Run ProtRelionRefine"
        relion3DClass = self.newProtocol(ProtRelionRefine3D, 
                                         doCTF=False, runMode=1,
                                         extraParams='--low_resol_join_halves 40 --memory_per_thread 1',
                                         numberOfMpi=3, numberOfThreads=2)
        relion3DClass.inputParticles.set(relionNormalize.outputParticles)
        relion3DClass.referenceVolume.set(self.protImportVol.outputVolume)
        self.launchProtocol(relion3DClass)
          
        self.assertIsNotNone(getattr(relion3DClass, 'outputClasses', None), 
                             "There was a problem with Relion 3D:\n" + relion3DClass.getErrorMessage()) 
>>>>>>> 93f4b2a5

        
class TestRelionPreprocess(TestRelionBase):
    """ This class helps to test all different preprocessing particles options on RElion. """
    @classmethod
    def setUpClass(cls):
        setupTestProject(cls)
        TestRelionBase.setData('mda')
        cls.protImport = cls.runImportParticles(cls.particlesFn, 3.5)
            
    def test_NormalizeAndDust(self):
        """ Normalize particles.
        """
        # Test now a normalization after the imported particles   
        protocol = self.newProtocol(ProtRelionPreprocessParticles,
                                    doNormalize=True, backRadius=40,
                                    doRemoveDust=True, whiteDust=4, blackDust=8)
        protocol.setObjLabel('relion: norm-dust')
        protocol.inputParticles.set(self.protImport.outputParticles)
        self.launchProtocol(protocol)

    def test_ScaleAndInvert(self):
        """ Test all options at once.
        """
        # Test now a normalization after the imported particles   
        protocol = self.newProtocol(ProtRelionPreprocessParticles,
                                    doNormalize=False,
                                    doScale=True, scaleSize=50,
                                    doInvert=True)
        protocol.setObjLabel('relion: scale-invert')
        protocol.inputParticles.set(self.protImport.outputParticles)
        
        self.launchProtocol(protocol)       


class TestPolishParticles(TestRelionBase):
    @classmethod
    def setUpClass(cls):
        setupTestProject(cls)
        cls.dataset = DataSet.getDataSet('ribo_movies')
        cls.movies = cls.dataset.getFile('movies')
        cls.crdsDir = cls.dataset.getFile('posAllDir')
        cls.vol = cls.dataset.getFile('volume')
        cls.protImportVol = cls.runImportVolumes(cls.vol, 4.74)
    
    def test_polish(self):
        #First, import a set of movies
        print "Importing a set of movies..."
        protImport = self.newProtocol(ProtImportMovies,
                                      filesPath=self.movies,
                                      samplingRate=2.37, magnification=59000,
                                      voltage=300, sphericalAberration=2.0)
        protImport.setObjLabel('import movies')
        self.proj.launchProtocol(protImport, wait=True)
        self.assertIsNotNone(protImport.outputMovies, "There was a problem importing movies")
        
        print "Aligning the movies..."
        protAlignMov = self.newProtocol(ProtMovieAlignment, numberOfThreads=4)
        protAlignMov.inputMovies.set(protImport.outputMovies)
        protAlignMov.setObjLabel('align movies')
        self.proj.launchProtocol(protAlignMov, wait=True)
        self.assertIsNotNone(protAlignMov.outputMicrographs, "There was a problem aligning movies")
         
        print "Preprocessing the micrographs..."
        protPreprocess = self.newProtocol(XmippProtPreprocessMicrographs, doCrop=True,
                                          cropPixels=50, doDownsample=True, downFactor=2,
                                          numberOfThreads=4)
        protPreprocess.inputMicrographs.set(protAlignMov.outputMicrographs)
        protPreprocess.setObjLabel('crop and Down')
        self.proj.launchProtocol(protPreprocess, wait=True)
        self.assertIsNotNone(protPreprocess.outputMicrographs, "There was a problem with the crop")
         
        # Now estimate CTF on the micrographs
        print "Performing CTF Micrographs..."
        protCTF = self.newProtocol(ProtCTFFind, lowRes=0.03, highRes=0.31, numberOfThreads=4)
        protCTF.inputMicrographs.set(protPreprocess.outputMicrographs)
        protCTF.setObjLabel('ctf')
        self.proj.launchProtocol(protCTF, wait=True)
        self.assertIsNotNone(protCTF.outputCTF, "There was a problem with the CTF")
 
        print "Running Xmipp Import Coordinates"
        protPP = self.newProtocol(ProtImportCoordinates,
                                 importFrom=ProtImportCoordinates.IMPORT_FROM_XMIPP,
                                 filesPath=self.crdsDir,
                                 filesPattern='*.pos', boxSize=120, scale=0.5)
        protPP.inputMicrographs.set(protPreprocess.outputMicrographs)
        protPP.setObjLabel('Picking')
        self.launchProtocol(protPP)
        self.assertIsNotNone(protPP.outputCoordinates, "There was a problem with the Xmipp import coordinates")
 
        print "Run extract particles with <Other> option"
        protExtract = self.newProtocol(XmippProtExtractParticles,
                                       boxSize=110, doInvert=True,
                                                 doFlip=False, numberOfThreads=4)
        protExtract.inputCoordinates.set(protPP.outputCoordinates)
        protExtract.ctfRelations.set(protCTF.outputCTF)
        protExtract.setObjLabel('extract particles')
        self.proj.launchProtocol(protExtract, wait=True)
        self.assertIsNotNone(protExtract.outputParticles, "There was a problem with the extract particles")
        
        print "Run Relion Refine"
        proRef = self.newProtocol(ProtRelionRefine3D,
                                  initialLowPassFilterA=40, maskDiameterA=250,
                                  numberOfMpi=8, numberOfThreads=2)
        proRef.inputParticles.set(protExtract.outputParticles)
        proRef.referenceVolume.set(self.protImportVol.outputVolume)
        proRef.setObjLabel('relion Refine')
        self.launchProtocol(proRef)
        self.assertIsNotNone(proRef.outputVolume, "There was a problem with Relion Refine:\n" + (proRef.getErrorMessage() or "No error set"))
        self.assertIsNotNone(proRef.outputParticles, "There was a problem with Relion Refine:\n" + (proRef.getErrorMessage() or "No error set"))<|MERGE_RESOLUTION|>--- conflicted
+++ resolved
@@ -130,35 +130,6 @@
         for class3D in relion3DClass.outputClasses:
             self.assertTrue(class3D.hasAlignment3D())
 
-<<<<<<< HEAD
-# class TestRelionRefine(TestRelionBase):
-#     @classmethod
-#     def setUpClass(cls):
-#         setupTestProject(cls)
-#         TestRelionBase.setData('mda')
-#         cls.protImport = cls.runImportParticles(cls.particlesFn, 3.5)
-# #         cls.protNormalize = cls.runNormalizeParticles(cls.protImport.outputParticles)
-#         cls.protImportVol = cls.runImportVolumes(cls.vol, 3.5)
-#       
-#     def testProtRelionRefine(self):
-#         relionNormalize = self.newProtocol(ProtRelionPreprocessParticles)
-#         relionNormalize.inputParticles.set(self.protImport.outputParticles)
-#         relionNormalize.doNormalize.set(True)
-#         self.launchProtocol(relionNormalize)
-#   
-#         print "Run ProtRelionRefine"
-#         relion3DClass = self.newProtocol(ProtRelionRefine3D, 
-#                                          doCTF=False, runMode=1,
-#                                          maskDiameterA=340,
-#                                          extraParams='--low_resol_join_halves 40 --memory_per_thread 1',
-#                                          numberOfMpi=3, numberOfThreads=2)
-#         relion3DClass.inputParticles.set(relionNormalize.outputParticles)
-#         relion3DClass.referenceVolume.set(self.protImportVol.outputVolume)
-#         self.launchProtocol(relion3DClass)
-#           
-#         self.assertIsNotNone(getattr(relion3DClass, 'outputClasses', None), 
-#                              "There was a problem with Relion 3D:\n" + relion3DClass.getErrorMessage()) 
-=======
 
 class TestRelionRefine(TestRelionBase):
     @classmethod
@@ -178,6 +149,7 @@
         print "Run ProtRelionRefine"
         relion3DClass = self.newProtocol(ProtRelionRefine3D, 
                                          doCTF=False, runMode=1,
+                                         maskDiameterA=340,
                                          extraParams='--low_resol_join_halves 40 --memory_per_thread 1',
                                          numberOfMpi=3, numberOfThreads=2)
         relion3DClass.inputParticles.set(relionNormalize.outputParticles)
@@ -186,7 +158,6 @@
           
         self.assertIsNotNone(getattr(relion3DClass, 'outputClasses', None), 
                              "There was a problem with Relion 3D:\n" + relion3DClass.getErrorMessage()) 
->>>>>>> 93f4b2a5
 
         
 class TestRelionPreprocess(TestRelionBase):
