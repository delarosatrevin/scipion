"""
/***************************************************************************
 * Authors:     Roberto Marabini (roberto@cnb.csic.es)
 *
 *
 * This program is free software; you can redistribute it and/or modify
 * it under the terms of the GNU General Public License as published by
 * the Free Software Foundation; either version 2 of the License, or
 * (at your option) any later version.
 *
 * This program is distributed in the hope that it will be useful,
 * but WITHOUT ANY WARRANTY; without even the implied warranty of
 * MERCHANTABILITY or FITNESS FOR A PARTICULAR PURPOSE.  See the
 * GNU General Public License for more details.
 *
 * You should have received a copy of the GNU General Public License
 * along with this program; if not, write to the Free Software
 * Foundation, Inc., 59 Temple Place, Suite 330, Boston, MA
 * 02111-1307  USA
 *
 *  All comments concerning this program package may be sent to the
 *  e-mail address 'scipion@cnb.csic.es'
 ***************************************************************************/
MODIFICATION ADVICE:

Please,  do not  generate or  distribute
a modified version of this file under its original name.
"""

import os
from itertools import izip

from pyworkflow.em.data import SetOfCTF, CTFModel, Micrograph, SetOfMicrographs
from pyworkflow.em.protocol import ProtImportMicrographs, ProtImportCTF
from pyworkflow.object import PointerList, Pointer
from test_workflow import TestWorkflow
from pyworkflow.utils import importFromPlugin
import pyworkflow.tests as tests
from pyworkflow.em import ImageHandler

import xmippLib
<<<<<<< HEAD
XmippProtCTFDiscrepancy = importFromPlugin('xmipp3.protocols', 'XmippProtCTFDiscrepancy', doRaise=True)
=======
XmippProtCTFDiscrepancy = importFromPlugin('xmipp3.protocols',
                                           'XmippProtCTFConsensus')
>>>>>>> dd884012


class TestXmippCTFDiscrepancyBase(TestWorkflow):
    @classmethod
    def setUpClass(cls):
        tests.setupTestProject(cls)
        # cls.dataset = tests.DataSet.getDataSet('CTFDiscrepancy')

    def _getCTFModel(self, defocusU, defocusV, defocusAngle, psdFile):
        ctf = CTFModel()
        ctf.setStandardDefocus(defocusU, defocusV, defocusAngle)
        ctf.setPsdFile(psdFile)

        return ctf

    def testCtfdiscrepancyWorkflow(self):
        # create one micrograph set
        fnMicSet = self.proj.getTmpPath("mics.sqlite")
        fnMic = self.proj.getTmpPath("mic.mrc")
        mic = Micrograph()
        mic.setFileName(fnMic)
        micSet = SetOfMicrographs(filename=fnMicSet)

        # create two CTFsets
        fnCTF1 = self.proj.getTmpPath("ctf1.sqlite")
        fnCTF2 = self.proj.getTmpPath("ctf2.sqlite")
        ctfSet1 = SetOfCTF(filename=fnCTF1)
        ctfSet2 = SetOfCTF(filename=fnCTF2)

        # create one fake micrographs image
        projSize = 32
        img = xmippLib.Image()
        img.setDataType(xmippLib.DT_FLOAT)
        img.resize(projSize, projSize)
        img.write(fnMic)

        # fill the sets
        for i in range(1, 4):
            mic = Micrograph()
            mic.setFileName(fnMic)
            micSet.append(mic)

            defocusU = 1000+10*i
            defocusV = 1000+i
            defocusAngle = i*10
            psdFile = "psd_1%04d" % i
            ctf = self._getCTFModel(defocusU,
                                    defocusV,
                                    defocusAngle,
                                    psdFile)
            ctf.setMicrograph(mic)
            ctfSet1.append(ctf)

            defocusU = 1000+20*i
            defocusV = 1000+i
            defocusAngle = i*20
            psdFile = "psd_2%04d" % i
            ctf = self._getCTFModel(defocusU,
                                    defocusV,
                                    defocusAngle,
                                    psdFile)
            ctf.setMicrograph(mic)
            ctfSet2.append(ctf)
        ctfSet1.write()
        ctfSet2.write()
        micSet.write()

        # import micrograph set
        args = {'importFrom': ProtImportMicrographs.IMPORT_FROM_SCIPION,
                'sqliteFile': fnMicSet,
                'amplitudConstrast': 0.1,
                'sphericalAberration': 2.,
                'voltage': 100,
                'samplingRate': 2.1
                }

        protMicImport = self.newProtocol(ProtImportMicrographs, **args)
        protMicImport.setObjLabel('import micrographs from sqlite ')
        self.launchProtocol(protMicImport)

        # import ctfsets
        protCTF1 = \
            self.newProtocol(ProtImportCTF,
                             importFrom=ProtImportCTF.IMPORT_FROM_SCIPION,
                             filesPath=fnCTF1)
        protCTF2 = \
            self.newProtocol(ProtImportCTF,
                             importFrom=ProtImportCTF.IMPORT_FROM_SCIPION,
                             filesPath=fnCTF2)
        protCTF1.inputMicrographs.set(protMicImport.outputMicrographs)
        protCTF2.inputMicrographs.set(protMicImport.outputMicrographs)
        protCTF1.setObjLabel('import ctfs from scipion_1 ')
        protCTF2.setObjLabel('import ctfs from scipion_2 ')
        self.launchProtocol(protCTF1)
        self.launchProtocol(protCTF2)

        # launch CTF discrepancy protocol
        protCtfDiscrepancy = self.newProtocol(XmippProtCTFDiscrepancy)
        protCtfDiscrepancy.inputCTF1.set(protCTF1.outputCTF)
        protCtfDiscrepancy.inputCTF2.set(protCTF2.outputCTF)
        protCtfDiscrepancy.setObjLabel('ctf discrepancy')
        self.launchProtocol(protCtfDiscrepancy)
        ctf0 = protCtfDiscrepancy.outputCTF.getFirstItem()
        resolution = int(ctf0.getResolution())
        defocusU = int(ctf0.getDefocusU())
        self.assertEqual(resolution, 2)
        self.assertEqual(defocusU, 1010)<|MERGE_RESOLUTION|>--- conflicted
+++ resolved
@@ -39,12 +39,8 @@
 from pyworkflow.em import ImageHandler
 
 import xmippLib
-<<<<<<< HEAD
-XmippProtCTFDiscrepancy = importFromPlugin('xmipp3.protocols', 'XmippProtCTFDiscrepancy', doRaise=True)
-=======
 XmippProtCTFDiscrepancy = importFromPlugin('xmipp3.protocols',
-                                           'XmippProtCTFConsensus')
->>>>>>> dd884012
+                                           'XmippProtCTFConsensus', doRaise=True)
 
 
 class TestXmippCTFDiscrepancyBase(TestWorkflow):
