--- conflicted
+++ resolved
@@ -387,16 +387,8 @@
         #self.validateFiles('ProtKerdensom', ProtKerdensom)
         
         print "Run Rotational Spectra"
-<<<<<<< HEAD
-        xmippProtRotSpectra = XmippProtRotSpectra()
-        xmippProtRotSpectra.inputImages.set(.)
-        xmippProtRotSpectra.SomXdim.set(2)
-        xmippProtRotSpectra.SomYdim.set(2)
-
-=======
         xmippProtRotSpectra = XmippProtRotSpectra(SomXdim=2, SomYdim=2)
         xmippProtRotSpectra.inputImages.set(protOnlyAlign.outputParticles)
->>>>>>> ea56be7c
         self.proj.launchProtocol(xmippProtRotSpectra, wait=True)        
         
         self.assertIsNotNone(xmippProtRotSpectra.outputClassification, "There was a problem with Rotational Spectra")
