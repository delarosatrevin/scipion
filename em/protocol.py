# **************************************************************************
# *
# * Authors:     J.M. De la Rosa Trevin (jmdelarosa@cnb.csic.es)
# *
# * Unidad de  Bioinformatica of Centro Nacional de Biotecnologia , CSIC
# *
# * This program is free software; you can redistribute it and/or modify
# * it under the terms of the GNU General Public License as published by
# * the Free Software Foundation; either version 2 of the License, or
# * (at your option) any later version.
# *
# * This program is distributed in the hope that it will be useful,
# * but WITHOUT ANY WARRANTY; without even the implied warranty of
# * MERCHANTABILITY or FITNESS FOR A PARTICULAR PURPOSE.  See the
# * GNU General Public License for more details.
# *
# * You should have received a copy of the GNU General Public License
# * along with this program; if not, write to the Free Software
# * Foundation, Inc., 59 Temple Place, Suite 330, Boston, MA
# * 02111-1307  USA
# *
# *  All comments concerning this program package may be sent to the
# *  e-mail address 'jmdelarosa@cnb.csic.es'
# *
# **************************************************************************
"""
Protocols related to EM
"""
import os
import shutil
from pyworkflow.object import String, Float
from pyworkflow.protocol import Protocol
from pyworkflow.protocol.params import *
from pyworkflow.em import SetOfMicrographs


class DefImportMicrographs(Form):
    """Create the definition of parameters for
    the ImportMicrographs protocol"""
    def __init__(self):
        Form.__init__(self)
    
        self.addSection(label='Input')
        self.addParam('pattern', StringParam, label="Pattern")
        self.addParam('tiltPairs', BooleanParam, default=False, important=True,
                   label='Are micrographs tilt pairs?')
        
        self.addSection(label='Microscope description')
        self.addParam('voltage', FloatParam, default=200,
                   label='Microscope voltage (in kV)')
        self.addParam('sphericalAberration', FloatParam, default=2.26,
                   label='Spherical aberration (in mm)')
        self.addParam('samplingRateMode', EnumParam, default=0,
                   label='Sampling rate mode',
                   choices=['From image', 'From scanner'])
        self.addParam('samplingRate', FloatParam,
                   label='Sampling rate (A/px)', condition='samplingRateMode==0')
        self.addParam('magnification', IntParam, default=60000,
                   label='Magnification rate', condition='samplingRateMode==1')
<<<<<<< HEAD
        self.addParam('ScannedPixelSize', FloatParam,
=======
        self.addParam('scannedPixelSize', FloatParam, 
>>>>>>> cb5fed0f
                   label='Scanned pixel size', condition='samplingRateMode==1')
        


class ProtImportMicrographs(Protocol):
    """Protocol to import a set of micrographs in the project"""
    _definition = DefImportMicrographs()
    
    def __init__(self, **args):
        Protocol.__init__(self, **args)         
        
    def _defineSteps(self):
        self._insertFunctionStep('importMicrographs', self.pattern.get(), self.tiltPairs.get(),
                                self.voltage.get(), self.sphericalAberration.get(),
                                self.samplingRate.get())
        
    def importMicrographs(self, pattern, tiltPairs, voltage, sphericalAberration, samplingRate):
        """Copy micrographs matching the filename pattern
        Register other parameters"""
        from glob import glob
        files = glob(pattern)
        if len(files) == 0:
            raise Exception('importMicrographs:There is not files matching pattern')
        path = self._getPath('micrographs.txt')
        micSet = SetOfMicrographs(value=path)
        micSet.microscope.voltage.set(voltage)
        micSet.microscope.sphericalAberration.set(sphericalAberration)
        micSet.samplingRate.set(samplingRate)
        micSet.tiltPairs.set(tiltPairs)
        for f in files:
            dst = self._getPath(os.path.basename(f))            
            shutil.copyfile(f, dst)
            micSet.append(dst)
        
        micSet.writeToFile(path)
        self._defineOutputs(micrograph=micSet)
        outFiles = micSet._files + [path]
        
        return outFiles
        

class ProtCTFMicrographs(Protocol):
    pass


class ProtPreprocessMicrographs(Protocol):
    pass


class ProtParticlePicking(Protocol):
    pass


class ProtAlign(Protocol):
    pass


class ProtClassify(Protocol):
    pass


class ProtAlignClassify(Protocol):
    pass<|MERGE_RESOLUTION|>--- conflicted
+++ resolved
@@ -57,11 +57,7 @@
                    label='Sampling rate (A/px)', condition='samplingRateMode==0')
         self.addParam('magnification', IntParam, default=60000,
                    label='Magnification rate', condition='samplingRateMode==1')
-<<<<<<< HEAD
-        self.addParam('ScannedPixelSize', FloatParam,
-=======
-        self.addParam('scannedPixelSize', FloatParam, 
->>>>>>> cb5fed0f
+        self.addParam('scannedPixelSize', FloatParam,
                    label='Scanned pixel size', condition='samplingRateMode==1')
         
 
