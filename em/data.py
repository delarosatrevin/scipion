# **************************************************************************
# *
# * Authors:     J.M. De la Rosa Trevin (jmdelarosa@cnb.csic.es)
# *
# * Unidad de  Bioinformatica of Centro Nacional de Biotecnologia , CSIC
# *
# * This program is free software; you can redistribute it and/or modify
# * it under the terms of the GNU General Public License as published by
# * the Free Software Foundation; either version 2 of the License, or
# * (at your option) any later version.
# *
# * This program is distributed in the hope that it will be useful,
# * but WITHOUT ANY WARRANTY; without even the implied warranty of
# * MERCHANTABILITY or FITNESS FOR A PARTICULAR PURPOSE.  See the
# * GNU General Public License for more details.
# *
# * You should have received a copy of the GNU General Public License
# * along with this program; if not, write to the Free Software
# * Foundation, Inc., 59 Temple Place, Suite 330, Boston, MA
# * 02111-1307  USA
# *
# *  All comments concerning this program package may be sent to the
# *  e-mail address 'jmdelarosa@cnb.csic.es'
# *
# **************************************************************************
"""
This modules contains basic hierarchy
for EM data objects like: Image, SetOfImage and others
"""

from pyworkflow.object import *


class EMObject(Object):
    pass


class Microscope(EMObject):
    """Microscope information"""
    def __init__(self, **args):
        EMObject.__init__(self, **args)
        self.magnification = Float(60000)
        self.voltage = Float(300)
        self.sphericalAberration = Float(1.2)
        

class Image(EMObject):
    """Represents an EM Image object"""
    def __init__(self, **args):
        EMObject.__init__(self, **args)
        self.samplingRate = Float()
        
    def getFormat(self):
        pass
    
    def getDataType(self):
        pass
        
    def getSamplingRate(self):
        pass
    
    def getDim(self):
        """Return image dimensions as tuple: (Ydim, Xdim)"""
        pass
    
    def getFileName(self):
        return self._objValue
    
    def setFileName(self, newFileName):
        self._objValue = newFileName
        
        
class Micrograph(Image):
    """Represents an EM Image object"""
    def __init__(self, **args):
        Image.__init__(self, **args)
        self.ctfModel = None
        
    def getMicroscope(self):
        pass
    
    def hasCTF(self):
        return self.ctfModel is not None

class SetOfImages(EMObject):
    """Represents a set of Images"""
    def __init__(self, **args):
        EMObject.__init__(self, **args)
        self.samplingRate = Float()
        
    def getSize(self):
        """Return the number of images"""
        pass
    
    def getFileName(self):
        return self._objValue
    
    def setFileName(self, newFileName):
        self._objValue = newFileName
    
    
class SetOfMicrographs(SetOfImages):
    """Represents a set of Images"""
    def __init__(self, **args):
        SetOfImages.__init__(self, **args)
        self.microscope = Microscope()
        self.tiltPairs = Boolean(False)
        self._files = []
        
    def getMicroscope(self, index=0):
        return self.microscope
    
    def hasTiltPairs(self):
        return self.tiltPairs.get()
    
    def hasCTF(self):
        """Return True if the SetOfMicrographs has associated a CTF model"""
        return False
    
    def append(self, path):
        """Add simply a micrograph path to the set"""
        self._files.append(path)        
    
    def __loadFiles(self):
        """Read files from text files"""
        f = open(self.getFileName())
        self._files = [l.strip() for l in f]
        f.close()
        
    def __iter__(self):
        """Iterate over the set of micrographs in a .txt file"""
        self.__loadFiles()
        for f in self._files:
            m = Micrograph()
            m.setFileName(f)       
            yield m
        
    def iterPairs(self):
        """Iterate over the tilt pairs if is the case"""
        #FIXME, we need to store the real relation 
        # between micrographs
        # TODO: Validate number of micrographs is even for Tilt Pairs
        n = len(self._files) / 2
        for i in range(n):
            mU = Micrograph()
            mU.setFileName(self._files[2*i])
            mT = Micrograph()
            mT.setFileName(self._files[2*i+1])
            yield (mU, mT)
        
    def writeToFile(self, path):
        """ This method will be used to persist in a file the
        list of micrographs path contained in this Set
        path: output file path
        micrographs: list with the micrographs path to be stored
        """
        micFile = open(path, 'w+')
        for f in self._files:            
            print >> micFile, f
        micFile.close()
        
    def copyInfo(self, other):
        """ Copy basic information (voltage, spherical aberration and sampling rate)
        from other set of micrographs to current one"""
        self.microscope.voltage.set(other.microscope.voltage.get())
        self.microscope.sphericalAberration.set(other.microscope.sphericalAberration.get())
        self.samplingRate.set(other.samplingRate.get()) 
    

class Coordinate(EMObject):
    """This class holds the (x,y) position and other information
    associated with a coordinate"""
    POS_CENTER = 0
    POS_TOPLEFT = 1
    
    def __init__(self, **args):
        self._micrograph = None
    
    def getPosition(self, mode=POS_CENTER):
        """Return the position of the coordinate.
        mode: select if the position is the center of the box
          or in the top left corner."""
        pass
    
    def getMicrograph(self):
        """Return the micrograph object to which
        this coordinate is associated"""
        return self._micrograph
    
    def setMicrograph(self, micrograph):
        """Set the micrograph to which this coordinate belongs"""
        self._micrograph = micrograph
    
    def getPair(self):
        """It should return the paired coordinate associate to self.
        If self is an untilted coordinate, getPaired will return the 
        tilted one and viceversa"""
        pass 
    
    
class SetOfCoordinates(EMObject):
    """Encapsulate the logic of a set of particles coordinates.
    Each coordinate has a (x,y) position and is related to a Micrograph
    The SetOfCoordinates can also have information about TiltPairs"""
    
    def __init__(self, **args):
        self._micrographsPointer = Pointer()
    
    def getBoxSize(self):
        """Return the box size of the future particles.
        This can be None, since when the POS_CENTER mode is used,
        the box size is only relevant when extraction"""
        return None
    
    def iterCoordinates(self):
        """Itearates over the whole set of coordinates.
        If the SetOfMicrographs has tilted pairs, the coordinates
        should have the information related to its paired coordinate."""
        pass
    
    def hasTiltPairs(self):
        """Returns True if the SetOfMicrographs has tilted pairs"""
        return self.getMicrographs().hasTiltPairs()
    
    def getMicrographs(self):
        """Returns the SetOfMicrographs associated with 
        this SetOfCoordinates"""
<<<<<<< HEAD
        pass
    
class CTFModel(EMObject):
    """Represents a generic CTF model"""
#TODO: See how this can be generic (no pointing to Xmipp labels
#    ctfParams = {
#                 "ctfSamplingRate":MDL_CTF_SAMPLING_RATE,
#                 "ctfVoltage":MDL_CTF_VOLTAGE,
#                 "ctfDefocusU":MDL_CTF_DEFOCUSU,
#                 "ctfDefocusV":MDL_CTF_DEFOCUSV,
#                 "ctfDefocusAngle":MDL_CTF_DEFOCUS_ANGLE,
#                 "ctfSphericalAberration":MDL_CTF_CS,
#                 "ctfQ0":MDL_CTF_Q0,
#                 "ctfK":MDL_CTF_K
#                }
    def __init__(self, **args):
        EMObject.__init__(self, **args)
        
        #Aqui meter los comunes
        samplingRate = Float()
=======
        return self._micrographsPointer.get()
    
    def setMicrographs(self, micrographs):
        """ Set the SetOfMicrograph associates with 
        this set of coordinates """
        self._micrographsPointer.set(micrographs)
>>>>>>> 96566593
<|MERGE_RESOLUTION|>--- conflicted
+++ resolved
@@ -149,7 +149,7 @@
             yield (mU, mT)
         
     def writeToFile(self, path):
-        """ This method will be used to persist in a file the
+        """This method will be used to persist in a file the
         list of micrographs path contained in this Set
         path: output file path
         micrographs: list with the micrographs path to be stored
@@ -225,8 +225,13 @@
     def getMicrographs(self):
         """Returns the SetOfMicrographs associated with 
         this SetOfCoordinates"""
-<<<<<<< HEAD
-        pass
+        return self._micrographsPointer.get()
+    
+    def setMicrographs(self, micrographs):
+        """ Set the SetOfMicrograph associates with 
+        this set of coordinates """
+        self._micrographsPointer.set(micrographs)
+        
     
 class CTFModel(EMObject):
     """Represents a generic CTF model"""
@@ -245,12 +250,4 @@
         EMObject.__init__(self, **args)
         
         #Aqui meter los comunes
-        samplingRate = Float()
-=======
-        return self._micrographsPointer.get()
-    
-    def setMicrographs(self, micrographs):
-        """ Set the SetOfMicrograph associates with 
-        this set of coordinates """
-        self._micrographsPointer.set(micrographs)
->>>>>>> 96566593
+        samplingRate = Float()