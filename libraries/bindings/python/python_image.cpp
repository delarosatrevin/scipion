/***************************************************************************
 *
 * Authors:     J.M. De la Rosa Trevin (jmdelarosa@cnb.csic.es)
 *
 * Unidad de  Bioinformatica of Centro Nacional de Biotecnologia , CSIC
 *
 * This program is free software; you can redistribute it and/or modify
 * it under the terms of the GNU General Public License as published by
 * the Free Software Foundation; either version 2 of the License, or
 * (at your option) any later version.
 *
 * This program is distributed in the hope that it will be useful,
 * but WITHOUT ANY WARRANTY; without even the implied warranty of
 * MERCHANTABILITY or FITNESS FOR A PARTICULAR PURPOSE.  See the
 * GNU General Public License for more details.
 *
 * You should have received a copy of the GNU General Public License
 * along with this program; if not, write to the Free Software
 * Foundation, Inc., 59 Temple Place, Suite 330, Boston, MA
 * 02111-1307  USA
 *
 *  All comments concerning this program package may be sent to the
 *  e-mail address 'xmipp@cnb.csic.es'
 ***************************************************************************/

#include "xmippmodule.h"

/***************************************************************/
/*                            Image                         */
/**************************************************************/

/* Destructor */
void Image_dealloc(ImageObject* self)
{
    delete self->image;
    self->ob_type->tp_free((PyObject*) self);
}//function Image_dealloc


/* Image methods that behave like numbers */
PyNumberMethods Image_NumberMethods =
    {
        Image_add, //binaryfunc  nb_add;
        Image_subtract, //binaryfunc  nb_subtract;
        0, //binaryfunc  nb_multiply;
        0, //binaryfunc  nb_divide;
        0, //binaryfunc  nb_remainder;
        0, //binaryfunc  nb_divmod;
        0, //ternaryfunc nb_power;
        0, //unaryfunc nb_negative;
        0, //unaryfunc nb_positive;
        0, //unaryfunc nb_absolute;
        0, //inquiry nb_nonzero;       /* Used by PyObject_IsTrue */
        0, //unaryfunc nb_invert;
        0, //binaryfunc  nb_lshift;
        0, //binaryfunc  nb_rshift;
        0, //binaryfunc  nb_and;
        0, //binaryfunc  nb_xor;
        0, //binaryfunc  nb_or;
        0, //coercion nb_coerce;       /* Used by the coerce() function */
        0, //unaryfunc nb_int;
        0, //unaryfunc nb_long;
        0, //unaryfunc nb_float;
        0, //unaryfunc nb_oct;
        0, //unaryfunc nb_hex;

        /* Added in release 2.0 */
        Image_iadd, //binaryfunc  nb_inplace_add;
        Image_isubtract, //binaryfunc  nb_inplace_subtract;
        0, //binaryfunc  nb_inplace_multiply;
        0, //binaryfunc  nb_inplace_divide;
        0, //binaryfunc  nb_inplace_remainder;
        0, //ternaryfunc nb_inplace_power;
        0, //binaryfunc  nb_inplace_lshift;
        0, //binaryfunc  nb_inplace_rshift;
        0, //binaryfunc  nb_inplace_and;
        0, //binaryfunc  nb_inplace_xor;
        0, //binaryfunc  nb_inplace_or;

        /* Added in release 2.2 */
        0, //binaryfunc  nb_floor_divide;
        0, //binaryfunc  nb_true_divide;
        0, //binaryfunc  nb_inplace_floor_divide;
        0, //binaryfunc  nb_inplace_true_divide;

        /* Added in release 2.5 */
        0 //unaryfunc nb_index;
    };//Image_NumberMethods

/* Image methods */
PyMethodDef Image_methods[] =
<<<<<<< HEAD
    {
        { "applyGeo", (PyCFunction) Image_applyGeo, METH_VARARGS,
          "Apply geometry in refering metadata to an image" },
        { "read", (PyCFunction) Image_read, METH_VARARGS,
          "Read image from disk" },
        { "readPreview", (PyCFunction) Image_readPreview, METH_VARARGS,
          "Read image preview" },
        { "equal", (PyCFunction) Image_equal, METH_VARARGS,
          "return true if both images are equal up to precision" },
        { "convertPSD", (PyCFunction) Image_convertPSD, METH_VARARGS,
          "Convert to PSD: center FFT and use logarithm" },
        { "readApplyGeo", (PyCFunction) Image_readApplyGeo, METH_VARARGS,
          "Read image from disk applying geometry in refering metadata" },
        { "write", (PyCFunction) Image_write, METH_VARARGS,
          "Write image to disk" },
        { "getData", (PyCFunction) Image_getData, METH_VARARGS,
          "Return NumPy array from image data" },
        { "projectVolumeDouble", (PyCFunction) Image_projectVolumeDouble, METH_VARARGS,
          "project a volume using Euler angles" },
        { "setData", (PyCFunction) Image_setData, METH_VARARGS,
          "Copy NumPy array to image data" },
        { "getPixel", (PyCFunction) Image_getPixel, METH_VARARGS,
          "Return a pixel value" },
        { "initConstant", (PyCFunction) Image_initConstant, METH_VARARGS,
          "Initialize to value" },
        { "initRandom", (PyCFunction) Image_initRandom, METH_VARARGS,
          "Initialize to random value" },
        { "resize", (PyCFunction) Image_resize, METH_VARARGS,
          "Resize the image dimensions" },
        { "scale", (PyCFunction) Image_scale, METH_VARARGS,
          "Scale the image" },
        { "setDataType", (PyCFunction) Image_setDataType, METH_VARARGS,
          "set DataType for Image" },
        { "convert2DataType", (PyCFunction) Image_convert2DataType, METH_VARARGS,
          "Convert datatype of Image" },
        { "setPixel", (PyCFunction) Image_setPixel, METH_VARARGS,
          "Set the value of some pixel" },
        { "getDimensions", (PyCFunction) Image_getDimensions, METH_VARARGS,
          "Return image dimensions as a tuple" },
        { "getEulerAngles", (PyCFunction) Image_getEulerAngles, METH_VARARGS,
          "Return euler angles as a tuple" },
        { "getMainHeaderValue", (PyCFunction) Image_getMainHeaderValue, METH_VARARGS,
          "Return value from MainHeader" },
        { "setMainHeaderValue", (PyCFunction) Image_setMainHeaderValue, METH_VARARGS,
          "Set value to MainHeader" },
        { "getHeaderValue", (PyCFunction) Image_getHeaderValue, METH_VARARGS,
          "Return value from Header" },
        { "setHeaderValue", (PyCFunction) Image_setHeaderValue, METH_VARARGS,
          "Set value to Header" },
        { "computeStats", (PyCFunction) Image_computeStats, METH_VARARGS,
          "Compute image statistics, return mean, dev, min and max" },
        { NULL } /* Sentinel */
    };//Image_methods
=======
   {
   { "applyGeo", (PyCFunction) Image_applyGeo, METH_VARARGS,
     "Apply geometry in refering metadata to an image" },
   { "read", (PyCFunction) Image_read, METH_VARARGS,
     "Read image from disk" },
   { "readPreview", (PyCFunction) Image_readPreview, METH_VARARGS,
     "Read image preview" },
   { "equal", (PyCFunction) Image_equal, METH_VARARGS,
     "return true if both images are equal up to precision" },
   { "convertPSD", (PyCFunction) Image_convertPSD, METH_VARARGS,
     "Convert to PSD: center FFT and use logarithm" },
   { "readApplyGeo", (PyCFunction) Image_readApplyGeo, METH_VARARGS,
     "Read image from disk applying geometry in refering metadata" },
   { "write", (PyCFunction) Image_write, METH_VARARGS,
     "Write image to disk" },
   { "getData", (PyCFunction) Image_getData, METH_VARARGS,
     "Return NumPy array from image data" },
   { "setData", (PyCFunction) Image_setData, METH_VARARGS,
     "Copy NumPy array to image data" },
   { "getPixel", (PyCFunction) Image_getPixel, METH_VARARGS,
     "Return a pixel value" },
   { "initConstant", (PyCFunction) Image_initConstant, METH_VARARGS,
     "Initialize to value" },
   { "initRandom", (PyCFunction) Image_initRandom, METH_VARARGS,
     "Initialize to random value" },
   { "resize", (PyCFunction) Image_resize, METH_VARARGS,
     "Resize the image dimensions" },
   { "scale", (PyCFunction) Image_scale, METH_VARARGS,
     "Scale the image" },
     { "patch", (PyCFunction) Image_patch, METH_VARARGS,
       "Make a patch with other image" },
   { "setDataType", (PyCFunction) Image_setDataType, METH_VARARGS,
     "set DataType for Image" },
   { "convert2DataType", (PyCFunction) Image_convert2DataType, METH_VARARGS,
     "Convert datatype of Image" },
   { "setPixel", (PyCFunction) Image_setPixel, METH_VARARGS,
     "Set the value of some pixel" },
   { "getDimensions", (PyCFunction) Image_getDimensions, METH_VARARGS,
     "Return image dimensions as a tuple" },
   { "getEulerAngles", (PyCFunction) Image_getEulerAngles, METH_VARARGS,
     "Return euler angles as a tuple" },
   { "getMainHeaderValue", (PyCFunction) Image_getMainHeaderValue, METH_VARARGS,
     "Return value from MainHeader" },
   { "setMainHeaderValue", (PyCFunction) Image_setMainHeaderValue, METH_VARARGS,
     "Set value to MainHeader" },
   { "getHeaderValue", (PyCFunction) Image_getHeaderValue, METH_VARARGS,
     "Return value from Header" },
   { "setHeaderValue", (PyCFunction) Image_setHeaderValue, METH_VARARGS,
     "Set value to Header" },
                             { "computeStats", (PyCFunction) Image_computeStats, METH_VARARGS,
     "Compute image statistics, return mean, dev, min and max" },
   { NULL } /* Sentinel */
};//Image_methods
>>>>>>> 96a6786b

/*Image Type */
PyTypeObject ImageType = {
                             PyObject_HEAD_INIT(NULL)
                             0, /*ob_size*/
                             "xmipp.Image", /*tp_name*/
                             sizeof(ImageObject), /*tp_basicsize*/
                             0, /*tp_itemsize*/
                             (destructor)Image_dealloc, /*tp_dealloc*/
                             0, /*tp_print*/
                             0, /*tp_getattr*/
                             0, /*tp_setattr*/
                             Image_compare, /*tp_compare*/
                             Image_repr, /*tp_repr*/
                             &Image_NumberMethods, /*tp_as_number*/
                             0, /*tp_as_sequence*/
                             0, /*tp_as_mapping*/
                             0, /*tp_hash */
                             0, /*tp_call*/
                             0, /*tp_str*/
                             0, /*tp_getattro*/
                             0, /*tp_setattro*/
                             0, /*tp_as_buffer*/
                             Py_TPFLAGS_DEFAULT, /*tp_flags*/
                             "Python wrapper to Xmipp Image class",/* tp_doc */
                             0, /* tp_traverse */
                             0, /* tp_clear */
                             0, /* tp_richcompare */
                             0, /* tp_weaklistoffset */
                             0, /* tp_iter */
                             0, /* tp_iternext */
                             Image_methods, /* tp_methods */
                             0, /* tp_members */
                             0, /* tp_getset */
                             0, /* tp_base */
                             0, /* tp_dict */
                             0, /* tp_descr_get */
                             0, /* tp_descr_set */
                             0, /* tp_dictoffset */
                             0, /* tp_init */
                             0, /* tp_alloc */
                             Image_new, /* tp_new */
                         };//ImageType

/* Constructor */
PyObject *
Image_new(PyTypeObject *type, PyObject *args, PyObject *kwargs)
{
    ImageObject *self = (ImageObject*) type->tp_alloc(type, 0);
    if (self != NULL)
    {
        PyObject *input = NULL;

        if (PyArg_ParseTuple(args, "|O", &input))
        {
            if (input != NULL)
            {
                try
                {
                    PyObject *pyStr;
                    if ((pyStr = PyObject_Str(input)) != NULL)
                    {
                        //                    if (PyString_Check(input))
                        self->image = new ImageGeneric(PyString_AsString(pyStr));
                        //                    else if (FileName_Check(input))
                        //                        self->image = new ImageGeneric(FileName_Value(input));
                        //todo: add copy constructor
                    }
                    else
                    {
                        PyErr_SetString(PyExc_TypeError,
                                        "Image_new: Expected string or FileName as first argument");
                        return NULL;
                    }
                }
                catch (XmippError &xe)
                {
                    PyErr_SetString(PyXmippError, xe.msg.c_str());
                    return NULL;
                }
            }
            else
                self->image = new ImageGeneric();
        }
        else
            return NULL;
    }
    return (PyObject *) self;
}//function Image_new

/* Image string representation */
PyObject *
Image_repr(PyObject * obj)
{
    ImageObject *self = (ImageObject*) obj;
    String s;
    self->image->toString(s);
    return PyString_FromString(s.c_str());
}//function Image_repr

/* Image compare function */
int
Image_compare(PyObject * obj, PyObject * obj2)
{
    int result = -1;

    if (obj != NULL && obj2 != NULL)
    {
        try
        {
            if (Image_Value(obj) == Image_Value(obj2))
                result = 0;
        }
        catch (XmippError &xe)
        {
            PyErr_SetString(PyXmippError, xe.msg.c_str());
        }
    }
    return result;
}//function Image_compare

/* Compare two images up to a precision */
PyObject *
Image_equal(PyObject *obj, PyObject *args, PyObject *kwargs)
{
    XMIPP_TRY
    ImageObject *self = (ImageObject*) obj;
    if (self != NULL)
    {
        double precision = 1.e-3;
        PyObject *image2 = NULL, *pyStr = NULL;
        if (PyArg_ParseTuple(args, "O|d", &image2, &precision))
        {
            try
            {
                if (Image_Value(obj).equal(Image_Value(image2), precision))
                    Py_RETURN_TRUE;
                else
                    Py_RETURN_FALSE;
            }
            catch (XmippError &xe)
            {
                PyErr_SetString(PyXmippError, xe.msg.c_str());
            }
        }
    }
    XMIPP_CATCH
    return NULL;
}//function Image_equal

/* write */
PyObject *
Image_write(PyObject *obj, PyObject *args, PyObject *kwargs)
{
    ImageObject *self = (ImageObject*) obj;
    if (self != NULL)
    {
        PyObject *input = NULL, *pyStr = NULL;
        if (PyArg_ParseTuple(args, "O", &input))
        {
            try
            {
                if (PyString_Check(input))
                    self->image->write(PyString_AsString(input));
                else if (FileName_Check(input))
                    self->image->write(FileName_Value(input));
                else
                    return NULL;
                Py_RETURN_NONE;
            }
            catch (XmippError &xe)
            {
                PyErr_SetString(PyXmippError, xe.msg.c_str());
            }
        }
    }
    return NULL;
}//function Image_write

/* read */
PyObject *
Image_read(PyObject *obj, PyObject *args, PyObject *kwargs)
{
    ImageObject *self = (ImageObject*) obj;

    if (self != NULL)
    {
        int datamode = DATA;
        PyObject *input = NULL;
        if (PyArg_ParseTuple(args, "O|i", &input, &datamode))
        {

            try
            {
                if (PyString_Check(input))
                    self->image->read(PyString_AsString(input),(DataMode)datamode);
                else if (FileName_Check(input))
                    self->image->read(FileName_Value(input),(DataMode)datamode);
                else
                    return NULL;
                Py_RETURN_NONE;
            }
            catch (XmippError &xe)
            {
                PyErr_SetString(PyXmippError, xe.msg.c_str());
            }
        }
    }
    return NULL;
}//function Image_read

/* read preview*/
PyObject *
Image_readPreview(PyObject *obj, PyObject *args, PyObject *kwargs)
{
    ImageObject *self = (ImageObject*) obj;

    if (self != NULL)
    {
        PyObject *input = NULL;
        int x;
        if (PyArg_ParseTuple(args, "Oi", &input, &x))
        {
            try
            {
                if (PyString_Check(input))
                    self->image->readPreview(PyString_AsString(input), x);
                else if (FileName_Check(input))
                    self->image->readPreview(FileName_Value(input), x);
                else
                    return NULL;
                Py_RETURN_NONE;
            }
            catch (XmippError &xe)
            {
                PyErr_SetString(PyXmippError, xe.msg.c_str());
            }
        }
    }
    return NULL;
}//function Image_readPreview

/* convert to psd */
PyObject *
Image_convertPSD(PyObject *obj, PyObject *args, PyObject *kwargs)
{
    ImageObject *self = (ImageObject*) obj;

    if (self != NULL)
    {
        try
        {
            ImageGeneric *image = self->image;
            image->convert2Datatype(DT_Double);
            MultidimArray<double> *in;
            MULTIDIM_ARRAY_GENERIC(*image).getMultidimArrayPointer(in);
            xmipp2PSD(*in, *in, true);

            Py_RETURN_NONE;
        }
        catch (XmippError &xe)
        {
            PyErr_SetString(PyXmippError, xe.msg.c_str());
        }
    }
    return NULL;
}//function Image_convertPSD

NPY_TYPES datatype2NpyType(DataType dt)
{
    switch (dt)
    {
    case DT_Float:
        return NPY_FLOAT;
    case DT_Double:
        return NPY_DOUBLE;
    case DT_Int:
        return NPY_INT;
    case DT_UInt:
        return NPY_UINT;
    case DT_Short:
        return NPY_SHORT;
    case DT_UShort:
        return NPY_USHORT;
    case DT_SChar:
        return NPY_BYTE;
    case DT_UChar:
        return NPY_UBYTE;
    case DT_Bool:
        return NPY_BOOL;
    case DT_CFloat:
        return NPY_CFLOAT;
    case DT_CDouble:
        return NPY_CDOUBLE;
    default:
        return NPY_NOTYPE;
    }
}

DataType npyType2Datatype(int npy)
{
    switch (npy)
    {
    case NPY_FLOAT:
        return DT_Float;
    case NPY_DOUBLE:
        return DT_Double;
    case NPY_INT:
        return DT_Int;
    case NPY_UINT:
        return DT_UInt;
    case NPY_SHORT:
        return DT_Short;
    case NPY_USHORT:
        return DT_UShort;
    case NPY_BYTE:
        return DT_SChar;
    case NPY_UBYTE:
        return DT_UChar;
    case NPY_BOOL:
        return DT_Bool;
    case NPY_CFLOAT:
        return DT_CFloat;
    case NPY_CDOUBLE:
        return DT_CDouble;
    default:
        return DT_Unknown;
    }
}

/** Just to statically call the function import_array
 * required to work with NumPy arrays
 */
class NumpyStaticImport
{
public:
    NumpyStaticImport()
    {
        import_array();
    }
}
;//class NumpyStaticImport

//Declare a variable to call the constructor
static NumpyStaticImport _npyImport;

/* getData */
PyObject *
Image_getData(PyObject *obj, PyObject *args, PyObject *kwargs)
{
    ImageObject *self = (ImageObject*) obj;

    if (self != NULL)
    {
        try
        {
            ArrayDim adim;
            ImageGeneric & image = Image_Value(self);
            DataType dt = image.getDatatype();
            int nd = image.image->mdaBase->getDim();
            MULTIDIM_ARRAY_GENERIC(image).getDimensions(adim);
            npy_intp dims[4];
            dims[0] = adim.ndim;
            dims[1] = adim.zdim;
            dims[2] = adim.ydim;
            dims[3] = adim.xdim;
            //Get the pointer to data
            void *mymem = image().getArrayPointer();
            NPY_TYPES type = datatype2NpyType(dt);
            //dims pointer is shifted if ndim or zdim are 1
            PyArrayObject * arr = (PyArrayObject*) PyArray_SimpleNew(nd, dims+4-nd, type);
            void * data = PyArray_DATA(arr);
            memcpy(data, mymem, adim.nzyxdim * gettypesize(dt));

            return (PyObject*)arr;
        }
        catch (XmippError &xe)
        {
            PyErr_SetString(PyXmippError, xe.msg.c_str());
        }
    }
    return NULL;
}//function Image_getData

/* projectVolumeDouble */
PyObject *
Image_projectVolumeDouble(PyObject *obj, PyObject *args, PyObject *kwargs)
{

    ImageObject *self = (ImageObject*) obj;
    double rot, tilt, psi;
    if (PyArg_ParseTuple(args, "ddd", &rot,&tilt,&psi))
    {
        try
        {
            Projection P;
            MultidimArray<double> * pVolume;
            self->image->data->getMultidimArrayPointer(pVolume);
            ArrayDim aDim;
            pVolume->getDimensions(aDim);
            pVolume->setXmippOrigin();
            projectVolume(*pVolume, P, aDim.xdim, aDim.ydim,rot, tilt, psi);
            ImageObject * result = PyObject_New(ImageObject, &ImageType);
            Image <double> I;

            result->image = new ImageGeneric();
            result->image->setDatatype(DT_Double);
            result->image->data->setImage(MULTIDIM_ARRAY(P));
            return (PyObject *)result;
        }
        catch (XmippError &xe)
        {
            PyErr_SetString(PyXmippError, xe.msg.c_str());
        }
    }
    return NULL;
}//function Image_projectVolumeDouble

/* setData */
PyObject *
Image_setData(PyObject *obj, PyObject *args, PyObject *kwargs)
{
    ImageObject *self = (ImageObject*) obj;
    PyArrayObject * arr = NULL;

    if (self != NULL && PyArg_ParseTuple(args, "O", &arr))
    {
        try
        {
            ImageGeneric & image = Image_Value(self);
            DataType dt = npyType2Datatype(PyArray_TYPE(arr));
            int nd = PyArray_NDIM(arr);
            std::cerr << "DEBUG_JM: nd: " << nd << std::endl;
            std::cerr << "DEBUG_JM: dt: " << datatype2Str(dt) << std::endl;
            //Setup of image
            image.setDatatype(dt);
            ArrayDim adim;
            adim.ndim = (nd == 4 ) ? PyArray_DIM(arr, 0) : 1;
            adim.zdim = (nd > 2 ) ? PyArray_DIM(arr, nd - 3) : 1;
            adim.ydim = PyArray_DIM(arr, nd - 2);
            adim.xdim = PyArray_DIM(arr, nd - 1);

            std::cerr << "DEBUG_JM: adim.ndim: " << adim.ndim << std::endl;
            std::cerr << "DEBUG_JM: adim.zdim: " << adim.zdim << std::endl;
            std::cerr << "DEBUG_JM: adim.ydim: " << adim.ydim << std::endl;
            std::cerr << "DEBUG_JM: adim.xdim: " << adim.xdim << std::endl;


            MULTIDIM_ARRAY_GENERIC(image).resize(adim, false);
            std::cerr << "DEBUG_JM: adim.nzyxdim: " << adim.nzyxdim << std::endl;
            void *mymem = image().getArrayPointer();
            void * data = PyArray_DATA(arr);
            memcpy(mymem, data, adim.nzyxdim * gettypesize(dt));
            Py_RETURN_NONE;
        }
        catch (XmippError &xe)
        {
            PyErr_SetString(PyXmippError, xe.msg.c_str());
        }
    }
    return NULL;
}//function Image_setData

/* getPixel */
PyObject *
Image_getPixel(PyObject *obj, PyObject *args, PyObject *kwargs)
{
    ImageObject *self = (ImageObject*) obj;
    int i, j;

    if (self != NULL && PyArg_ParseTuple(args, "ii", &i, &j))
    {
        try
        {
            self->image->data->im->resetOrigin();
            double value = self->image->getPixel(i, j);
            return PyFloat_FromDouble(value);
        }
        catch (XmippError &xe)
        {
            PyErr_SetString(PyXmippError, xe.msg.c_str());
        }
    }
    return NULL;
}//function Image_getPixel

/* setPixel */
PyObject *
Image_setPixel(PyObject *obj, PyObject *args, PyObject *kwargs)
{
    ImageObject *self = (ImageObject*) obj;
    int i, j;
    double value = -1;

    if (self != NULL && PyArg_ParseTuple(args, "iid", &i, &j, &value))
    {
        try
        {
            self->image->setPixel(i, j, value);
            Py_RETURN_NONE;
        }
        catch (XmippError &xe)
        {
            PyErr_SetString(PyXmippError, xe.msg.c_str());
        }
    }
    return NULL;
}//function Image_setPixel

/* initConstant */
PyObject *
Image_initConstant(PyObject *obj, PyObject *args, PyObject *kwargs)
{
    ImageObject *self = (ImageObject*) obj;
    double value = -1;

    if (self != NULL && PyArg_ParseTuple(args, "d", &value))
    {
        try
        {
            self->image->initConstant(value);
            Py_RETURN_NONE;
        }
        catch (XmippError &xe)
        {
            PyErr_SetString(PyXmippError, xe.msg.c_str());
        }
    }
    return NULL;
}//function Image_initConstant

/* initRandom */
PyObject *
Image_initRandom(PyObject *obj, PyObject *args, PyObject *kwargs)
{
    ImageObject *self = (ImageObject*) obj;
    double op1 = 0;
    double op2 = 1;
    RandomMode mode = RND_UNIFORM;
    int pyMode = -1;

    if (self != NULL && PyArg_ParseTuple(args, "|ddi", &op1, &op2, &pyMode))
    {
        try
        {
            if (pyMode != -1)
                mode = (RandomMode) pyMode;

            self->image->initRandom(op1, op2, mode);
            Py_RETURN_NONE;
        }
        catch (XmippError &xe)
        {
            PyErr_SetString(PyXmippError, xe.msg.c_str());
        }
    }
    return NULL;
}//function Image_initRandom

/* Resize Image */
PyObject *
Image_resize(PyObject *obj, PyObject *args, PyObject *kwargs)
{
    ImageObject *self = (ImageObject*) obj;
    double xDim = 0, yDim = 0, zDim = 1;
    size_t nDim = 1;

    if (self != NULL && PyArg_ParseTuple(args, "dd|dn", &xDim, &yDim, &zDim, &nDim))
    {
        try
        {
            self->image->resize(xDim, yDim, zDim, nDim, false); // TODO: Take care of copy mode if needed
            Py_RETURN_NONE;
        }
        catch (XmippError &xe)
        {
            PyErr_SetString(PyXmippError, xe.msg.c_str());
        }
    }
    return NULL;
}//function Image_resize

/* Scale Image */
PyObject *
Image_scale(PyObject *obj, PyObject *args, PyObject *kwargs)
{
    ImageObject *self = (ImageObject*) obj;
    double xDim = 0, yDim = 0, zDim = 1;

    if (self != NULL && PyArg_ParseTuple(args, "dd|d", &xDim, &yDim, &zDim))
    {
        try
        {
            MULTIDIM_ARRAY_GENERIC(Image_Value(self)).setXmippOrigin();
            selfScaleToSize(BSPLINE2, MULTIDIM_ARRAY_GENERIC(Image_Value(self)), xDim, yDim, zDim);
            Py_RETURN_NONE;
        }
        catch (XmippError &xe)
        {
            PyErr_SetString(PyXmippError, xe.msg.c_str());
        }
    }
    return NULL;
}//function Image_scale

 /* Patch Image */
 PyObject *
 Image_patch(PyObject *obj, PyObject *args, PyObject *kwargs)
 {
     ImageObject *self = (ImageObject*) obj;
     PyObject *patch;
     int x = 0, y = 0;

     if (self != NULL && PyArg_ParseTuple(args, "Oii", &patch, &x, &y))
     {
         try
         {
             MULTIDIM_ARRAY_GENERIC(Image_Value(self)).patch(MULTIDIM_ARRAY_GENERIC(Image_Value(patch)), x, y);
             Py_RETURN_NONE;
         }
         catch (XmippError &xe)
         {
             PyErr_SetString(PyXmippError, xe.msg.c_str());
         }
     }
     return NULL;
 }//function Image_patch


/* Set Data Type */
PyObject *
Image_setDataType(PyObject *obj, PyObject *args, PyObject *kwargs)
{
    ImageObject *self = (ImageObject*) obj;
    int datatype;

    if (self != NULL && PyArg_ParseTuple(args, "i", &datatype))
    {
        try
        {
            self->image->setDatatype((DataType)datatype);
            Py_RETURN_NONE;
        }
        catch (XmippError &xe)
        {
            PyErr_SetString(PyXmippError, xe.msg.c_str());
        }
    }
    return NULL;
}//function Image_setDataType

/* Set Data Type */
PyObject *
Image_convert2DataType(PyObject *obj, PyObject *args, PyObject *kwargs)
{
    ImageObject *self = (ImageObject*) obj;
    int datatype;

    if (self != NULL && PyArg_ParseTuple(args, "i", &datatype))
    {
        try
        {
            self->image->convert2Datatype((DataType)datatype);
            Py_RETURN_NONE;
        }
        catch (XmippError &xe)
        {
            PyErr_SetString(PyXmippError, xe.msg.c_str());
        }
    }
    return NULL;
}//function Image_setDataType

/* Return image dimensions as a tuple */
PyObject *
Image_getDimensions(PyObject *obj, PyObject *args, PyObject *kwargs)
{
    ImageObject *self = (ImageObject*) obj;
    if (self != NULL)
    {
        try
        {
            int xdim, ydim, zdim;
            size_t ndim;
            MULTIDIM_ARRAY_GENERIC(*self->image).getDimensions(xdim, ydim, zdim, ndim);
            return Py_BuildValue("iiik", xdim, ydim, zdim, ndim);
        }
        catch (XmippError &xe)
        {
            PyErr_SetString(PyXmippError, xe.msg.c_str());
        }
    }
    return NULL;
}//function Image_getDimensions

/* Return image dimensions as a tuple */
PyObject *
Image_getEulerAngles(PyObject *obj, PyObject *args, PyObject *kwargs)
{
    ImageObject *self = (ImageObject*) obj;
    if (self != NULL)
    {
        try
        {
            double rot, tilt, psi;
            self->image->getEulerAngles(rot, tilt, psi);
            return Py_BuildValue("fff", rot, tilt, psi);

        }
        catch (XmippError &xe)
        {
            PyErr_SetString(PyXmippError, xe.msg.c_str());
        }
    }
    return NULL;
}//function Image_getEulerAngles


/* Return value from MainHeader*/
PyObject *
Image_getMainHeaderValue(PyObject *obj, PyObject *args, PyObject *kwargs)
{
    ImageObject *self = (ImageObject*) obj;
    PyObject *pyValue;
    int label;

    if (self != NULL && PyArg_ParseTuple(args, "i", &label))
    {
        try
        {
            MDRow &mainHeader = self->image->image->MDMainHeader;
            if (mainHeader.containsLabel((MDLabel)label))
            {
                MDObject * object = mainHeader.getObject((MDLabel) label);
                pyValue = getMDObjectValue(object);
                return pyValue;
            }
            else
                Py_RETURN_NONE;
        }
        catch (XmippError &xe)
        {
            PyErr_SetString(PyXmippError, xe.msg.c_str());
        }
    }
    return NULL;
}

/* Set value to MainHeader*/
PyObject *
Image_setMainHeaderValue(PyObject *obj, PyObject *args, PyObject *kwargs)
{
    ImageObject *self = (ImageObject*) obj;

    int label;
    PyObject *pyValue; //Only used to skip label and value

    if (self != NULL && PyArg_ParseTuple(args, "iO", &label, &pyValue))
    {
        try
        {
            MDRow &mainHeader = self->image->image->MDMainHeader;

            MDObject * object = createMDObject(label, pyValue);
            if (!object)
                return NULL;
            mainHeader.setValue(*object);
            delete object;
            Py_RETURN_TRUE;
        }
        catch (XmippError &xe)
        {
            PyErr_SetString(PyXmippError, xe.msg.c_str());
        }
    }
    return NULL;
}

/* Return value from Header, now using only the first image*/
PyObject *
Image_getHeaderValue(PyObject *obj, PyObject *args, PyObject *kwargs)
{
    ImageObject *self = (ImageObject*) obj;
    PyObject *pyValue;
    int label;

    if (self != NULL && PyArg_ParseTuple(args, "i", &label))
    {
        try
        {
            MDRow &mainHeader = self->image->image->MD[0];
            if (mainHeader.containsLabel((MDLabel)label))
            {
                MDObject * object = mainHeader.getObject((MDLabel) label);
                pyValue = getMDObjectValue(object);
                return pyValue;
            }
            else
                Py_RETURN_NONE;
        }
        catch (XmippError &xe)
        {
            PyErr_SetString(PyXmippError, xe.msg.c_str());
        }
    }
    return NULL;
}
/* Set value to Header, now using only the first image*/
PyObject *
Image_setHeaderValue(PyObject *obj, PyObject *args, PyObject *kwargs)
{
    ImageObject *self = (ImageObject*) obj;

    int label;
    PyObject *pyValue; //Only used to skip label and value

    if (self != NULL && PyArg_ParseTuple(args, "iO", &label, &pyValue))
    {
        try
        {
            MDRow &mainHeader = self->image->image->MD[0];

            MDObject * object = createMDObject(label, pyValue);
            if (!object)
                return NULL;
            mainHeader.setValue(*object);
            delete object;
            Py_RETURN_TRUE;
        }
        catch (XmippError &xe)
        {
            PyErr_SetString(PyXmippError, xe.msg.c_str());
        }
    }
    return NULL;
}




/* Return image dimensions as a tuple */
PyObject *
Image_computeStats(PyObject *obj, PyObject *args, PyObject *kwargs)
{
    ImageObject *self = (ImageObject*) obj;
    if (self != NULL)
    {
        try
        {
            double mean, dev, min, max;
            self->image->data->computeStats(mean, dev, min, max);


            return Py_BuildValue("ffff", mean, dev, min, max);

        }
        catch (XmippError &xe)
        {
            PyErr_SetString(PyXmippError, xe.msg.c_str());
        }
    }
    return NULL;
}//function Image_computeStats

/* Add two images, operator + */
PyObject *
Image_add(PyObject *obj1, PyObject *obj2)
{
    ImageObject * result = PyObject_New(ImageObject, &ImageType);
    if (result != NULL)
    {
        try
        {
            result->image = new ImageGeneric(Image_Value(obj1));
            Image_Value(result).add(Image_Value(obj2));
        }
        catch (XmippError &xe)
        {
            PyErr_SetString(PyXmippError, xe.msg.c_str());
        }
    }
    return (PyObject *)result;
}//operator +

/** Image inplace add, equivalent to += operator */
PyObject *
Image_iadd(PyObject *obj1, PyObject *obj2)
{
    ImageObject * result = NULL;
    try
    {
        Image_Value(obj1).add(Image_Value(obj2));
        if (result = PyObject_New(ImageObject, &ImageType))
            result->image = new ImageGeneric(Image_Value(obj1));
        //return obj1;
    }
    catch (XmippError &xe)
    {
        PyErr_SetString(PyXmippError, xe.msg.c_str());
    }
    return (PyObject *)result;
}//operator +=

/* Subtract two images, operator - */
PyObject *
Image_subtract(PyObject *obj1, PyObject *obj2)
{
    ImageObject * result = PyObject_New(ImageObject, &ImageType);
    if (result != NULL)
    {
        try
        {
            result->image = new ImageGeneric(Image_Value(obj1));
            Image_Value(result).subtract(Image_Value(obj2));
        }
        catch (XmippError &xe)
        {
            PyErr_SetString(PyXmippError, xe.msg.c_str());
        }
    }
    return (PyObject *)result;
}//operator +

/** Image inplace subtraction, equivalent to -= operator */
PyObject *
Image_isubtract(PyObject *obj1, PyObject *obj2)
{
    ImageObject * result = NULL;
    try
    {
        Image_Value(obj1).subtract(Image_Value(obj2));
        if (result = PyObject_New(ImageObject, &ImageType))
            result->image = new ImageGeneric(Image_Value(obj1));
    }
    catch (XmippError &xe)
    {
        PyErr_SetString(PyXmippError, xe.msg.c_str());
    }
    return (PyObject *)result;
}//operator +=

PyObject *
Image_readApplyGeo(PyObject *obj, PyObject *args, PyObject *kwargs)
{
    ImageObject *self = (ImageObject*) obj;

    if (self != NULL)
    {
        PyObject *md = NULL;
        PyObject *only_apply_shifts = Py_False;
        PyObject *wrap = (WRAP ? Py_True : Py_False);
        size_t objectId = BAD_OBJID;
        bool boolOnly_apply_shifts = false;
        bool boolWrap = WRAP;
        int datamode = DATA;
        size_t select_img = ALL_IMAGES;

        if (PyArg_ParseTuple(args, "Ok|OikO", &md, &objectId, &only_apply_shifts, &datamode, &select_img, &wrap))
        {
            try
            {
                if (PyBool_Check(only_apply_shifts))
                    boolOnly_apply_shifts = (only_apply_shifts == Py_True);
                else
                    PyErr_SetString(PyExc_TypeError, "ImageGeneric::readApplyGeo: Expecting boolean value");
                if (PyBool_Check(wrap))
                    boolWrap = (wrap == Py_True);
                else
                    PyErr_SetString(PyExc_TypeError, "ImageGeneric::readApplyGeo: Expecting boolean value");
                ApplyGeoParams params;
                params.only_apply_shifts = boolOnly_apply_shifts;
                params.datamode = (DataMode)datamode;
                params.select_img = select_img;
                params.wrap = boolWrap;
                self->image->readApplyGeo(MetaData_Value(md), objectId, params);
                Py_RETURN_NONE;
            }
            catch (XmippError &xe)
            {
                PyErr_SetString(PyXmippError, xe.msg.c_str());
            }
        }
    }
    return NULL;
}

PyObject *
Image_applyGeo(PyObject *obj, PyObject *args, PyObject *kwargs)
{
    ImageObject *self = (ImageObject*) obj;

    if (self != NULL)
    {
        PyObject *md = NULL;
        PyObject *only_apply_shifts = Py_False;
        PyObject *wrap = (WRAP ? Py_True : Py_False);
        size_t objectId = BAD_OBJID;
        bool boolOnly_apply_shifts = false;
        bool boolWrap = WRAP;

        if (PyArg_ParseTuple(args, "Ok|OO", &md, &objectId, &only_apply_shifts, &wrap))
        {
            try
            {
                if (PyBool_Check(only_apply_shifts))
                    boolOnly_apply_shifts = (only_apply_shifts == Py_True);
                else
                    PyErr_SetString(PyExc_TypeError, "ImageGeneric::applyGeo: Expecting boolean value");
                if (PyBool_Check(wrap))
                    boolWrap = (wrap == Py_True);
                else
                    PyErr_SetString(PyExc_TypeError, "ImageGeneric::applyGeo: Expecting boolean value");
                ApplyGeoParams params;
                params.only_apply_shifts = boolOnly_apply_shifts;
                params.wrap = boolWrap;
                self->image->applyGeo(MetaData_Value(md), objectId, params);
                Py_RETURN_NONE;
            }
            catch (XmippError &xe)
            {
                PyErr_SetString(PyXmippError, xe.msg.c_str());
            }
        }
    }
    return NULL;
}<|MERGE_RESOLUTION|>--- conflicted
+++ resolved
@@ -89,61 +89,6 @@
 
 /* Image methods */
 PyMethodDef Image_methods[] =
-<<<<<<< HEAD
-    {
-        { "applyGeo", (PyCFunction) Image_applyGeo, METH_VARARGS,
-          "Apply geometry in refering metadata to an image" },
-        { "read", (PyCFunction) Image_read, METH_VARARGS,
-          "Read image from disk" },
-        { "readPreview", (PyCFunction) Image_readPreview, METH_VARARGS,
-          "Read image preview" },
-        { "equal", (PyCFunction) Image_equal, METH_VARARGS,
-          "return true if both images are equal up to precision" },
-        { "convertPSD", (PyCFunction) Image_convertPSD, METH_VARARGS,
-          "Convert to PSD: center FFT and use logarithm" },
-        { "readApplyGeo", (PyCFunction) Image_readApplyGeo, METH_VARARGS,
-          "Read image from disk applying geometry in refering metadata" },
-        { "write", (PyCFunction) Image_write, METH_VARARGS,
-          "Write image to disk" },
-        { "getData", (PyCFunction) Image_getData, METH_VARARGS,
-          "Return NumPy array from image data" },
-        { "projectVolumeDouble", (PyCFunction) Image_projectVolumeDouble, METH_VARARGS,
-          "project a volume using Euler angles" },
-        { "setData", (PyCFunction) Image_setData, METH_VARARGS,
-          "Copy NumPy array to image data" },
-        { "getPixel", (PyCFunction) Image_getPixel, METH_VARARGS,
-          "Return a pixel value" },
-        { "initConstant", (PyCFunction) Image_initConstant, METH_VARARGS,
-          "Initialize to value" },
-        { "initRandom", (PyCFunction) Image_initRandom, METH_VARARGS,
-          "Initialize to random value" },
-        { "resize", (PyCFunction) Image_resize, METH_VARARGS,
-          "Resize the image dimensions" },
-        { "scale", (PyCFunction) Image_scale, METH_VARARGS,
-          "Scale the image" },
-        { "setDataType", (PyCFunction) Image_setDataType, METH_VARARGS,
-          "set DataType for Image" },
-        { "convert2DataType", (PyCFunction) Image_convert2DataType, METH_VARARGS,
-          "Convert datatype of Image" },
-        { "setPixel", (PyCFunction) Image_setPixel, METH_VARARGS,
-          "Set the value of some pixel" },
-        { "getDimensions", (PyCFunction) Image_getDimensions, METH_VARARGS,
-          "Return image dimensions as a tuple" },
-        { "getEulerAngles", (PyCFunction) Image_getEulerAngles, METH_VARARGS,
-          "Return euler angles as a tuple" },
-        { "getMainHeaderValue", (PyCFunction) Image_getMainHeaderValue, METH_VARARGS,
-          "Return value from MainHeader" },
-        { "setMainHeaderValue", (PyCFunction) Image_setMainHeaderValue, METH_VARARGS,
-          "Set value to MainHeader" },
-        { "getHeaderValue", (PyCFunction) Image_getHeaderValue, METH_VARARGS,
-          "Return value from Header" },
-        { "setHeaderValue", (PyCFunction) Image_setHeaderValue, METH_VARARGS,
-          "Set value to Header" },
-        { "computeStats", (PyCFunction) Image_computeStats, METH_VARARGS,
-          "Compute image statistics, return mean, dev, min and max" },
-        { NULL } /* Sentinel */
-    };//Image_methods
-=======
    {
    { "applyGeo", (PyCFunction) Image_applyGeo, METH_VARARGS,
      "Apply geometry in refering metadata to an image" },
@@ -161,6 +106,8 @@
      "Write image to disk" },
    { "getData", (PyCFunction) Image_getData, METH_VARARGS,
      "Return NumPy array from image data" },
+   { "projectVolumeDouble", (PyCFunction) Image_projectVolumeDouble, METH_VARARGS,
+     "project a volume using Euler angles" },
    { "setData", (PyCFunction) Image_setData, METH_VARARGS,
      "Copy NumPy array to image data" },
    { "getPixel", (PyCFunction) Image_getPixel, METH_VARARGS,
@@ -173,8 +120,8 @@
      "Resize the image dimensions" },
    { "scale", (PyCFunction) Image_scale, METH_VARARGS,
      "Scale the image" },
-     { "patch", (PyCFunction) Image_patch, METH_VARARGS,
-       "Make a patch with other image" },
+   { "patch", (PyCFunction) Image_patch, METH_VARARGS,
+     "Make a patch with other image" },
    { "setDataType", (PyCFunction) Image_setDataType, METH_VARARGS,
      "set DataType for Image" },
    { "convert2DataType", (PyCFunction) Image_convert2DataType, METH_VARARGS,
@@ -197,50 +144,50 @@
      "Compute image statistics, return mean, dev, min and max" },
    { NULL } /* Sentinel */
 };//Image_methods
->>>>>>> 96a6786b
+
 
 /*Image Type */
 PyTypeObject ImageType = {
-                             PyObject_HEAD_INIT(NULL)
-                             0, /*ob_size*/
-                             "xmipp.Image", /*tp_name*/
-                             sizeof(ImageObject), /*tp_basicsize*/
-                             0, /*tp_itemsize*/
-                             (destructor)Image_dealloc, /*tp_dealloc*/
-                             0, /*tp_print*/
-                             0, /*tp_getattr*/
-                             0, /*tp_setattr*/
-                             Image_compare, /*tp_compare*/
-                             Image_repr, /*tp_repr*/
-                             &Image_NumberMethods, /*tp_as_number*/
-                             0, /*tp_as_sequence*/
-                             0, /*tp_as_mapping*/
-                             0, /*tp_hash */
-                             0, /*tp_call*/
-                             0, /*tp_str*/
-                             0, /*tp_getattro*/
-                             0, /*tp_setattro*/
-                             0, /*tp_as_buffer*/
-                             Py_TPFLAGS_DEFAULT, /*tp_flags*/
-                             "Python wrapper to Xmipp Image class",/* tp_doc */
-                             0, /* tp_traverse */
-                             0, /* tp_clear */
-                             0, /* tp_richcompare */
-                             0, /* tp_weaklistoffset */
-                             0, /* tp_iter */
-                             0, /* tp_iternext */
-                             Image_methods, /* tp_methods */
-                             0, /* tp_members */
-                             0, /* tp_getset */
-                             0, /* tp_base */
-                             0, /* tp_dict */
-                             0, /* tp_descr_get */
-                             0, /* tp_descr_set */
-                             0, /* tp_dictoffset */
-                             0, /* tp_init */
-                             0, /* tp_alloc */
-                             Image_new, /* tp_new */
-                         };//ImageType
+    PyObject_HEAD_INIT(NULL)
+    0, /*ob_size*/
+    "xmipp.Image", /*tp_name*/
+    sizeof(ImageObject), /*tp_basicsize*/
+    0, /*tp_itemsize*/
+    (destructor)Image_dealloc, /*tp_dealloc*/
+    0, /*tp_print*/
+    0, /*tp_getattr*/
+    0, /*tp_setattr*/
+    Image_compare, /*tp_compare*/
+    Image_repr, /*tp_repr*/
+    &Image_NumberMethods, /*tp_as_number*/
+    0, /*tp_as_sequence*/
+    0, /*tp_as_mapping*/
+    0, /*tp_hash */
+    0, /*tp_call*/
+    0, /*tp_str*/
+    0, /*tp_getattro*/
+    0, /*tp_setattro*/
+    0, /*tp_as_buffer*/
+    Py_TPFLAGS_DEFAULT, /*tp_flags*/
+    "Python wrapper to Xmipp Image class",/* tp_doc */
+    0, /* tp_traverse */
+    0, /* tp_clear */
+    0, /* tp_richcompare */
+    0, /* tp_weaklistoffset */
+    0, /* tp_iter */
+    0, /* tp_iternext */
+    Image_methods, /* tp_methods */
+    0, /* tp_members */
+    0, /* tp_getset */
+    0, /* tp_base */
+    0, /* tp_dict */
+    0, /* tp_descr_get */
+    0, /* tp_descr_set */
+    0, /* tp_dictoffset */
+    0, /* tp_init */
+    0, /* tp_alloc */
+    Image_new, /* tp_new */
+};//ImageType
 
 /* Constructor */
 PyObject *
