--- conflicted
+++ resolved
@@ -543,24 +543,8 @@
             break;
         case DT_Double:
             {
-<<<<<<< HEAD
-                //#define CAST_PAGE(type) Image<type> *imageAux = (Image<type> *)image->image; \
-                //             type *data = MULTIDIM_ARRAY(imageAux->data); \
-                //             size_t page_size = rw_max_page_size; \
-                //             char * buffer = new char[rw_max_page_size * gettypesize(DT_Float)]; \
-                //             for (size_t written = 0; written < size; written += page_size) \
-                //             { \
-                //              page_size = std::min(page_size, size - written); \
-                //              imageAux->castPage2Datatype(data + written, buffer, DT_Float, page_size); \
-                //              env->GetFloatArrayRegion(array, written, page_size, (jfloat*) buffer); \
-                //             }
-                //
-                //             SWITCHDATATYPE(image->getDatatype(), CAST_PAGE);
-                //             delete [] buffer;
-=======
                 // Get slice array.
                 Image<double> *imageAux = (Image<double> *) image->image;
->>>>>>> 4d744bca
 
                 char * buffer = new char[rw_max_page_size * sizeof(float)];
                 size_t page_size = rw_max_page_size;
