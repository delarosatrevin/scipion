#include "xmipp_java_adapter.h"

#include <jni.h>
#include "xmipp_ImageGeneric.h"
#include "xmipp_InternalData.h"
#include "xmipp_ExceptionsHandler.h"
#include "data/xmipp_image_generic.h"
#include "data/xmipp_fft.h"
#include "data/ctf.h"
#include "reconstruction/transform_downsample.h"
#include "data/filters.h"

JNIEXPORT void JNICALL
Java_xmipp_jni_ImageGeneric_create(JNIEnv *env, jobject jobj)
{
    XMIPP_JAVA_TRY
    {
        ImageGeneric *image = new ImageGeneric();
        STORE_PEER_ID(jobj, (long)image);
    }
    XMIPP_JAVA_CATCH;
}

JNIEXPORT void JNICALL
Java_xmipp_jni_ImageGeneric_destroy(JNIEnv *env, jobject jobj)
{
    XMIPP_JAVA_TRY
    {
        ImageGeneric *image = GET_INTERNAL_IMAGE_GENERIC(jobj);
        delete image;
        image = NULL;
        STORE_PEER_ID(jobj, (long)image);
    }
    XMIPP_JAVA_CATCH;
}

JNIEXPORT void JNICALL
Java_xmipp_jni_ImageGeneric_resize(JNIEnv *env, jobject jobj, jint w, jint h,
                                   jint d, jlong n)
{
    XMIPP_JAVA_TRY
    {
        ImageGeneric *image = GET_INTERNAL_IMAGE_GENERIC(jobj);
        image->resize(w, h, d, (size_t) n, false);
    }
    XMIPP_JAVA_CATCH;
}

JNIEXPORT jint JNICALL
Java_xmipp_jni_ImageGeneric_getXDim(JNIEnv *env, jobject jobj)
{
    XMIPP_JAVA_TRY
    {
        ImageGeneric *image = GET_INTERNAL_IMAGE_GENERIC(jobj);
        return XSIZE(* image->data->im);
    }
    XMIPP_JAVA_CATCH;

    return -1;
}

JNIEXPORT jint JNICALL
Java_xmipp_jni_ImageGeneric_getYDim(JNIEnv *env, jobject jobj)
{
    XMIPP_JAVA_TRY
    {
        ImageGeneric *image = GET_INTERNAL_IMAGE_GENERIC(jobj);

        return YSIZE(* image->data->im);
    }
    XMIPP_JAVA_CATCH;

    return -1;
}

JNIEXPORT jint JNICALL
Java_xmipp_jni_ImageGeneric_getZDim(JNIEnv *env, jobject jobj)
{
    XMIPP_JAVA_TRY
    {
        ImageGeneric *image = GET_INTERNAL_IMAGE_GENERIC(jobj);

        return ZSIZE(* image->data->im);
    }
    XMIPP_JAVA_CATCH;

    return -1;
}

JNIEXPORT jlong JNICALL
Java_xmipp_jni_ImageGeneric_getNDim(JNIEnv *env, jobject jobj)
{
    XMIPP_JAVA_TRY
    {
        ImageGeneric *image = GET_INTERNAL_IMAGE_GENERIC(jobj);

        return NSIZE(* image->data->im);
    }
    XMIPP_JAVA_CATCH;

    return -1;
}

JNIEXPORT jint JNICALL
Java_xmipp_jni_ImageGeneric_getDataType(JNIEnv *env, jobject jobj)
{
    XMIPP_JAVA_TRY
    {
        ImageGeneric *image = GET_INTERNAL_IMAGE_GENERIC(jobj);

        return image->getDatatype();
    }
    XMIPP_JAVA_CATCH;

    return -1;
}

JNIEXPORT void JNICALL
Java_xmipp_jni_ImageGeneric_readHeader(JNIEnv * env, jobject jobj,
                                       jstring filename)
{
    XMIPP_JAVA_TRY
    {
        ImageGeneric *image = GET_INTERNAL_IMAGE_GENERIC(jobj);
        const char *fnStr = env->GetStringUTFChars(filename, false);
        image->read(fnStr, HEADER);
    }
    XMIPP_JAVA_CATCH;
}

JNIEXPORT void JNICALL
Java_xmipp_jni_ImageGeneric_read(JNIEnv *env, jobject jobj, jstring filename,
                                 jint jx, jint jy, jint jz, jlong jn)
{
    XMIPP_JAVA_TRY
    {
        ImageGeneric *image = GET_INTERNAL_IMAGE_GENERIC(jobj);
        const char *fn = env->GetStringUTFChars(filename, false);
        image->readOrReadPreview(fn, jx, jy, jz, jn, true);
    }
    XMIPP_JAVA_CATCH;
}

JNIEXPORT void JNICALL
Java_xmipp_jni_ImageGeneric_readApplyGeo_1(JNIEnv *env, jobject jimage,
        jstring filename, jobject jmetadata, jlong id, jint w, jint h, jboolean wrap)
{
    XMIPP_JAVA_TRY
    {
        ImageGeneric *image = GET_INTERNAL_IMAGE_GENERIC(jimage);
        MetaData *metadata = GET_INTERNAL_METADATA(jmetadata);

        const char *fnStr = env->GetStringUTFChars(filename, false);
        ApplyGeoParams params;
        params.wrap = wrap;
        image->readApplyGeo(fnStr, *metadata, (size_t) id, params);

#define SELF_SCALE_TO_SIZE(type) MultidimArray<type> *mdaFloat; \
 MULTIDIM_ARRAY_GENERIC(*image).getMultidimArrayPointer(mdaFloat); \
 selfScaleToSize(LINEAR, *mdaFloat, (int)w, (int)h);

        SWITCHDATATYPE(image->getDatatype(), SELF_SCALE_TO_SIZE);
    }
    XMIPP_JAVA_CATCH;
}

JNIEXPORT jbyteArray JNICALL
Java_xmipp_jni_ImageGeneric_getArrayByte(JNIEnv *env, jobject jobj, jlong select_image, jint nslice)
{
    XMIPP_JAVA_TRY
    {
        ImageGeneric *image = GET_INTERNAL_IMAGE_GENERIC(jobj);

        // Go to slice.
        image->movePointerTo(nslice, select_image);

        size_t size = image->getSize();
        jbyteArray array = env->NewByteArray(size);

        DataType dataType = image->getDatatype();

        switch (dataType)
    {
    case DT_UChar:
        {
            unsigned char *mdarray;

            // Get slice array.
            MULTIDIM_ARRAY_GENERIC(*image).getArrayPointer(mdarray);

                env->SetByteArrayRegion(array, 0, size, (jbyte *) mdarray);
            }
            break;
        case DT_SChar:
            {
                char *mdarray;

                // Get slice array.
                MULTIDIM_ARRAY_GENERIC(*image).getArrayPointer(mdarray);

                unsigned char * buffer = new unsigned char[rw_max_page_size];
                size_t page_size = rw_max_page_size;

                for (size_t written = 0; written < size; written += page_size)
                {
                    page_size = std::min(page_size, size - written);
                    unsigned char * iter = (unsigned char *) mdarray + written;

                    for (size_t k = 0; k < page_size; ++k)
                        buffer[k] = iter[k] - CHAR_MIN;

                    env->SetByteArrayRegion(array, written, page_size, (jbyte *) buffer);
                }
                delete [] buffer;
            }
            break;
        default:
                REPORT_ERROR(
                    ERR_ARG_INCORRECT,
                    (String)"Java_xmipp_jni_ImageGeneric_getArrayByte: reading invalid image datatype: " + datatype2Str((DataType)dataType));
        }

        // Resets slice pointer.
        image->movePointerTo();

        return array;
    }
    XMIPP_JAVA_CATCH;

    return NULL;
}

JNIEXPORT jshortArray JNICALL
Java_xmipp_jni_ImageGeneric_getArrayShort(JNIEnv *env, jobject jobj,
        jlong select_image, jint nslice)
{
    XMIPP_JAVA_TRY
    {
        ImageGeneric *image = GET_INTERNAL_IMAGE_GENERIC(jobj);

        // Go to slice.
        image->movePointerTo(nslice, select_image);

        size_t size = image->getSize();
        jshortArray array = env->NewShortArray(size);

        DataType dataType = image->getDatatype();

        switch (dataType)
    {
    case DT_UShort:
        {
            unsigned short *mdarray;

            // Get slice array.
            MULTIDIM_ARRAY_GENERIC(*image).getArrayPointer(mdarray);

                env->SetShortArrayRegion(array, 0, size, (jshort *) mdarray);
            }
            break;
        case DT_Short:
            {
                short *mdarray;

                // Get slice array.
                MULTIDIM_ARRAY_GENERIC(*image).getArrayPointer(mdarray);

                unsigned short * buffer = new unsigned short[rw_max_page_size];
                size_t page_size = rw_max_page_size;

                for (size_t written = 0; written < size; written += page_size)
                {
                    page_size = std::min(page_size, size - written);
                    unsigned short * iter = (unsigned short *) (mdarray + written);

                    for (size_t k = 0; k < page_size; ++k)
                        buffer[k] = iter[k] - SHRT_MIN;

                    env->SetShortArrayRegion(array, written, page_size,
                                             (jshort *) buffer);
                }
                delete [] buffer;
            }
            break;
        default:
                REPORT_ERROR(
                    ERR_ARG_INCORRECT,
                    (String)"Java_xmipp_jni_ImageGeneric_getArrayShort: reading invalid image datatype: " + datatype2Str((DataType)dataType));
        }

        // Resets slice pointer.
        image->movePointerTo();

        return array;
    }
    XMIPP_JAVA_CATCH;

    return NULL;
}

JNIEXPORT jfloatArray JNICALL
Java_xmipp_jni_ImageGeneric_getArrayFloat(JNIEnv *env, jobject jobj,
        jlong select_image, jint nslice)
{
    XMIPP_JAVA_TRY
    {
        ImageGeneric *image = GET_INTERNAL_IMAGE_GENERIC(jobj);

        // Go to slice.
        image->movePointerTo(nslice, select_image);

        size_t size = image->getSize();
        jfloatArray array = env->NewFloatArray(size);

        DataType dataType = image->getDatatype();

        switch (dataType)
    {
    case DT_Float:
        {
            float *mdarray;

            // Get slice array.
            MULTIDIM_ARRAY_GENERIC(*image).getArrayPointer(mdarray);

                env->SetFloatArrayRegion(array, 0, size, mdarray);
            }
            break;
        default:
            {
#define CAST_PAGE(type) Image<type> *imageAux = (Image<type> *)image->image; \
                type *data = MULTIDIM_ARRAY(imageAux->data); \
                size_t page_size = rw_max_page_size; \
                char * buffer = new char[rw_max_page_size * gettypesize(DT_Float)]; \
                for (size_t written = 0; written < size; written += page_size) \
                { \
                    page_size = std::min(page_size, size - written); \
                    imageAux->castPage2Datatype(data + written, buffer, DT_Float, page_size); \
                    env->SetFloatArrayRegion(array, written, page_size, (jfloat*) buffer); \
                } \
                delete[] buffer;

                SWITCHDATATYPE(dataType, CAST_PAGE);

            }
            break;
        }

        // Resets slice pointer.
        image->movePointerTo();

        return array;
    }
    XMIPP_JAVA_CATCH;

    return NULL;
}

JNIEXPORT void JNICALL
Java_xmipp_jni_ImageGeneric_setArrayByte(JNIEnv *env, jobject jobj,
        jbyteArray data, jlong select_image, jint nslice)
{
    XMIPP_JAVA_TRY
    {
        ImageGeneric *image = GET_INTERNAL_IMAGE_GENERIC(jobj);
        DataType dataType = image->getDatatype();

        // Go to slice.
        image->movePointerTo(nslice, select_image);

        size_t size = image->getSize();

        switch (dataType)
    {
    case DT_UChar:
        {
            unsigned char *mdarray;

            // Get slice array.
            MULTIDIM_ARRAY_GENERIC(*image).getArrayPointer(mdarray);

                env->GetByteArrayRegion(data, 0, size, (jbyte *) mdarray);
            }
            break;
        case DT_SChar:
            {
                char *mdarray;

                // Get slice array.
                MULTIDIM_ARRAY_GENERIC(*image).getArrayPointer(mdarray);

                unsigned char * buffer = new unsigned char[rw_max_page_size];
                size_t page_size = rw_max_page_size;

                for (size_t written = 0; written < size; written += page_size)
                {
                    page_size = std::min(page_size, size - written);

                    env->GetByteArrayRegion(data, written, page_size, (jbyte *) buffer);

                    char * iter = mdarray + written;
                    for (size_t k = 0; k < page_size; ++k)
                        iter[k] = (char) (buffer[k] + CHAR_MIN);
                }
                delete [] buffer;
            }
            break;
        default:
                {
#define CAST_PAGE(type) \
  type *mdarray; \
                MULTIDIM_ARRAY_GENERIC(*image).getArrayPointer(mdarray); \
                Image<type> *imageAux = (Image<type> *) image->image; \
                char * buffer = new  char[rw_max_page_size * sizeof(char)]; \
                size_t page_size = rw_max_page_size; \
                for (size_t written = 0; written < size; written += page_size) \
                { \
                    page_size = std::min(page_size, size - written); \
                    env->GetByteArrayRegion(data, written, page_size, (jbyte *) buffer); \
                    imageAux->castPage2T(written, buffer, DT_UChar, page_size); \
                } \
                SWITCHDATATYPE(image->getDatatype(), CAST_PAGE);\
                  delete [] buffer;

                }
                break;
        }

        // Resets slice pointer.
        image->movePointerTo();
    }
    XMIPP_JAVA_CATCH;
}

JNIEXPORT void JNICALL
Java_xmipp_jni_ImageGeneric_setArrayShort(JNIEnv *env, jobject jobj,
        jshortArray data, jlong select_image, jint nslice)
{
    XMIPP_JAVA_TRY
    {
        ImageGeneric *image = GET_INTERNAL_IMAGE_GENERIC(jobj);

        // Go to slice.
        image->movePointerTo(nslice, select_image);

        size_t size = image->getSize();

        switch (image->getDatatype())
    {
    case DT_UShort:
        {
            unsigned short *mdarray;

            // Get slice array.
            MULTIDIM_ARRAY_GENERIC(*image).getArrayPointer(mdarray);

                env->GetShortArrayRegion(data, 0, size, (jshort *) mdarray);
            }
            break;
        case DT_Short:
            {
                short *mdarray;

                // Get slice array.
                MULTIDIM_ARRAY_GENERIC(*image).getArrayPointer(mdarray);

                unsigned short * buffer = new unsigned short[rw_max_page_size];
                size_t page_size = rw_max_page_size;

                for (size_t written = 0; written < size; written += page_size)
                {
                    page_size = std::min(page_size, size - written);

                    env->GetShortArrayRegion(data, written, page_size, (jshort *) buffer);

                    short * iter = mdarray + written;
                    for (size_t k = 0; k < page_size; ++k)
                        iter[k] = (short) (buffer[k] + SHRT_MIN);
                }
                delete [] buffer;
            }
            break;
        case DT_Float:
                {
                    float *mdarray;

                    // Get slice array.
                    MULTIDIM_ARRAY_GENERIC(*image).getArrayPointer(mdarray);
                    Image<float> *imageAux = (Image<float> *) image->image;

                    char * buffer = new char[rw_max_page_size * sizeof(short)];
                    size_t page_size = rw_max_page_size;

                    for (size_t written = 0; written < size; written += page_size)
                {
                    page_size = std::min(page_size, size - written);
                        env->GetShortArrayRegion(data, written, page_size, (jshort *) buffer);
                        imageAux->setPage2T(written, buffer, DT_UShort, page_size);
                    }
                delete [] buffer;
            }
            break;
        default:
            {
                REPORT_ERROR(
                    ERR_IO_NOWRITE,
                    (String)"Not supported conversion to dataType: " + datatype2Str(image->getDatatype()));
            }
            break;
        }

        // Resets slice pointer.
        image->movePointerTo();
    }
    XMIPP_JAVA_CATCH;
}

JNIEXPORT void JNICALL
Java_xmipp_jni_ImageGeneric_setArrayFloat(JNIEnv *env, jobject jobj,
        jfloatArray data, jlong select_image, jint nslice)
{
    XMIPP_JAVA_TRY
    {
        ImageGeneric *image = GET_INTERNAL_IMAGE_GENERIC(jobj);

        // Go to slice.
        image->movePointerTo(nslice, select_image);

        size_t size = image->getSize();
<<<<<<< HEAD
=======
        //jfloatArray array = env->NewFloatArray(size);
>>>>>>> e8cb3013
        switch (image->getDatatype())
    {
    case DT_Float:
        {
            float *mdarray;

            // Get slice array.
            MULTIDIM_ARRAY_GENERIC(*image).getArrayPointer(mdarray);

                env->GetFloatArrayRegion(data, 0, size, mdarray);
            }
            break;
        case DT_Double:
            {
                // Get slice array.
                Image<double> *imageAux = (Image<double> *) image->image;

                char * buffer = new char[rw_max_page_size * sizeof(float)];
                size_t page_size = rw_max_page_size;

                for (size_t written = 0; written < size; written += page_size)
                {
                    page_size = std::min(page_size, size - written);
                    env->GetFloatArrayRegion(data, written, page_size, (jfloat *) buffer);
                    imageAux->setPage2T(written, buffer, DT_Float, page_size);
                }
                delete [] buffer;
            }
            break;
        default:
            {
                REPORT_ERROR(
                    ERR_IO_NOWRITE,
                    (String)"Not supported conversion From jfloat to dataType: " + datatype2Str(image->getDatatype()));
            }
            break;
        }

        // Resets slice pointer.
        image->movePointerTo();
<<<<<<< HEAD

=======
>>>>>>> e8cb3013
    }
    XMIPP_JAVA_CATCH;
}

JNIEXPORT void JNICALL
Java_xmipp_jni_ImageGeneric_setDataType(JNIEnv *env, jobject jobj,
                                        jint dataType)
{
    XMIPP_JAVA_TRY
    {
        ImageGeneric *image = GET_INTERNAL_IMAGE_GENERIC(jobj);
        image->setDatatype((DataType) dataType);
    }
    XMIPP_JAVA_CATCH;
}

JNIEXPORT void JNICALL
Java_xmipp_jni_ImageGeneric_convert2Datatype(JNIEnv *env, jobject jobj,
        jint dataType)
{
    XMIPP_JAVA_TRY
    {
        ImageGeneric *image = GET_INTERNAL_IMAGE_GENERIC(jobj);
        image->convert2Datatype((DataType) dataType);
    }
    XMIPP_JAVA_CATCH;
}

JNIEXPORT void JNICALL
Java_xmipp_jni_ImageGeneric_mapFile2Write(JNIEnv *env, jobject jobj, jint w,
        jint h, jint z, jstring filename, jlong n)
{
    XMIPP_JAVA_TRY
    {
        ImageGeneric *image = GET_INTERNAL_IMAGE_GENERIC(jobj);
        const char *fnStr = env->GetStringUTFChars(filename, false);

        image->mapFile2Write(w, h, z, fnStr, false, (size_t) n);
    }
    XMIPP_JAVA_CATCH;
}

JNIEXPORT void JNICALL
Java_xmipp_jni_ImageGeneric_write(JNIEnv *env, jobject jobj, jstring filename)
{
    XMIPP_JAVA_TRY
    {
        ImageGeneric *image = GET_INTERNAL_IMAGE_GENERIC(jobj);
        const char *fnStr = env->GetStringUTFChars(filename, false);
        image->write(fnStr);
    }
    XMIPP_JAVA_CATCH;
}

JNIEXPORT void JNICALL
Java_xmipp_jni_ImageGeneric_printShape(JNIEnv *env, jobject jobj)
{
    XMIPP_JAVA_TRY
    {
        ImageGeneric *image = GET_INTERNAL_IMAGE_GENERIC(jobj);
        image->print();
    }
    XMIPP_JAVA_CATCH;
}

JNIEXPORT jboolean JNICALL
Java_xmipp_jni_ImageGeneric_equal(JNIEnv *env, jobject jobj1, jobject jobj2, jdouble accuracy)
{
    XMIPP_JAVA_TRY
    {
        ImageGeneric *image1 = GET_INTERNAL_IMAGE_GENERIC(jobj1);
        ImageGeneric *image2 = GET_INTERNAL_IMAGE_GENERIC(jobj2);
        return image1->equal(*image2,accuracy);
    }
    XMIPP_JAVA_CATCH;
}

JNIEXPORT void JNICALL
Java_xmipp_jni_ImageGeneric_subtract(JNIEnv *env, jobject jobj1, jobject jobj2, jobject jobj3)
{
    XMIPP_JAVA_TRY
    {
        ImageGeneric *image1 = GET_INTERNAL_IMAGE_GENERIC(jobj1);
        ImageGeneric *image2 = GET_INTERNAL_IMAGE_GENERIC(jobj2);
        ImageGeneric *image3 = GET_INTERNAL_IMAGE_GENERIC(jobj3);
        *image3 = *image1;
        image3->subtract(*image2);
    }
    XMIPP_JAVA_CATCH;
}

JNIEXPORT void JNICALL
Java_xmipp_jni_ImageGeneric_smooth(JNIEnv *env, jobject jobj1, jobject jobj2)
{
    XMIPP_JAVA_TRY
    {
        ImageGeneric *image1 = GET_INTERNAL_IMAGE_GENERIC(jobj1);
        ImageGeneric *image2 = GET_INTERNAL_IMAGE_GENERIC(jobj2);

        downsampleSmooth(*image1, *image2);
    }
    XMIPP_JAVA_CATCH;
}

JNIEXPORT jdoubleArray JNICALL
Java_xmipp_jni_ImageGeneric_getStatistics(JNIEnv *env, jobject jobj)
{
    XMIPP_JAVA_TRY
    {
        ImageGeneric *image = GET_INTERNAL_IMAGE_GENERIC(jobj);

        double avg, stddev, min, max;
        (*image)().computeStats(avg, stddev, min, max);

        // Copies vector into array.
        double statistics[4];
        statistics[0] = min;
        statistics[1] = max;
        statistics[2] = avg;
        statistics[3] = stddev;

        // Sets array value
        jdoubleArray array = env->NewDoubleArray(4);
        env->SetDoubleArrayRegion(array, 0, 4, statistics);

        return array;
    }
    XMIPP_JAVA_CATCH;

    return NULL;
}

JNIEXPORT void JNICALL
Java_xmipp_jni_ImageGeneric_setXmippOrigin(JNIEnv *env, jobject jobj)
{
    XMIPP_JAVA_TRY
    {
        ImageGeneric *image = GET_INTERNAL_IMAGE_GENERIC(jobj);
        (*image)().setXmippOrigin();
    }
    XMIPP_JAVA_CATCH;
}

JNIEXPORT void JNICALL
Java_xmipp_jni_ImageGeneric_convertPSD(JNIEnv *env, jobject jobj,
                                       jboolean useLogarithm)
{
    XMIPP_JAVA_TRY
    {
        ImageGeneric *image = GET_INTERNAL_IMAGE_GENERIC(jobj);
        image->convert2Datatype(DT_Double);
        MultidimArray<double> *in;
        MULTIDIM_ARRAY_GENERIC(*image).getMultidimArrayPointer(in);
        xmipp2PSD(*in, *in, useLogarithm);
    }
    XMIPP_JAVA_CATCH;
}

JNIEXPORT void JNICALL Java_xmipp_jni_ImageGeneric_generatePSDCTF
  (JNIEnv *env, jobject jobj, jobject md)
{
    XMIPP_JAVA_TRY
    {
        ImageGeneric *image = GET_INTERNAL_IMAGE_GENERIC(jobj);
        image->convert2Datatype(DT_Double);
        MultidimArray<double> *in;
        MULTIDIM_ARRAY_GENERIC(*image).getMultidimArrayPointer(in);
        MetaData * mdC = GET_INTERNAL_METADATA(md);
        generatePSDCTFImage(*in, *mdC);
    }
    XMIPP_JAVA_CATCH;
}

JNIEXPORT void JNICALL Java_xmipp_jni_ImageGeneric_generateImageWithTwoCTFs
  (JNIEnv *env, jobject jobj, jobject md1, jobject md2, jint xdim)
{
    XMIPP_JAVA_TRY
    {
        ImageGeneric *image = GET_INTERNAL_IMAGE_GENERIC(jobj);
        image->setDatatype(DT_Double);
        image->resize(xdim,xdim,1,1);
        MultidimArray<double> *in;
        MULTIDIM_ARRAY_GENERIC(*image).getMultidimArrayPointer(in);
        MetaData * mdC1 = GET_INTERNAL_METADATA(md1);
        MetaData * mdC2 = GET_INTERNAL_METADATA(md2);
        generateCTFImageWith2CTFs(*mdC1, *mdC2, xdim, *in);
    }
    XMIPP_JAVA_CATCH;
}

JNIEXPORT void JNICALL
Java_xmipp_jni_ImageGeneric_getReslice(JNIEnv *env, jobject jobj, jobject jimgOut,
                                       jint view)
{
    XMIPP_JAVA_TRY
    {
        ImageGeneric *image = GET_INTERNAL_IMAGE_GENERIC(jobj);
        ImageGeneric *imageOut = GET_INTERNAL_IMAGE_GENERIC(jimgOut);
        image->reslice((AxisView)view, *imageOut);
    }
    XMIPP_JAVA_CATCH;
}

JNIEXPORT void JNICALL
Java_xmipp_jni_ImageGeneric_reslice(JNIEnv *env, jobject jobj, jint view)
{
    XMIPP_JAVA_TRY
    {
        ImageGeneric *image = GET_INTERNAL_IMAGE_GENERIC(jobj);
        image->reslice((AxisView)view);
    }
    XMIPP_JAVA_CATCH;
}

JNIEXPORT void JNICALL Java_xmipp_jni_ImageGeneric_getPreview
(JNIEnv * env, jobject jobj, jobject jimgOut, jint xdim, jint ydim,
 jint select_slice, jlong select_image)
{
    XMIPP_JAVA_TRY
    {
        ImageGeneric *image = GET_INTERNAL_IMAGE_GENERIC(jobj);
        ImageGeneric *imageOut = GET_INTERNAL_IMAGE_GENERIC(jimgOut);
        image->getPreview(*imageOut, xdim, ydim, select_slice, select_image);
    }
    XMIPP_JAVA_CATCH;
}

JNIEXPORT void JNICALL Java_xmipp_jni_ImageGeneric_alignImages
(JNIEnv * env, jobject jobj, jobject jimg)
{
    XMIPP_JAVA_TRY
    {
        MultidimArray<double>* I;
        MultidimArray<double> tmpI;
        MultidimArray<double> alignedI;
        MultidimArray<double>* Tp;
        MultidimArray<double> T;
        AlignmentAux aux;
        CorrelationAux aux2;
        RotationalCorrelationAux aux3;
        Matrix2D<double> M;
        ArrayDim dim;
        ImageGeneric *templates = GET_INTERNAL_IMAGE_GENERIC(jobj);
        ImageGeneric *img = GET_INTERNAL_IMAGE_GENERIC(jimg);
        img->convert2Datatype(DT_Double);
        templates->convert2Datatype(DT_Double);
        MULTIDIM_ARRAY_GENERIC(*img).getMultidimArrayPointer(I);
        MULTIDIM_ARRAY_GENERIC(*templates).getMultidimArrayPointer(Tp);
<<<<<<< HEAD
=======

>>>>>>> e8cb3013
        templates->getDimensions(dim);
        double corr,max=0;
        int maxIndex=0;

        for (int i=0;i<dim.ndim;++i)
        {
        	T.aliasImageInStack(*Tp,i);
            tmpI=*I;
            T.setXmippOrigin();
            tmpI.setXmippOrigin();
            corr = alignImages(T,tmpI,M,true,aux,aux2,aux3);
            if (corr>max)
            {
                max=corr;
                maxIndex=i;
                alignedI=tmpI;
            }
        }
        T.aliasImageInStack(*Tp,maxIndex);
        T+=alignedI;
    }
    XMIPP_JAVA_CATCH;
}

<|MERGE_RESOLUTION|>--- conflicted
+++ resolved
@@ -527,10 +527,7 @@
         image->movePointerTo(nslice, select_image);
 
         size_t size = image->getSize();
-<<<<<<< HEAD
-=======
         //jfloatArray array = env->NewFloatArray(size);
->>>>>>> e8cb3013
         switch (image->getDatatype())
     {
     case DT_Float:
@@ -571,10 +568,6 @@
 
         // Resets slice pointer.
         image->movePointerTo();
-<<<<<<< HEAD
-
-=======
->>>>>>> e8cb3013
     }
     XMIPP_JAVA_CATCH;
 }
@@ -823,10 +816,7 @@
         templates->convert2Datatype(DT_Double);
         MULTIDIM_ARRAY_GENERIC(*img).getMultidimArrayPointer(I);
         MULTIDIM_ARRAY_GENERIC(*templates).getMultidimArrayPointer(Tp);
-<<<<<<< HEAD
-=======
-
->>>>>>> e8cb3013
+
         templates->getDimensions(dim);
         double corr,max=0;
         int maxIndex=0;
