/***************************************************************************
 * Authors:     J.M. de la Rosa Trevin (jmdelarosa@cnb.csic.es)
 *
 *
 * Unidad de  Bioinformatica of Centro Nacional de Biotecnologia , CSIC
 *
 * This program is free software; you can redistribute it and/or modify
 * it under the terms of the GNU General Public License as published by
 * the Free Software Foundation; either version 2 of the License, or
 * (at your option) any later version.
 *
 * This program is distributed in the hope that it will be useful,
 * but WITHOUT ANY WARRANTY; without even the implied warranty of
 * MERCHANTABILITY or FITNESS FOR A PARTICULAR PURPOSE.  See the
 * GNU General Public License for more details.
 *
 * You should have received a copy of the GNU General Public License
 * along with this program; if not, write to the Free Software
 * Foundation, Inc., 59 Temple Place, Suite 330, Boston, MA
 * 02111-1307  USA
 *
 *  All comments concerning this program package may be sent to the
 *  e-mail address 'xmipp@cnb.csic.es'
 ***************************************************************************/
#include "xmipp_mpi.h"

/** Function for a thread waiting on master MPI node distributing tasks.
 * This function will be called for one thread from the constructor
 * of the MpiTaskDistributor in the master.
 */
void __threadMpiMasterDistributor(ThreadArgument &arg)
{
    MpiTaskDistributor * distributor = (MpiTaskDistributor*) arg.workClass;
    int size = distributor->node->size;
    size_t workBuffer[3];
    MPI_Status status;
    int finalizedWorkers = 0;

    while (finalizedWorkers < size - 1)
    {
        //wait for request form workers
        MPI_Recv(0, 0, MPI_INT, MPI_ANY_SOURCE, 0, MPI_COMM_WORLD, &status);

        workBuffer[0] =
            distributor->ThreadTaskDistributor::distribute(workBuffer[1],
                    workBuffer[2]) ? 1 : 0;
        if (workBuffer[0] == 0) //no more jobs
            finalizedWorkers++;
        //send work
        MPI_Send(workBuffer, 3, MPI_LONG_LONG_INT, status.MPI_SOURCE, TAG_WORK,
                 MPI_COMM_WORLD);
    }
}

MpiTaskDistributor::MpiTaskDistributor(size_t nTasks, size_t bSize,
                                       MpiNode *node) :
        ThreadTaskDistributor(nTasks, bSize)
{
    this->node = node;
    //if master create distribution thread
    if (node->isMaster())
    {
        manager = new ThreadManager(1, (void*) this);
        manager->runAsync(__threadMpiMasterDistributor);
    }
}

MpiTaskDistributor::~MpiTaskDistributor()
{
    if (node->isMaster())
    {
        manager->wait();
        delete manager;
    }
}

bool MpiTaskDistributor::distribute(size_t &first, size_t &last)
{
    if (node->isMaster())
        return ThreadTaskDistributor::distribute(first, last);

    //If not master comunicate with master thread
    //to get tasks
    //workBuffer[0] = 0 if no more jobs, 1 otherwise
    //workBuffer[1] = first
    //workBuffer[2] = last
    size_t workBuffer[3];
    MPI_Status status;
    //any message from the master, is tag is TAG_STOP then stop
    MPI_Send(0, 0, MPI_INT, 0, 0, MPI_COMM_WORLD);
    MPI_Recv(workBuffer, 3, MPI_LONG_LONG_INT, 0, TAG_WORK, MPI_COMM_WORLD,
             &status);

    first = workBuffer[1];
    last = workBuffer[2];

    return (workBuffer[0] == 1);
}

// ================= FILE MUTEX ==========================
MpiFileMutex::MpiFileMutex(MpiNode * node)
{
    fileCreator = false;

    if (node == NULL || node->isMaster())
    {
        fileCreator = true;
        strcpy(lockFilename, "pijol_XXXXXX");
        if ((lockFile = mkstemp(lockFilename)) == -1)
        {
            perror("MpiFileMutex::Error generating tmp lock file");
            exit(1);
        }
        close(lockFile);
    }
    //if using mpi broadcast the filename from master to slaves
    if (node != NULL)
        MPI_Bcast(lockFilename, L_tmpnam, MPI_CHAR, 0, MPI_COMM_WORLD);

    if ((lockFile = open(lockFilename, O_RDWR)) == -1)
    {
        perror("MpiFileMutex: Error opening lock file");
        exit(1);
    }
}

void MpiFileMutex::lock()
{
    Mutex::lock();
    lseek(lockFile, 0, SEEK_SET);
    lockf(lockFile, F_LOCK, 0);
}

void MpiFileMutex::unlock()
{
    lseek(lockFile, 0, SEEK_SET);
    lockf(lockFile, F_ULOCK, 0);
    Mutex::unlock();
}

MpiFileMutex::~MpiFileMutex()
{
    close(lockFile);
    if (fileCreator && remove(lockFilename) == -1)
    {
        perror("~MpiFileMutex: error deleting lock file");
        exit(1);
    }
}

FileTaskDistributor::FileTaskDistributor(size_t nTasks, size_t bSize,
        MpiNode * node) :
        ThreadTaskDistributor(nTasks, bSize)
{
    fileMutex = new MpiFileMutex(node);
    if (node == NULL || node->isMaster())
        createLockFile();
    loadLockFile();
    this->node=node;
}

FileTaskDistributor::~FileTaskDistributor()
{
    delete fileMutex;
}

void FileTaskDistributor::reset()
{
    if (node == NULL || node->isMaster())
        setAssignedTasks(0);
    if (node != NULL)
        node->barrierWait();
}

void FileTaskDistributor::createLockFile()
{
    int buffer[] = { numberOfTasks, assignedTasks, blockSize };

    if ((lockFile = open(fileMutex->lockFilename, O_CREAT | O_RDWR | O_TRUNC
                         , S_IRUSR | S_IWUSR | S_IRGRP | S_IROTH)) == -1)
    {
        perror("FileTaskDistributor::createLockFile: Error opening lock file");
        exit(1);
    }

    if (write(lockFile, buffer, 3 * sizeof(int)) == -1)
    {
        perror(
            "FileTaskDistributor::createLockFile: Error writing to lock file");
        exit(1);
    }

    writeVars();
} //function createLockFile

void FileTaskDistributor::loadLockFile()
{
    if ((lockFile = open(fileMutex->lockFilename, O_RDWR)) == -1)
    {
        perror("FileTaskDistributor::loadLockFile: Error opening lock file");
        exit(1);
    }
    readVars();
}

void FileTaskDistributor::readVars()
{
    lseek(lockFile, 0, SEEK_SET);
    read(lockFile, &numberOfTasks, sizeof(size_t));
    read(lockFile, &assignedTasks, sizeof(size_t));
    read(lockFile, &blockSize, sizeof(size_t));
}

void FileTaskDistributor::writeVars()
{
    lseek(lockFile, 0, SEEK_SET);
    write(lockFile, &numberOfTasks, sizeof(size_t));
    write(lockFile, &assignedTasks, sizeof(size_t));
    write(lockFile, &blockSize, sizeof(size_t));
}

void FileTaskDistributor::lock()
{
    fileMutex->lock();
    readVars();
}

void FileTaskDistributor::unlock()
{
    writeVars();
    fileMutex->unlock();
}

//------------ MPI ---------------------------
MpiNode::MpiNode(int &argc, char ** argv)
{
    //MPI Initialization
    MPI::Init(argc, argv);
<<<<<<< HEAD
    comm = new MPI_Comm;
    MPI_Comm_dup(MPI_COMM_WORLD, comm);
    int irank, isize;
    MPI_Comm_rank(*comm, &irank);
    MPI_Comm_size(*comm, &isize);
    rank=irank;
    size=isize;
=======
    //comm = new MPI_Comm;
    //MPI_Comm_dup(MPI_COMM_WORLD, comm);
    MPI_Comm_rank(MPI_COMM_WORLD, &rank);
    MPI_Comm_size(MPI_COMM_WORLD, &size);
>>>>>>> 32649448
    active = 1;
    //activeNodes = size;
}

MpiNode::~MpiNode()
{
<<<<<<< HEAD
    active = 0;
    updateComm();
    delete comm;
=======
    //active = 0;
    //updateComm();
    //std::cerr << "Send Finalize to: " << rank;
>>>>>>> 32649448
    MPI::Finalize();
}

bool MpiNode::isMaster() const
{
    return rank == 0;
}

void MpiNode::barrierWait()
{
    MPI_Barrier(MPI_COMM_WORLD);
}
#ifdef NEVERDEFINED
void MpiNode::updateComm()
{
<<<<<<< HEAD
    size_t nodes = getActiveNodes();
    if (nodes < activeNodes)
    {
        MPI_Comm *newComm = new MPI_Comm;
        MPI_Comm_split(*comm, (int)active, (int)rank, newComm);
        MPI_Comm_disconnect(comm);
        delete comm;
        comm = newComm;
        activeNodes = nodes;
    }
}

size_t MpiNode::getActiveNodes()
=======
//    int nodes = getActiveNodes();
//    if (nodes < activeNodes)
//    {
//        MPI_Comm *newComm = new MPI_Comm;
//        MPI_Comm_split(MPI_COMM_WORLD, active, rank, newComm);
//        MPI_Comm_disconnect(comm);
//        delete comm;
//        comm = newComm;
//        activeNodes = nodes;
//    }
}
int MpiNode::getActiveNodes()
>>>>>>> 32649448
{
    int activeNodes = 0;
    MPI_Allreduce(&active, &activeNodes, 1, MPI_INT, MPI_SUM, MPI_COMM_WORLD);
    return activeNodes;
}

#endif
void MpiNode::gatherMetadatas(MetaData &MD, const FileName &rootname,
                              MDLabel sortLabel)
{
    if (size == 1)
        return;

    FileName fn;

    if (!isMaster()) //workers just write down partial results
    {
        fn = formatString("%s_node%d.xmd", rootname.c_str(), rank);
        MD.write(fn);
    }
    ///Wait for all workers write results
    barrierWait();
    if (isMaster()) //master should collect and join workers results
    {
        MetaData mdAll(MD), mdSlave;
        for (size_t nodeRank = 1; nodeRank < size; nodeRank++)
        {
            fn = formatString("%s_node%d.xmd", rootname.c_str(), nodeRank);
            mdSlave.read(fn);
            //make sure file is not empty
            if (!mdSlave.isEmpty())
                mdAll.unionAll(mdSlave);
            //Remove blockname
            fn = fn.removeBlockName();
            remove(fn.c_str());
        }
        //remove first metadata
        fn = formatString("%s_node%d.xmd", rootname.c_str(), 1);
        fn = fn.removeBlockName();
        remove(fn.c_str());

        MD.sort(mdAll, sortLabel);
    }
}

/* -------------------- XmippMPIPRogram ---------------------- */

XmippMpiProgram::XmippMpiProgram()
{
    node = NULL;
}
/** destructor */
XmippMpiProgram::~XmippMpiProgram()
{
    if (created_node)
        delete node;
}

void XmippMpiProgram::read(int argc, char **argv)
{
    errorCode = 0; //suppose no errors

    if (node == NULL)
    {
        node = new MpiNode(argc, argv);
        nProcs = node->size;
        created_node = true;

        if (!node->isMaster())
            verbose = false;
    }

    XmippProgram::read(argc, (const char **)argv);
}

void XmippMpiProgram::setNode(MpiNode *node)
{
    this->node = node;
    created_node = false;
    verbose = node->isMaster();
}

int XmippMpiProgram::tryRun()
{
    try
    {
        if (doRun)
            this->run();
    }
    catch (XmippError &xe)
    {
        std::cerr << xe;
        errorCode = xe.__errno;
        MPI::COMM_WORLD.Abort(xe.__errno);
    }
    return errorCode;
}

/* -------------------- MpiMetadataProgram ------------------- */
MpiMetadataProgram::MpiMetadataProgram()
{
    node = NULL;
    fileMutex = NULL;
    distributor = NULL;
}

MpiMetadataProgram::~MpiMetadataProgram()
{
    delete fileMutex;
    delete distributor;
}

void MpiMetadataProgram::read(int argc, char **argv)
{
    XmippMpiProgram::read(argc, argv);
    fileMutex = new MpiFileMutex(node);
    last = 0;
    first = 1;
}

void MpiMetadataProgram::defineParams()
{
    addParamsLine("== MPI ==");
    addParamsLine(" [--mpi_job_size <size=0>]     : Number of images sent simultaneously to a mpi node");
}

void MpiMetadataProgram::readParams()
{
    blockSize = getIntParam("--mpi_job_size");
}

void MpiMetadataProgram::createTaskDistributor(const MetaData &mdIn,
		size_t blockSize)
{
    size_t size = mdIn.size();

    if (blockSize < 1)
        blockSize = XMIPP_MAX(1, size/(node->size * 5));
    else if (blockSize > size)
        blockSize = size;

    mdIn.findObjects(imgsId);
    distributor = new FileTaskDistributor(size, blockSize, node);
}

//Now use the distributor to grasp images
bool MpiMetadataProgram::getTaskToProcess(size_t &objId, size_t &objIndex)
{
    bool moreTasks = true;
    if (first > last)
        moreTasks = distributor->getTasks(first, last);
    if (moreTasks)
    {
        objIndex = first;
        objId = imgsId[first++];
        return true;
    }
    first = distributor->numberOfTasks - 1;
    return false;
}
<|MERGE_RESOLUTION|>--- conflicted
+++ resolved
@@ -236,35 +236,22 @@
 {
     //MPI Initialization
     MPI::Init(argc, argv);
-<<<<<<< HEAD
-    comm = new MPI_Comm;
-    MPI_Comm_dup(MPI_COMM_WORLD, comm);
     int irank, isize;
     MPI_Comm_rank(*comm, &irank);
     MPI_Comm_size(*comm, &isize);
     rank=irank;
     size=isize;
-=======
     //comm = new MPI_Comm;
     //MPI_Comm_dup(MPI_COMM_WORLD, comm);
-    MPI_Comm_rank(MPI_COMM_WORLD, &rank);
-    MPI_Comm_size(MPI_COMM_WORLD, &size);
->>>>>>> 32649448
     active = 1;
     //activeNodes = size;
 }
 
 MpiNode::~MpiNode()
 {
-<<<<<<< HEAD
-    active = 0;
-    updateComm();
-    delete comm;
-=======
     //active = 0;
     //updateComm();
     //std::cerr << "Send Finalize to: " << rank;
->>>>>>> 32649448
     MPI::Finalize();
 }
 
@@ -280,7 +267,6 @@
 #ifdef NEVERDEFINED
 void MpiNode::updateComm()
 {
-<<<<<<< HEAD
     size_t nodes = getActiveNodes();
     if (nodes < activeNodes)
     {
@@ -294,20 +280,6 @@
 }
 
 size_t MpiNode::getActiveNodes()
-=======
-//    int nodes = getActiveNodes();
-//    if (nodes < activeNodes)
-//    {
-//        MPI_Comm *newComm = new MPI_Comm;
-//        MPI_Comm_split(MPI_COMM_WORLD, active, rank, newComm);
-//        MPI_Comm_disconnect(comm);
-//        delete comm;
-//        comm = newComm;
-//        activeNodes = nodes;
-//    }
-}
-int MpiNode::getActiveNodes()
->>>>>>> 32649448
 {
     int activeNodes = 0;
     MPI_Allreduce(&active, &activeNodes, 1, MPI_INT, MPI_SUM, MPI_COMM_WORLD);
