
/***************************************************************************
 *
 * Authors:     Sjors H.W. Scheres (scheres@cnb.csic.es)
 * Rewritten by Roberto Marabini roberto@cnb.uam.es
 *
 * Unidad de  Bioinformatica of Centro Nacional de Biotecnologia , CSIC
 *
 * This program is free software; you can redistribute it and/or modify
 * it under the terms of the GNU General Public License as published by
 * the Free Software Foundation; either version 2 of the License, or
 * (at your option) any later version.
 *
 * This program is distributed in the hope that it will be useful,
 * but WITHOUT ANY WARRANTY; without even the implied warranty of
 * MERCHANTABILITY or FITNESS FOR A PARTICULAR PURPOSE.  See the
 * GNU General Public License for more details.
 *
 * You should have received a copy of the GNU General Public License
 * along with this program; if not, write to the Free Software
 * Foundation, Inc., 59 Temple Place, Suite 330, Boston, MA
 * 02111-1307  USA
 *
 *  All comments concerning this program package may be sent to the
 *  e-mail address 'xmipp@cnb.csic.es'
 ***************************************************************************/

#include "ctf_group.h"
#include <data/xmipp_fft.h>
#include <data/metadata_extension.h>
#include <data/metadata_extension.h>

/* Read parameters from command line. -------------------------------------- */
void ProgCtfGroup::readParams()
{
    //    fn_sel        = getParam("-i");
    fn_ctfdat     = getParam("--ctfdat");
    fn_root       = getParam("-o");

    format = fn_root.getFileFormat();
    fn_root = fn_root.removeFileFormat();

    phase_flipped = checkParam("--phase_flipped");
    do_discard_anisotropy = checkParam("--discard_anisotropy");
    do_auto       = !checkParam("--split");
    pad           = XMIPP_MAX(1., getDoubleParam("--pad"));
    if (do_auto)
    {
        max_error     = getDoubleParam("--error");
        resol_error   = getDoubleParam("--resol");
    }
    else
    {
        fn_split = getParam("--split");
    }
    do_wiener        = checkParam("--wiener");
    replaceSampling  = checkParam("--sampling_rate");
    if(replaceSampling)
        samplingRate       =  getDoubleParam("--sampling_rate");
    memory           = getDoubleParam("--memory");
    do1Dctf          = checkParam("--do1Dctf");
    wiener_constant  = getDoubleParam("--wc");
}

/* Show -------------------------------------------------------------------- */
void ProgCtfGroup::show()
{
    std::cout << "  Input ctfdat file       : "<< fn_ctfdat << std::endl;
    std::cout << "  Output rootname         : "<< fn_root << std::endl;
    if (pad > 1.)
    {
        std::cout << "  Padding factor          : "<< pad << std::endl;
    }
    if (do_discard_anisotropy)
    {
        std::cout << " -> Exclude anisotropic CTFs from the groups"<<std::endl;
    }
    if (do_auto)
    {
        std::cout << " -> Using automated mode for making groups"<<std::endl;
        std::cout << " -> With a maximum allowed error of "<<max_error
        <<" at "<<resol_error<<" dig. freq."<<std::endl;
    }
    else
    {
        std::cout << " -> Group based on defocus values in "<<fn_split<<std::endl;
    }
    if (phase_flipped)
    {
        std::cout << " -> Assume that data are PHASE FLIPPED"<<std::endl;
    }
    else
    {
        std::cout << " -> Assume that data are NOT PHASE FLIPPED"<<std::endl;
    }
    if (do_wiener)
    {
        std::cout << " -> Also calculate Wiener filters, with constant= "<<wiener_constant<<std::endl;
    }
    std::cout << "  Available memory (Gb)        : "<< memory << std::endl;
    if (do1Dctf)
    {
        std::cout << " -> compute CTF groups using 1D CTFs= "<<std::endl;
    }
    else
    {
        std::cout << " -> compute CTF groups using 2D CTFs= "<<std::endl;
    }
    std::cout << "----------------------------------------------------------"<<std::endl;
}

/* Usage ------------------------------------------------------------------- */
void ProgCtfGroup::defineParams()
{
    addUsageLine("Generate CTF (or defocus) groups from a single CTFdat file.");
    addUsageLine("+The automated mode groups all images with absolute difference in");
    addUsageLine("+CTF-values up to a given resolution below a given threshold.");
    addUsageLine("+For example the example bellow groups all images together with");
    addUsageLine("+absolute CTF differences smaller than 0.5 up to 15 Angstroms resolution).");
    addUsageLine("+A complementary manual mode allows to combine different groups or to split)");
    addUsageLine("+groups up even further.");
    addSeeAlsoLine("ctf_create_ctfdat");
    addExampleLine("Example of use: Sample using automated mode (resolution = 15 Ang.)",false);
    addExampleLine("   xmipp_ctf_group --ctfdat all_images_new.ctfdat -o CtfGroupsNew/ctfAuto   --wiener --wc -1 --pad 2 --phase_flipped --error 0.5 --resol 15 ");
    addExampleLine("Example of use: Sample using manual mode (after manual editing of ctf_group_split.doc)",false);
    addExampleLine("   xmipp_ctf_group --ctfdat all_images_new.ctfdat -o CtfGroupsNew/ctfManual --wiener --wc -1 --pad 2 --phase_flipped --split CtfGroupsNew/ctf_group_split.doc");


    //    addParamsLine("   -i <sel_file>              : Input selfile");
    addParamsLine("   --ctfdat <ctfdat_file>     : Input CTFdat file for all data");
    addParamsLine("   [-o <oext=\"ctf:stk\">]        : Output root name, you may force format ctf:mrc");
    addParamsLine("   [--pad <float=1>]          : Padding factor ");
    addParamsLine("   [--phase_flipped]          : Output filters for phase-flipped data");
    addParamsLine("   [--discard_anisotropy]     : Exclude anisotropic CTFs from groups");
    addParamsLine("   [--wiener]                 : Also calculate Wiener filters");
    addParamsLine("   [--sampling_rate <s>]       : This sampling rate overwrites the one in the ctf.param files");
    addParamsLine("   [--memory <double=1.>]     : Available memory in Gb");
    addParamsLine("   [--do1Dctf]                : Compute Groups using 1D CTF, select this option is you have many \
                  non astismatic CTFs");
    addParamsLine("   [--wc <float=-1>]          : Wiener-filter constant (if < 0: use FREALIGN default)");
    addParamsLine(" == MODE 1: AUTOMATED: == ");
    addParamsLine("   [--error <float=0.5> ]     : Maximum allowed error");
    addParamsLine("   [--resol <float=-1> ]      : Resol. (in Ang) for error calculation. Default (-1) = Nyquist");
    addParamsLine(" == MODE 2: MANUAL: == ");
    addParamsLine("   [--split <docfile> ]       : 1-column docfile with defocus values where to split the data ");

}

/* Produce Side information ------------------------------------------------ */
void ProgCtfGroup::produceSideInfo()
{
    FileName  fnt_ctf,aux;
    CTFDescription ctf;
    //MetaData ctfdat,
    MetaData SF;
    MultidimArray<double> Mctf;
    MultidimArray<std::complex<double> >  ctfmask;
    size_t ydim, zdim, ndim;
    double avgdef;

    SF.read(fn_ctfdat);
    getImageSize(SF,dim,ydim,zdim,ndim);
    //set output format
    SF.getValue(MDL_IMAGE,aux,SF.firstObject());
    if(format=="")
        format=aux.getFileFormat();

    if ( dim != ydim )
        REPORT_ERROR(ERR_MULTIDIM_SIZE,"Only squared images are allowed!");

    paddim=xpaddim = ROUND(pad*dim);
    if(do1Dctf)
    {
        ypaddim=1;
        ctfxpaddim =  (size_t)(sqrt(2.) *  xpaddim + 1);
    }
    else
    {
        //ypaddim = xpaddim;
        //This is ready for the day in which we use anisotropic ctf
        ypaddim=1;
        //ctfxpaddim = xpaddim;
        ctfxpaddim =  (size_t)(sqrt(2.) *  xpaddim + 1);
    }
    Mctf.resize(ypaddim,ctfxpaddim);

    if (do_wiener)
    {
        Mwien.resize(paddim,paddim);
        Mwien.initZeros();
    }

    diff.resize(paddim,paddim);
    dd.resize(paddim,paddim);
    {
        double d;
        int ii,jj;
        FOR_ALL_DIRECT_ELEMENTS_IN_ARRAY2D(diff)
        {
            if (i <= paddim/2 )
                ii=i;
            else
                ii=(paddim-i);

            if (j <= paddim/2)
                jj=j;
            else
                jj=(paddim-j);

            d      = sqrt(ii*ii+jj*jj);
            int idd = (int) d ;
            dAij(diff, i,j)=d-idd;
            dAij(dd, i,j)=idd;
        }
    }


    MetaData ctfMD;
<<<<<<< HEAD
    //number of different CTFs
    if (SF.containsLabel(MDL_CTF_MODEL))
    {
        ctfMD.aggregate(SF, AGGR_COUNT,MDL_CTF_MODEL,MDL_CTF_MODEL,MDL_COUNT);
        ctfMD.fillExpand(MDL_CTF_MODEL);
    }
    else if (containsCTFBasicLabels(SF))
    {
        std::vector<MDLabel> groupbyLabels(CTF_BASIC_LABELS,CTF_BASIC_LABELS+CTF_BASIC_LABELS_SIZE);
        MetaData auxMd;
        auxMd.aggregateGroupBy(SF, AGGR_COUNT,groupbyLabels,MDL_CTF_DEFOCUSU,MDL_COUNT);
        ctfMD.join(auxMd,SF,MDL_UNDEFINED,NATURAL);
    }
    else
    	REPORT_ERROR(ERR_MD_MISSINGLABEL,"Expecting CTF_MODEL or (MDL_CTF_DEFOCUSU, MDL_CTF_DEFOCUSV, MDL_CTF_DEFOCUS_ANGLE) labels");
=======
    groupCTFMetaData(SF, ctfMD);
>>>>>>> 0bf40a20

    int nCTFs = ctfMD.size();
    //how much memory do I need to store them
    double _sizeGb = (double) ypaddim * xpaddim * sizeof(double) * nCTFs /1073741824.;
    mmapOn = _sizeGb > memory;
    mics_ctf2d.setMmap(mmapOn);
    mics_ctf2d.resize(nCTFs,1,ypaddim,ctfxpaddim);

    int c = XMIPP_MAX(1, nCTFs / 60);
    init_progress_bar(nCTFs);

    //use this sampling instead of the one in the CTFparam file
    if(replaceSampling)
    {
        ctfMD.setValueCol(MDL_CTF_SAMPLING_RATE, samplingRate);
    }
    ctf.readFromMetadataRow(ctfMD,ctfMD.firstObject());

    //do not read directly Tm from metadata because it may be not there
    pixel_size = ctf.Tm;

    if (do_auto)
    {
        if (resol_error < 0)
        {
            // Set to Nyquist
            resol_error = 2. * pixel_size;
        }
        // Set resolution limits in dig freq:
        resol_error = pixel_size / resol_error;
        resol_error = XMIPP_MIN(0.5, resol_error);
        // and in pixels:

        iresol_error = ROUND(resol_error * paddim);
    }

    //fill multiarray with ctfs
    size_t count;
    size_t counter=0;
    if (verbose!=0)
        std::cout << "\nFill multiarray with ctfs" <<std::endl;
    FOR_ALL_OBJECTS_IN_METADATA(ctfMD)
    {
        ctf.readFromMetadataRow(ctfMD, __iter.objId);
        ctf.enable_CTF = true;
        ctf.enable_CTFnoise = false;
        ctf.produceSideInfo();
        if (pixel_size != ctf.Tm)
            REPORT_ERROR(ERR_VALUE_INCORRECT,
                         "Cannot mix CTFs with different sampling rates!");
        ctf.Tm /= sqrt(2.);
        if (!do_discard_anisotropy || isIsotropic(ctf))
        {
            avgdef = (ctf.DeltafU + ctf.DeltafV)/2.;
            ctf.DeltafU = avgdef;
            ctf.DeltafV = avgdef;
            ctf.generateCTF(ypaddim, ctfxpaddim, ctfmask);
            FOR_ALL_DIRECT_ELEMENTS_IN_ARRAY2D(ctfmask)
            {
                if (phase_flipped)
                    dAij(Mctf, i, j) = fabs(dAij(ctfmask, i, j).real());
                else
                    dAij(Mctf, i, j) =      dAij(ctfmask, i, j).real();
            }

            //#define DEBUG
#ifdef  DEBUG
            {
                MetaData md1;
                size_t id;
                static int counter=0;

                FOR_ALL_DIRECT_ELEMENTS_IN_ARRAY2D(Mctf)
                {
                    id=md1.addObject();
                    md1.setValue(MDL_ORDER,(size_t)(id-1),id);
                    md1.setValue(MDL_RESOLUTION_FRC,dAij(Mctf, 0, j),id );
                }
                std::stringstream ss;
                ss << counter;//add number to the stream
                md1.write(std::string("NEW/CTF_") +  ss.str());
                counter++;
            }
            ctf.write("new.ctfparam");
#endif
#undef DEBUG
            // Fill vectors
            ctfMD.setValue(MDL_ORDER,counter,__iter.objId);
            ctfMD.setValue(MDL_CTF_DEFOCUSA,avgdef,__iter.objId);
            mics_ctf2d.setSlice(0,Mctf,counter++);
        }
        else
        {
            std::cout<<" Discard CTF "<<fnt_ctf<<" because of too large anisotropy"<<std::endl;
            ctfMD.removeObject(__iter.objId);
        }
        if (counter % c == 0 && verbose!=0)
            progress_bar(counter);
    }
    // Precalculate denominator term of the Wiener filter
    if (do_wiener)
    {

        if (verbose!=0)
            std::cout << "\nPrecalculate denominator term of the Wiener filter" <<std::endl;

        double sumimg = 0.;
        double result;
        FOR_ALL_OBJECTS_IN_METADATA(ctfMD)
        {
            ctfMD.getValue(MDL_COUNT,count,__iter.objId);
            ctfMD.getValue(MDL_ORDER,counter,__iter.objId);
            double dCount = (double)count;
            sumimg += dCount;
            FOR_ALL_DIRECT_ELEMENTS_IN_ARRAY2D(Mwien)
            {
                //change DIRECT_N__X_ELEM by DIRECT_N_YX_ELEM if you want to process a 2D ctf
                result =         dAij(diff, i,j)  * DIRECT_N__X_ELEM(mics_ctf2d, counter, 0, 0, dAij(dd,i,j)+1  ) +
                                 (1.-dAij(diff, i,j)) * DIRECT_N__X_ELEM(mics_ctf2d, counter, 0, 0, dAij(dd,i,j));
                dAij(Mwien,i,j) += dCount * result *result;

            }
            //#define DEBUG
#ifdef DEBUG

            {
                std::cerr << "no_micro_per_Group order " << count
                << " " << counter
                << " " << NZYX_ELEM(mics_ctf2d, counter, 0, 0, 141)
                << " " << dAij(Mwien,100,100)
                << std::endl;
                Image<double> save;
                save()=Mwien;
                save.write("vienertempnew.spi");
                std::cout << "Press any key\n";
                char c;
                std::cin >> c;
            }
#endif
#undef DEBUG

        }
        // Divide by sumimg (Wiener filter is for summing images, not averaging!)
        //#define DEBUG
#ifdef DEBUG

        {
            Image<double> save;
            save()=Mwien;
            save.write("vienerB.spi");
        }
#endif
#undef DEBUG
        Mwien /= sumimg;
        // Add Wiener constant
        if (wiener_constant < 0.)
        {
            // Use Grigorieff's default for Wiener filter constant: 10% of average over all Mwien terms
            // Grigorieff JSB 157(1) (2006), pp 117-125
            wiener_constant = 0.1 * Mwien.computeAvg();
        }
        Mwien += wiener_constant;
        //#define DEBUG
#ifdef DEBUG

        {
            Image<double> save;
            save()=Mwien;
            save.write("vienerA.spi");
        }
#endif
#undef DEBUG

    }
    // Sort by average defocus
    sortedCtfMD.sort(ctfMD,MDL_CTF_DEFOCUSA,false);

}
// Check whether a CTF is anisotropic
bool ProgCtfGroup::isIsotropic(CTFDescription &ctf)
{
    double cosp, sinp, ctfp, diff;
    Matrix1D<double> freq(2);

    cosp = COSD(ctf.azimuthal_angle);
    sinp = SIND(ctf.azimuthal_angle);

    for (double digres = 0; digres < resol_error; digres+= 0.001)
    {
        XX(freq) = cosp * digres;
        YY(freq) = sinp * digres;
        digfreq2contfreq(freq, freq, pixel_size);
        ctf.precomputeValues(XX(freq), YY(freq));
        ctfp = ctf.getValueAt();
        ctf.precomputeValues(YY(freq), XX(freq));
        diff = ABS(ctfp - ctf.getValueAt());
        if (diff > max_error)
        {
            std::cout<<" Anisotropy!"<<digres<<" "<<max_error<<" "<<diff<<" "<<ctfp
            <<" "<<ctf.getValueAt()<<std::endl;
            return false;
        }
    }
    return true;
}

// Do the actual work
void ProgCtfGroup::autoRun()
{
    double diff=0.;
    long int ctfMdSize=sortedCtfMD.size();
    int c = XMIPP_MAX(1, ctfMdSize / 60);
    int counter=0;
    bool newgroup;

    //size_t id;
    size_t orderOut, orderIn;
    int defocusGroup;
    int groupNumber = 1;
    std::vector<size_t> vectorID;
    sortedCtfMD.findObjects(vectorID);
    sortedCtfMD.setValueCol(MDL_DEFGROUP,-1);
    //iterate
    std::vector<size_t>::iterator itOut;
    std::vector<size_t>::iterator itIn;
    size_t begin=vectorID.at(0);
    sortedCtfMD.setValue(MDL_DEFGROUP,groupNumber,begin);

    if (verbose!=0)
    {
        std::cout << "\nCompute differences between CTFs" <<std::endl;
        init_progress_bar(ctfMdSize);
    }

    for ( itOut=vectorID.begin()+1 ; itOut < vectorID.end(); itOut++ )
    {
        counter++;
        newgroup = true;
        sortedCtfMD.getValue(MDL_DEFGROUP,defocusGroup,*itOut);
        if(defocusGroup!=-1)
            continue;
        sortedCtfMD.getValue(MDL_ORDER,orderOut,*itOut);//index in mics_ctf2d array
        for ( itIn=vectorID.begin() ; itIn < itOut; itIn++ )
        {
            sortedCtfMD.getValue(MDL_ORDER,orderIn,*itIn);//index in mics_ctf2d array
            for (int iresol=0; iresol<=iresol_error; iresol++)
            {
                //NZYX_ELEM(mics_ctf2d, orderIn, 1, 1, iresol);
                diff = fabs( NZYX_ELEM(mics_ctf2d, orderIn,  0, 0, iresol) -
                             NZYX_ELEM(mics_ctf2d, orderOut, 0, 0, iresol) );
                if (diff > max_error)
                {
                    break;
                }
            }
            if (diff < max_error)
            {
                newgroup=false;
                break;
            }
        }
        if(newgroup)
        {
            groupNumber++;

        }
        sortedCtfMD.setValue(MDL_DEFGROUP,groupNumber,*itOut);
        if (counter % c == 0 && verbose!=0)
            progress_bar(counter);
    }

    progress_bar(ctfMdSize);

}
/////////////////////////////////////////////
void ProgCtfGroup::manualRun()
{
    MetaData DF;
    int groupNumber = 1;
    DF.read(fn_split);
    int counter=0;
    DF.setValueCol(MDL_DEFGROUP,-2);
    sortedCtfMD.setValueCol(MDL_DEFGROUP,-1);
    //#define DEBUG
#ifdef DEBUG

    sortedCtfMD.write("sortedCtfMD1.xmd");
#endif
#undef DEBUG

    MetaData unionMD;
    DF.unionAll(sortedCtfMD);
    unionMD.sort(DF,MDL_CTF_DEFOCUSA,false);
    int n = unionMD.size();
    init_progress_bar(n);
    int c = XMIPP_MAX(1, n / 60);
    int defGroup;

    FOR_ALL_OBJECTS_IN_METADATA(unionMD)
    {
        unionMD.getValue(MDL_DEFGROUP,defGroup,__iter.objId);
        if(defGroup==-2)
            groupNumber++;
        else
            unionMD.setValue(MDL_DEFGROUP,groupNumber,__iter.objId);
        if (counter % c == 0)
            progress_bar(counter);
    }
    progress_bar(n);
    //#define DEBUG
#ifdef DEBUG

    unionMD.write("unionMD.xmd");
#endif
#undef DEBUG

    sortedCtfMD.importObjects(unionMD, MDValueNE(MDL_DEFGROUP, -2));
    //#define DEBUG
#ifdef DEBUG

    sortedCtfMD.write("sortedCtfMD3.xmd");
#endif
#undef DEBUG

}

void ProgCtfGroup::writeOutputToDisc()
{
    //(1) compute no of micrographs, no of images , minimum defocus ,maximum defocus, average defocus per ctf group
    MetaData ctfInfo,ctfImagesGroup,auxMetaData;

    const AggregateOperation MyaggregateOperations[] =
        {
            AGGR_COUNT, AGGR_SUM, AGGR_MIN,         AGGR_MAX,          AGGR_AVG
        };
    std::vector<AggregateOperation> aggregateOperations(MyaggregateOperations,MyaggregateOperations+5);

    const MDLabel MyoperateLabels[]       =
        {
            MDL_COUNT,MDL_COUNT, MDL_CTF_DEFOCUSA, MDL_CTF_DEFOCUSA, MDL_CTF_DEFOCUSA
        };
    std::vector<MDLabel> operateLabels(MyoperateLabels,MyoperateLabels+5);

    const MDLabel MyresultLabels[]        =
        {
            MDL_DEFGROUP,MDL_COUNT, MDL_SUM,  MDL_MIN,          MDL_MAX,          MDL_AVG
        };
    std::vector<MDLabel> resultLabels(MyresultLabels,MyresultLabels+6);

    ctfInfo.aggregate(sortedCtfMD,aggregateOperations,operateLabels,resultLabels);
    ctfInfo.setComment("N. of micrographs, N. of particles, min defocus, max defocus and avg defocus");
    ctfInfo.write("groups@"+fn_root+"Info.xmd");
    size_t numberDefGroups=ctfInfo.size();
    MetaData MD;
    size_t idctf = MD.addObject();
    MD.setValue(MDL_COUNT,numberDefGroups,idctf);
    MD.setColumnFormat(false);
    MD.write("numberGroups@"+fn_root+"Info.xmd",MD_APPEND);

    //(2)save auxiliary file for defocus split

    double maxDef,minDef;
    MDIterator it(ctfInfo);
    size_t id1,id2,id;
    auxMetaData.clear();
    auxMetaData.setComment(formatString("Defocus values to split into %lu ctf groups", ctfInfo.size()));
    id1=it.objId;
    while(it.moveNext())
    {
        id2=it.objId;
        ctfInfo.getValue(MDL_MIN,minDef,id1);
        ctfInfo.getValue(MDL_MAX,maxDef,id2);
        id1=id2;

        id=auxMetaData.addObject();
        auxMetaData.setValue(MDL_CTF_DEFOCUSA,(minDef+maxDef)/2.,id);
    }
    auxMetaData.write(fn_root+"_split.doc");


    //(3) make block-sel per image group
    MetaData ImagesMD;
    ImagesMD.read(fn_ctfdat);
    //
    if (ImagesMD.containsLabel(MDL_CTF_MODEL))
    {
<<<<<<< HEAD
        ctfImagesGroup.join(ImagesMD,sortedCtfMD,MDL_CTF_MODEL,INNER );
    }
    else
    {
    	ImagesMD.write("/tmp/ImagesMD");
    	sortedCtfMD.write("/tmp/sortedCtfMD");
        ctfImagesGroup.join(ImagesMD,sortedCtfMD,MDL_ITEM_ID,INNER);
=======
        ctfImagesGroup.join1(ImagesMD, sortedCtfMD, MDL_CTF_MODEL, INNER );
    }
    else
    {
    	//ImagesMD.write("/tmp/ImagesMD");
    	//sortedCtfMD.write("/tmp/sortedCtfMD");
        ctfImagesGroup.join1(ImagesMD, sortedCtfMD, MDL_ITEM_ID, INNER);
>>>>>>> 0bf40a20
    }

    //
    unlink( (fn_root+"s_images.sel").c_str());
    FileName imagesInDefoculGroup;
    auxMetaData.clear();
    auxMetaData.setComment("images (particles) per defocus group, block name is defocusgroup No");
    int ctfInfoSize;
    ctfInfoSize = (int) ctfInfo.size();
    for(int i=1;i<= ctfInfoSize; i++)
    {
        auxMetaData.importObjects(ctfImagesGroup,MDValueEQ(MDL_DEFGROUP,i));
        imagesInDefoculGroup.assign( formatString("ctfGroup%06d@%s_images.sel", i, fn_root.c_str()) );
        auxMetaData.write( imagesInDefoculGroup, i > 1 ? MD_APPEND : MD_OVERWRITE);
    }

    //(4)create average ctf
    int olddefGroup,defGroup;
    size_t order, count;
    double sumimg=0.;

    MultidimArray<double> ctf2D(Mwien.xdim,Mwien.ydim);
    Image<double> Ictf2D;
    Ictf2D.data.alias(ctf2D);

    olddefGroup=1;
    //defGroup=-1;
    FileName outFileNameCTF,outFileNameWIEN,outFileName;
    outFileNameCTF = fn_root + "_ctf."+format;
    outFileNameWIEN = fn_root + "_wien."+format;
    if (verbose!=0)
    {
        std::cout << "Saving CTF Images" <<std::endl;
    }
    FOR_ALL_OBJECTS_IN_METADATA(sortedCtfMD)
    {
        sortedCtfMD.getValue(MDL_DEFGROUP,defGroup,__iter.objId);
        sortedCtfMD.getValue(MDL_ORDER,order,__iter.objId);
        sortedCtfMD.getValue(MDL_COUNT,count,__iter.objId);
        double dCount = (double)count;

        if (defGroup != olddefGroup)
        {
            if (sumimg!=0)
            {
                ctf2D /= sumimg;
                outFileName.compose(olddefGroup,outFileNameCTF);
                //save CTF
                Ictf2D.write(outFileName);
                //save winer filter
                if (do_wiener)
                {
                    FOR_ALL_DIRECT_ELEMENTS_IN_ARRAY2D(ctf2D)
                    {
                        dAij(ctf2D,i,j) /= dAij(Mwien,i,j);
                    }
                    outFileName.compose(olddefGroup,outFileNameWIEN);
                    Ictf2D.write(outFileName);
                }

                ctf2D.initZeros();
                olddefGroup=defGroup;
                sumimg=0.;
            }
        }

        sumimg += dCount;
        FOR_ALL_DIRECT_ELEMENTS_IN_ARRAY2D(ctf2D)
        {
            double result;
            //interpolate ctf point from table
            //change DIRECT_N__X_ELEM by DIRECT_N_YX_ELEM if you want to process a 2D ctf

            result =     dAij(diff, i,j)      * DIRECT_N__X_ELEM(mics_ctf2d, order, 0, 0, dAij(dd,i,j)+1  ) +
                         (1.-dAij(diff, i,j)) * DIRECT_N__X_ELEM(mics_ctf2d, order, 0, 0, dAij(dd,i,j));
            dAij(ctf2D,i,j) += dCount * result ;
        }
    }
    //Save last CTF
    if (defGroup == olddefGroup)
    {
        if (sumimg!=0)
        {
            ctf2D /= sumimg;
            outFileName.compose(defGroup,outFileNameCTF);
            //save CTF
            Ictf2D.write(outFileName);
            //save winer filter
            if (do_wiener)
            {
                FOR_ALL_DIRECT_ELEMENTS_IN_ARRAY2D(ctf2D)
                {
                    dAij(ctf2D,i,j) /= dAij(Mwien,i,j);
                }
                outFileName.compose(defGroup,outFileNameWIEN);
                Ictf2D.write(outFileName);
            }
        }
    }

}

void ProgCtfGroup::run()
{
    produceSideInfo();

    if (do_auto)
    {
        autoRun();
    }
    else
    {
        manualRun();
    }
    writeOutputToDisc();

    std::cout << " Done!" <<std::endl;
}<|MERGE_RESOLUTION|>--- conflicted
+++ resolved
@@ -216,25 +216,7 @@
 
 
     MetaData ctfMD;
-<<<<<<< HEAD
-    //number of different CTFs
-    if (SF.containsLabel(MDL_CTF_MODEL))
-    {
-        ctfMD.aggregate(SF, AGGR_COUNT,MDL_CTF_MODEL,MDL_CTF_MODEL,MDL_COUNT);
-        ctfMD.fillExpand(MDL_CTF_MODEL);
-    }
-    else if (containsCTFBasicLabels(SF))
-    {
-        std::vector<MDLabel> groupbyLabels(CTF_BASIC_LABELS,CTF_BASIC_LABELS+CTF_BASIC_LABELS_SIZE);
-        MetaData auxMd;
-        auxMd.aggregateGroupBy(SF, AGGR_COUNT,groupbyLabels,MDL_CTF_DEFOCUSU,MDL_COUNT);
-        ctfMD.join(auxMd,SF,MDL_UNDEFINED,NATURAL);
-    }
-    else
-    	REPORT_ERROR(ERR_MD_MISSINGLABEL,"Expecting CTF_MODEL or (MDL_CTF_DEFOCUSU, MDL_CTF_DEFOCUSV, MDL_CTF_DEFOCUS_ANGLE) labels");
-=======
     groupCTFMetaData(SF, ctfMD);
->>>>>>> 0bf40a20
 
     int nCTFs = ctfMD.size();
     //how much memory do I need to store them
@@ -621,15 +603,6 @@
     //
     if (ImagesMD.containsLabel(MDL_CTF_MODEL))
     {
-<<<<<<< HEAD
-        ctfImagesGroup.join(ImagesMD,sortedCtfMD,MDL_CTF_MODEL,INNER );
-    }
-    else
-    {
-    	ImagesMD.write("/tmp/ImagesMD");
-    	sortedCtfMD.write("/tmp/sortedCtfMD");
-        ctfImagesGroup.join(ImagesMD,sortedCtfMD,MDL_ITEM_ID,INNER);
-=======
         ctfImagesGroup.join1(ImagesMD, sortedCtfMD, MDL_CTF_MODEL, INNER );
     }
     else
@@ -637,7 +610,6 @@
     	//ImagesMD.write("/tmp/ImagesMD");
     	//sortedCtfMD.write("/tmp/sortedCtfMD");
         ctfImagesGroup.join1(ImagesMD, sortedCtfMD, MDL_ITEM_ID, INNER);
->>>>>>> 0bf40a20
     }
 
     //
