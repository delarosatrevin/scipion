--- conflicted
+++ resolved
@@ -428,13 +428,7 @@
             }
         }
     }
-<<<<<<< HEAD
-
-//    for (int nt=0;nt<Nthreads;nt++)
-//        pthread_join(th_ids[nt],NULL);
-
-=======
->>>>>>> 84e1afb0
+
     if (auto_candidates.size() == 0)
         return 0;
     // Remove the occluded particles
