--- conflicted
+++ resolved
@@ -332,10 +332,7 @@
 #endif
 
     int num=positionArray.size()*(90.0/100.0);
-<<<<<<< HEAD
-=======
-    //int num=positionArray.size()*(10.0/100.0);
->>>>>>> 13dbe162
+
     for (int k=0;k<num;k++)
     {
         int j=positionArray[k].x;
