/***************************************************************************
 *
 * Authors:
 *
 * Carlos Oscar S. Sorzano (coss@cnb.csic.es)
 * Unidad de  Bioinformatica of Centro Nacional de Biotecnologia , CSIC
 *
 * This program is free software; you can redistribute it and/or modify
 * it under the terms of the GNU General Public License as published by
 * the Free Software Foundation; either version 2 of the License, or
 * (at your option) any later version.
 *
 * This program is distributed in the hope that it will be useful,
 * but WITHOUT ANY WARRANTY; without even the implied warranty of
 * MERCHANTABILITY or FITNESS FOR A PARTICULAR PURPOSE.  See the
 * GNU General Public License for more details.
 *
 * You should have received a copy of the GNU General Public License
 * along with this program; if not, write to the Free Software
 * Foundation, Inc., 59 Temple Place, Suite 330, Boston, MA
 * 02111-1307  USA
 *
 *  All comments concerning this program package may be sent to the
 *  e-mail address 'xmipp@cnb.csic.es'
 ***************************************************************************/

#include "pdb_nma_deform.h"

void ProgPdbNmaDeform::defineParams()
{
	addUsageLine("Deform a PDB according to a list of NMA modes");
	addUsageLine("+It is assumed that there is a deformation value per mode, and that the number of vectors in the mode is the same as the number of atoms in the PDB");
	addParamsLine("--pdb <file>    : PDB to deform");
	addParamsLine("--nma <metadata_file>  : List of modes, the metadata must use the label NMAModefile");
	addParamsLine("--deformations <...> : Deformation amplitudes in each direction");
	addParamsLine("-o <file>       : Deformed PDB");
	addExampleLine("xmipp_pdb_nma_deform --pdb 2tbv.pdb -o 2tbv_deformed.pdb --nma modelist.xmd --deformations 15");
}

void ProgPdbNmaDeform::readParams()
{
	fn_pdb=getParam("--pdb");
	fn_nma=getParam("--nma");
	fn_out=getParam("-o");
	StringVector listDeformations;
	getListParam("--deformations",listDeformations);
	deformations.resizeNoCopy(listDeformations.size());
	FOR_ALL_ELEMENTS_IN_ARRAY1D(deformations)
	deformations(i)=textToFloat(listDeformations[i]);
}

void ProgPdbNmaDeform::show()
{
	if (verbose==0)
		return;
	std::cout
	<< "PDB:          " << fn_pdb << std::endl
	<< "NMA list:     " << fn_nma << std::endl
	<< "Output:       " << fn_out << std::endl
	<< "Deformations: "
	;
	FOR_ALL_ELEMENTS_IN_ARRAY1D(deformations)
	std::cout << deformations(i) << " ";
	std::cout << std::endl;
}

void ProgPdbNmaDeform::run()
{
	PDBRichPhantom pdb;
	MetaData modes;
	pdb.read(fn_pdb);
	modes.read(fn_nma);
	int j=0;
	FileName fnMode;
	MultidimArray<double> mode;
	mode.resizeNoCopy(pdb.getNumberOfAtoms(),3);
	FOR_ALL_OBJECTS_IN_METADATA(modes)
	{
		// Read mode
		modes.getValue(MDL_NMA_MODEFILE,fnMode,__iter.objId);
		std::ifstream fhMode;
		fhMode.open(fnMode.c_str());
		if (!fhMode)
			REPORT_ERROR(ERR_IO_NOREAD,fnMode);
		fhMode >> mode;
		fhMode.close();

		// Apply mode
<<<<<<< HEAD
		double lambda=A1D_ELEM(deformations,i);
=======
		double lambda=A1D_ELEM(deformations,j);
>>>>>>> 58363bbb
		for (size_t i=0; i<YSIZE(mode); ++i)
		{
			RichAtom& atom_i=pdb.atomList[i];
			atom_i.x+=lambda*DIRECT_A2D_ELEM(mode,i,0);
			atom_i.y+=lambda*DIRECT_A2D_ELEM(mode,i,1);
			atom_i.z+=lambda*DIRECT_A2D_ELEM(mode,i,2);
		}
                j++;
	}
	pdb.write(fn_out);
}<|MERGE_RESOLUTION|>--- conflicted
+++ resolved
@@ -86,11 +86,7 @@
 		fhMode.close();
 
 		// Apply mode
-<<<<<<< HEAD
-		double lambda=A1D_ELEM(deformations,i);
-=======
 		double lambda=A1D_ELEM(deformations,j);
->>>>>>> 58363bbb
 		for (size_t i=0; i<YSIZE(mode); ++i)
 		{
 			RichAtom& atom_i=pdb.atomList[i];
