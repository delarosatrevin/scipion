--- conflicted
+++ resolved
@@ -27,11 +27,7 @@
 
 import java.io.File;
 import java.util.Arrays;
-<<<<<<< HEAD
-=======
-import xmipp.jni.MDRow;
-import xmipp.utils.StopWatch;
->>>>>>> b4f122d3
+
 
 //import xmipp.utils.DEBUG;
 
@@ -97,14 +93,7 @@
 		create();
 	}
 
-	/** Create a metadata and read data from filename */
-	public MetaData(String filename) {
-		//DEBUG.printFormat("Java: Creating metadata from filename: %s\n", filename);
-		//DEBUG.printStackTrace();
-            
-		create();
-		read(filename);
-	}
+	
 	// caching some ids
 	// private static native void storeIds();
 	// functions to create images
