--- conflicted
+++ resolved
@@ -53,15 +53,11 @@
 	public static final String FILL_RAND_UNIFORM = "random uniform";
 	public static final String FILL_RAND_GAUSSIAN = "random gaussian";
         
-<<<<<<< HEAD
         protected String[] renderLabels;
         protected String renderLabel = "first";
         protected String[] visibleLabels;
         protected String[] orderLabels;
-    
-=======
-     
->>>>>>> 24478420
+
 	//
 	// // Fields whose content is a path. They will be "fixed" conveniently.
 	// private final static int PATHS_FIELDS[] = {
@@ -519,8 +515,6 @@
 	*/
 	public native double getColumnMin(int column);
 	
-
-<<<<<<< HEAD
 	public native double getColumnMax(int column);
 
     
@@ -560,9 +554,7 @@
            return orderLabels;
        }
        
-=======
-        public native double getColumnMax(int column);
->>>>>>> 24478420
+
 	
 	public boolean isCTFMd() {
 		try {
