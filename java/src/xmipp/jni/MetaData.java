/***************************************************************************
 * Authors:     J.M. de la Rosa Trevin (jmdelarosa@cnb.csic.es)
 *
 *
 * Unidad de  Bioinformatica of Centro Nacional de Biotecnologia , CSIC
 *
 * This program is free software; you can redistribute it and/or modify
 * it under the terms of the GNU General Public License as published by
 * the Free Software Foundation; either version 2 of the License, or
 * (at your option) any later version.
 *
 * This program is distributed in the hope that it will be useful,
 * but WITHOUT ANY WARRANTY; without even the implied warranty of
 * MERCHANTABILITY or FITNESS FOR A PARTICULAR PURPOSE.  See the
 * GNU General Public License for more details.
 *
 * You should have received a copy of the GNU General Public License
 * along with this program; if not, write to the Free Software
 * Foundation, Inc., 59 Temple Place, Suite 330, Boston, MA
 * 02111-1307  USA
 *
 *  All comments concerning this program package may be sent to the
 *  e-mail address 'xmipp@cnb.csic.es'
 ***************************************************************************/

package xmipp.jni;

import ij.ImagePlus;

import java.io.File;
import java.util.Arrays;
import java.util.logging.Level;
<<<<<<< HEAD
=======

import xmipp.ij.commons.XmippImageConverter;
>>>>>>> 1e239c87

/**
 * Protocol for integrating native C++ code - @see ImageDouble.java
 */
public class MetaData {
	/** Enum values with Labels possible types */
	public static final int LABEL_NOTYPE = -1;
	public static final int LABEL_INT = 0;
	public static final int LABEL_BOOL = 1;
	public static final int LABEL_DOUBLE = 2;
	public static final int LABEL_STRING = 3;
	public static final int LABEL_VECTOR_DOUBLE = 4;
	public static final int LABEL_SIZET = 5;
	public static final int LABEL_VECTOR_SIZET = 6;

	public static final String FILL_CONSTANT = "constant";
	public static final String FILL_LINEAR = "linear";
	public static final String FILL_RAND_UNIFORM = "random uniform";
	public static final String FILL_RAND_GAUSSIAN = "random gaussian";
	//
	// // Fields whose content is a path. They will be "fixed" conveniently.
	// private final static int PATHS_FIELDS[] = {
	// MDLabel.MDL_IMAGE1,
	// MDLabel.MDL_IMAGE2,
	// MDLabel.MDL_IMAGE3,
	// MDLabel.MDL_IMAGE,
	// MDLabel.MDL_PSD,
	// MDLabel.MDL_CTF_MODEL
	// };
	//
	// static {
	// // Sorts it to use binary search later.
	// // (It's executed just for the first time)
	// Arrays.sort(PATHS_FIELDS);
	// }

	public final static int GEOMETRY_LABELS[] = { MDLabel.MDL_FLIP,
			MDLabel.MDL_ANGLE_PSI, MDLabel.MDL_SHIFT_X, MDLabel.MDL_SHIFT_Y };

	public final static int MICROGRAPH_BASIC_LABELS[] = {
			MDLabel.MDL_MICROGRAPH, MDLabel.MDL_PSD, MDLabel.MDL_CTF_MODEL };

	public static final int MD_OVERWRITE = 0;
	public static final int MD_APPEND = 1;
	private String filename;
	// hold pointer to Image class in C++ space
	private long peer;

	// keep labels for avoid read all the time
	int[] activeLabels;

	static {
		System.loadLibrary("XmippJNI");
		// storeIds();
	}

	// caching some ids
	// private static native void storeIds();
	// functions to create images
	private native void create();

	// destructor
	public synchronized native void destroy();
	
	// clear metadata
	public native void clear();

	// reading
	public native void read_(String filename);

	public final void read(String filename) {
		this.filename = filename;
		read_(filename);
		activeLabels = getActiveLabels();
	}

	public native int size();

	public native void setColumnFormat(boolean format);

	public native void write(String filename);

	public native void writeBlock(String filename);

	public native void print();

	public native boolean isColumnFormat();

	public native boolean containsLabel(int label);

	public native boolean removeLabel(int label);

	public boolean containsGeometryInfo() {
		try {
			for (int i = 0; i < GEOMETRY_LABELS.length; i++)
				if (containsLabel(GEOMETRY_LABELS[i]))
					return true;
		} catch (Exception e) {
			e.printStackTrace();
		}
		return false;
	}
	
	public boolean containsMicrographParticles() {
		try {
			int[] labels = new int[]{MDLabel.MDL_MICROGRAPH, MDLabel.MDL_XCOOR, MDLabel.MDL_YCOOR, MDLabel.MDL_ENABLED};
			for (int i = 0; i < labels.length; i++)
				if (!containsLabel(labels[i]))
					return false;
		} catch (Exception e) {
			e.printStackTrace();
		}
		return true;
	}

	public boolean containsMicrographsInfo() {
		try {
			// Should contain some micrographs labels
			for (int i = 0; i < MICROGRAPH_BASIC_LABELS.length; i++)
				if (!containsLabel(MICROGRAPH_BASIC_LABELS[i]))
					return false;
		} catch (Exception e) {
			e.printStackTrace();
		}
		return true;
	}
	
	public static boolean containsBlock(String file, String block)
	{
		try
		{
			return Arrays.asList(MetaData.getBlocksInMetaDataFile(file)).contains(block);
		}
		catch (Exception e)
		{
			throw new IllegalArgumentException(e);
		}
	}// function containsBlock

	public static native String label2Str(int label);

	public static native int str2Label(String labelName);

	/** Same of before but handling the exception */
	public static String getLabelName(int label) {
		try {
			return label2Str(label);
		} catch (Exception e) {
			return null;
		}
	}

	public static native String[] getBlocksInMetaDataFile(String filename);

	public native int[] getActiveLabels();

	public static native int getLabelType(int label);

	public static Class getLabelClass(int label) {
		int type = getLabelType(label);
		switch (type) {
		case LABEL_INT:
			return Integer.class;
		case LABEL_BOOL:
			return Boolean.class;
		case LABEL_DOUBLE:
			return Double.class;
		case LABEL_SIZET:
			return Long.class;
		case LABEL_STRING:
		case LABEL_VECTOR_DOUBLE:
		case LABEL_VECTOR_SIZET:
			return String.class;

		}
		return null;
	}

	/** Return an String representing the label type */
	public static String getLabelTypeString(int labelType) {
		switch (labelType) {
		case LABEL_STRING:
			return "STRING";
		case LABEL_DOUBLE:
			return "DOUBLE";
		case LABEL_INT:
			return "INT";
		case LABEL_BOOL:
			return "BOOL";
		case LABEL_VECTOR_DOUBLE:
			return "VECTOR(DOUBLE)";
		case LABEL_SIZET:
			return "SIZE_T";
		case LABEL_VECTOR_SIZET:
			return "VECTOR(SIZE_T)";
		}
		return "UNKNOWN";
	}// function getLabelTypeString

	public static native String getLabelComment(int label);

	public static native boolean isTextFile(int label);

	public static native boolean isMetadata(int label);

	public static native boolean isCtfParam(int label);

	public static native boolean isImage(int label);

	public static native boolean isStack(int label);

	public static native boolean isMicrograph(int label);

	public static native boolean isPSD(int label);

	public native boolean isMetadataFile();

	public native void makeAbsPath(int label);

	// get values from metadata
	public native int getValueInt(int label, long objId);

	public native long getValueLong(int label, long objId);

	public native double getValueDouble(int label, long objId);

	/** Return the value of some label as String */
	public native String getValueString(int label, long objId);

	public String getValueString(int label, long objId, boolean fixPaths) {
		String value = getValueString(label, objId);

		// Try to fix paths.
		if (fixPaths && filename != null && isPathField(label)) {
			value = fixPath(value);
		}

		return value;
	}

	/**
	 * Return all values of the row as String[]
	 * 
	 * @
	 */
	public String[] getRowValues(long objId) {
		String[] values = new String[activeLabels.length];
		for (int i = 0; i < activeLabels.length; ++i)
			values[i] = getValueString(activeLabels[i], objId);
		return values;
	}
	
	/** Return a new metadata containing the values of one row */
	public MetaData getRow(long objId){
		MetaData mdRow = new MetaData();
		mdRow.importObjects(this, new long[]{objId});
		return mdRow;
	}
	
	public void setRow(MetaData mdRow, long objId){
		int[] labels = getActiveLabels();
		String value;
		long rowId = mdRow.firstObject();
		for (int l : labels){
			value = mdRow.getValueString(l, rowId);
			//DEBUG.printFormat("label: %d, value: %d", l, value);
			setValueString(l, value, objId);
		}
	}
	
	

	/**
	 * Create a metadata row from another metadata Adding the activeLabels and
	 * adding an object
	 */
	public MetaData getMetaDataRow() {
		MetaData md = null;
		try {
			md = new MetaData();
			md.setColumnFormat(false);
			int[] labels = getActiveLabels();
			for (int l : labels)
				md.addLabel(l);
			md.addObject();
		} catch (Exception e) {
			e.printStackTrace();
		}
		return md;
	}

	public static boolean isPathField(int label) {
		return isTextFile(label) || isMetadata(label) || isCtfParam(label)
				|| isImage(label) || isStack(label) || isMicrograph(label)
				|| isPSD(label);
	}

	// public static boolean isPathField(int label) {
	// return Arrays.binarySearch(PATHS_FIELDS, label) >= 0;
	// }
	public String fixPath(String value) {
		return Filename.findImagePath(value, getBaseDir(), true);
	}

	public String fixPath(String value, String baseDir) {
		return Filename.findImagePath(value, baseDir, false);
	}

	public native boolean getValueBoolean(int label, long objId);

	public String getFilename() {
		return filename != null ? Filename.getFilename(filename) : "";
	}

	public String getBlock() {
		return Filename.getPrefix(filename);
	}

	public String getPath() {
		return filename;
	}

	public String getBaseDir() {
		File f = new File(getFilename());
		f = new File(f.toURI().normalize().getPath());

		return f.getParent();
	}

	public native double[] getStatistics(boolean applyGeo);

	public native double[] getColumnValues(int label);

	// set functions conection with MetaData class in C++
	public boolean setEnabled(boolean value, long objId) {
		return setValueInt(MDLabel.MDL_ENABLED, value ? 1 : -1, objId);
	}

	public boolean getEnabled(long objId) {
		return getValueInt(MDLabel.MDL_ENABLED, objId) > 0;
	}

	public native boolean setValueInt(int label, int value, long objId);

	public native boolean setValueLong(int label, long value, long objId);

	public native boolean setValueDouble(int label, double value, long objId);

	public native boolean setValueString(int label, String value, long objId);

	public native boolean setValueBoolean(int label, boolean value, long objId);

	/** Obtain all the objects ids in the MetaData */
	public native long[] findObjects();

	/**
	 * Order the metadata by some label. You can order ASCending or DESCending.
	 */
	public native void sort(int sortLabel, boolean ascending);

	/** Import objects from other MetaData */
	public native void importObjects(MetaData from, long ids[]);

	/** Return the id of the first object */
	public native long firstObject();

	/** Add a new object entry and return new id */
	public native long addObject();

	/** Remove an existing object from metadata */
	public native boolean removeObject(long objId);

	/** Remove disabled objects */
	public native void removeDisabled();

	/** Add new column to MetaData */
	public native void addLabel(int label);

	/** Get the average and std images, result is left on input image */
	public native void getStatsImages(ImageGeneric imageAvg,
			ImageGeneric imageStd, boolean applyGeo, int label);

	public native void getPCAbasis(ImageGeneric basis, int label);

	public native void computeFourierStatistics(MetaData mdIn, int label);

	/**
	 * Union of all elements in two Metadata, duplicating common elements.
	 * Result in calling metadata object, repetion are allowed
	 */
	public native void unionAll(MetaData mdIn);

	/**
	 * Fill all values in a column(label). Different types of fill are: Constant
	 * Linear Random uniform Random gaussian
	 * 
	 * @
	 */
	public native void fillConstant(int label, String value);

	/**
	 * Fill column in a random way
	 * 
	 * @param label
	 *            column to be filled
	 * @param mode
	 *            can be "uniform" or "gaussian"
	 * @param op1
	 *            min for uniform and mean for gaussian
	 * @param op2
	 *            max for uniform and std for gaussian
	 */
	public native void fillRandom(int label, String mode, double op1, double op2);

	/** Fill label starting at some value and with some step */
	public native void fillLinear(int label, double start, double step);

	/** Just for debugging purposes */
	public native void enableDebug();

	/*********** Non-native functions ********************/
	/** Create empty metadata */
	public MetaData() {
		create();
	}

	/** Create a metadata and read data from filename */
	public MetaData(String filename) {
		create();
		read(filename);
	}

	/**
	 * Will be called by GarbageCollector before destroying. Needed to free C++
	 * object memory.
	 */
	@Override
	protected void finalize() throws Throwable {
		super.finalize();
		destroy();
	}

	/**
	 * Read a metadata from plain textfile.
	 * 
	 * @param file filename from where to read
	 * @param columns expected columns(labels) in file @
	 */
	public native void readPlain(String file, String columns);

	/**
	 * Write the images on metadata to some location
	 * 
	 * @param output Stack name or prefix, depending on indepent param
	 * @param independent if False write images to stack, if True using a prefix
	 * @param image_label Which label have the images to write @
	 */
	public native void writeImages(String output, boolean independent,
			int image_label);
	
	/**
	 * Operate directly in metadata
	 * @param operateStr sql syntanx string of the operation 
	 */
	public native void operate(String operateStr);
	
	/** Returns Max and Min values from a column in metadata
    * These functions can only be used for labels of type double
	*/
	public native double getColumnMin(int column);
	
	

	public native double getColumnMax(int column);
	
	
	
<<<<<<< HEAD
=======
	public ImagePlus getImage(long id, String imagepath, int width, int height, boolean useGeo, boolean wrap)
	{
		ImagePlus imp = null;
		if (imagepath != null && Filename.exists(imagepath)) {
			try {
			imp = XmippImageConverter.readMdRowToImagePlus(imagepath, this, id, 
					width, height, useGeo, wrap);
			}
			catch (Exception ex){
				imp = null;
			}
		}
		return imp;
	}
>>>>>>> 1e239c87
}<|MERGE_RESOLUTION|>--- conflicted
+++ resolved
@@ -30,11 +30,8 @@
 import java.io.File;
 import java.util.Arrays;
 import java.util.logging.Level;
-<<<<<<< HEAD
-=======
 
 import xmipp.ij.commons.XmippImageConverter;
->>>>>>> 1e239c87
 
 /**
  * Protocol for integrating native C++ code - @see ImageDouble.java
@@ -512,8 +509,6 @@
 	
 	
 	
-<<<<<<< HEAD
-=======
 	public ImagePlus getImage(long id, String imagepath, int width, int height, boolean useGeo, boolean wrap)
 	{
 		ImagePlus imp = null;
@@ -528,5 +523,4 @@
 		}
 		return imp;
 	}
->>>>>>> 1e239c87
 }