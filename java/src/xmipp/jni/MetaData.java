--- conflicted
+++ resolved
@@ -496,7 +496,6 @@
 	 */
 	public native void operate(String operateStr);
 	
-<<<<<<< HEAD
 	/** Returns Max and Min values from a column in metadata
     * These functions can only be used for labels of type double
 	*/
@@ -508,21 +507,5 @@
 	
 	
 	
-	public ImagePlus getImage(long id, String imagepath, int width, int height, boolean useGeo, boolean wrap)
-	{
-		ImagePlus imp = null;
-		if (imagepath != null && Filename.exists(imagepath)) {
-			try {
-			imp = XmippImageConverter.readMdRowToImagePlus(imagepath, this, id, 
-					width, height, useGeo, wrap);
-			}
-			catch (Exception ex){
-				imp = null;
-			}
-		}
-		return imp;
-	}
-=======
-
->>>>>>> 8802afba
+
 }