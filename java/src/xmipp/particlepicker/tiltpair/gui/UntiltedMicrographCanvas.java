package xmipp.particlepicker.tiltpair.gui;

import ij.IJ;
import ij.ImagePlus;
import ij.gui.ImageWindow;

import java.awt.Color;
import java.awt.Dimension;
import java.awt.Graphics;
import java.awt.Graphics2D;
import java.awt.Image;
import java.awt.Point;
import java.awt.Rectangle;
import java.awt.event.MouseEvent;
import java.awt.event.MouseWheelEvent;
import java.awt.event.MouseWheelListener;

import javax.swing.JOptionPane;
import javax.swing.SwingUtilities;

import xmipp.particlepicker.Micrograph;
import xmipp.particlepicker.ParticlePickerCanvas;
import xmipp.particlepicker.ParticlePickerJFrame;
import xmipp.particlepicker.tiltpair.model.TiltPairPicker;
import xmipp.particlepicker.tiltpair.model.TiltedParticle;
import xmipp.particlepicker.tiltpair.model.UntiltedMicrograph;
import xmipp.particlepicker.tiltpair.model.UntiltedParticle;
import xmipp.particlepicker.training.model.TrainingParticle;
import xmipp.utils.XmippWindowUtil;
import xmipp.utils.XmippMessage;
import xmipp.jni.Particle;

public class UntiltedMicrographCanvas extends ParticlePickerCanvas
{

	private TiltPairPickerJFrame frame;
	private UntiltedParticle active;
	private TiltPairPicker pppicker;
	private UntiltedMicrograph um;
	private boolean reload = false;

	@Override
	public ParticlePickerJFrame getFrame()
	{
		return frame;
	}

	public TiltedParticle getActiveTiltedParticle()
	{
		if (active == null)
			return null;
		return active.getTiltedParticle();
	}

	public UntiltedParticle getActiveParticle()
	{
		return active;
	}

	public boolean hasActiveParticle()
	{
		return active != null;
	}

	@Override
	public Micrograph getMicrograph()
	{
		return um;
	}

	public UntiltedMicrographCanvas(TiltPairPickerJFrame frame)
	{
		super(frame.getMicrograph().getImagePlus(frame.getParticlePicker().getFilters()));
		this.um = frame.getMicrograph();

		this.frame = frame;

		this.pppicker = frame.getParticlePicker();
		um.runImageJFilters(pppicker.getFilters());

	}

	public void updateMicrograph()
	{
		this.um = frame.getMicrograph();
		updateMicrographData();
		if (!um.getParticles().isEmpty())
			refreshActive(um.getParticles().get(um.getParticles().size() - 1));
		else
			refreshActive(null);
	}

	/**
	 * Adds particle or updates its position if onpick. If ondeletepick removes
	 * particle. Considers owner for selection to the first particle containing
	 * point. Sets dragged if onpick
	 */

	public void mousePressed(MouseEvent e)
	{
		super.mousePressed(e);

		int x = super.offScreenX(e.getX());
		int y = super.offScreenY(e.getY());

		if (isDragImage(e))
			frame.getTiltedCanvas().mousePressed(x, y);
		else if (frame.isPickingAvailable(e))
		{
<<<<<<< HEAD
			if (frame.isEraserMode())
			{
				um.removeParticles(x, y);
				active = getLastParticle();
				refresh();

				return;
			}
=======
//			if (frame.isEraserMode())
//			{
//				um.removeParticles(x, y);
//				active = getLastParticle();
//				refresh();
//
//				return;
//			}
>>>>>>> a46deed8
			if (active != null && !active.isAdded() && active.getTiltedParticle() != null)
				um.addParticleToAligner(active, true);
			UntiltedParticle p = um.getParticle(x, y, (int) (frame.getParticleSize()));

			if (p != null)
			{
				if (SwingUtilities.isLeftMouseButton(e) && e.isShiftDown())
					removeParticle(p);
				else if (SwingUtilities.isLeftMouseButton(e))
					refreshActive(p);
			}
			else if (SwingUtilities.isLeftMouseButton(e) && um.fits(x, y, frame.getParticleSize()))
				addParticle(x, y);
		}
	}

	private UntiltedParticle getLastParticle()
	{
		if (um.getParticles().isEmpty())
			return null;
		return um.getParticles().get(um.getParticles().size() - 1);
	}

	public void mouseReleased(MouseEvent e)
	{

		super.mouseReleased(e);
		if (reload)// added particle on matrix has been moved. Matrix changed
					// and tilted particle has to be recalculated
		{
			um.getTiltedMicrograph().removeParticle(active.getTiltedParticle());
			active.setAdded(false);
			um.initAligner();
			um.setAlignerTiltedParticle(active);
			frame.getTiltedCanvas().repaint();
		}
		reload = false;
	}

	@Override
	public void mouseDragged(MouseEvent e)
	{
		super.mouseDragged(e);

		int x = super.offScreenX(e.getX());
		int y = super.offScreenY(e.getY());
		if (isDragImage(e))
		{
			frame.getTiltedCanvas().mouseDragged(e.getX(), e.getY());
			return;
		}
		if (frame.isPickingAvailable(e))
		{
<<<<<<< HEAD
			if (frame.isEraserMode())
			{
				um.removeParticles(x, y);
				active = getLastParticle();
				refresh();

				return;
			}

=======
//			if (frame.isEraserMode())
//			{
//				um.removeParticles(x, y);
//				active = getLastParticle();
//				refresh();
//
//				return;
//			}
			
>>>>>>> a46deed8
			if (active != null && um.fits(x, y, frame.getParticleSize()))

			{
				moveActiveParticle(x, y);
				if (active.isAdded())
					reload = true;
			}
		}
		frame.setChanged(true);
		repaint();

	}

	@Override
	public void mouseWheelMoved(MouseWheelEvent e)
	{
		super.mouseWheelMoved(e);
		if (!e.isShiftDown())
			return;
		int x = e.getX();
		int y = e.getY();
		frame.getTiltedCanvas().setMagnification(magnification);
		int rotation = e.getWheelRotation();
		if (rotation < 0)
			zoomIn(x, y);
		else
			zoomOut(x, y);
		if (getMagnification() <= 1.0)
			imp.repaintWindow();
<<<<<<< HEAD
=======
		frame.getTiltedCanvas().mouseWheelMoved(x, y, rotation);
	}

	public void paint(Graphics g)
	{
		Graphics offgc;
		Image offscreen = null;
		Dimension d = getSize();

		// create the offscreen buffer and associated Graphics
		offscreen = createImage(d.width, d.height);
		offgc = offscreen.getGraphics();

		super.paint(offgc);
		Graphics2D g2 = (Graphics2D) offgc;
		g2.setColor(frame.getColor());
		int index = 0;
>>>>>>> a46deed8

		frame.getTiltedCanvas().mouseWheelMoved(x, y, rotation);
	}

	private void addParticle(int x, int y)
	{
		try
		{
			Particle tp = um.getAlignerTiltedParticle(x, y);
			if (!um.getTiltedMicrograph().fits(tp.getX(), tp.getY(), pppicker.getFamily().getSize()))
				throw new IllegalArgumentException(XmippMessage.getOutOfBoundsMsg("Tilted Pair Coordinates"));
			UntiltedParticle p = new UntiltedParticle(x, y, um, pppicker.getFamily());

			um.addParticle(p);

			if (um.getAddedCount() >= 4)
				um.setAlignerTiltedParticle(p);
			refreshActive(p);
			frame.updateMicrographsModel();
			frame.setChanged(true);
		}
		catch (Exception e)
		{
			JOptionPane.showMessageDialog(this, e.getMessage());
		}

	}

	private void removeParticle(UntiltedParticle p)
	{
		um.removeParticle(p);
<<<<<<< HEAD

=======
		
>>>>>>> a46deed8
		if (active != null && active.equals(p))
		{
			if (!um.getParticles().isEmpty())
				refreshActive(um.getParticles().get(um.getParticles().size() - 1));
			else
				refreshActive(null);
		}

		if (p.isAdded())
			um.initAligner();
		refresh();
		frame.getTiltedCanvas().repaint();
	}

	public void refreshActive(TrainingParticle up)
	{
		active = (UntiltedParticle) up;
		if (active != null)
		{
			TiltedParticle tp = active.getTiltedParticle();
			if (tp != null)
			{
				Rectangle srcrect = frame.getTiltedCanvas().getSrcRect();
				int xrect = (int) ((tp.getX() - srcrect.getX()));
				int yrect = (int) ((tp.getY() - srcrect.getY()));

				if (tp != null && !um.fits(xrect, yrect, tp.getFamily().getSize()))
					frame.getTiltedCanvas().moveTo(tp);
			}
		}
		repaint();
		frame.getTiltedCanvas().repaint();
	}

	@Override
	public TrainingParticle getActive()
	{
		return active;
	}

	@Override
	protected void doCustomPaint(Graphics2D g2)
	{
		g2.setColor(frame.getColor());
		int index = 0;

		for (TrainingParticle p : um.getParticles())
		{
			drawShape(g2, p, index == (um.getParticles().size() - 1));
			index++;
		}
		if (active != null)
		{
			g2.setColor(Color.red);
			drawShape(g2, active, true);
		}
		if (frame.drawAngles())
			drawLine(Math.toRadians(um.getUntiltedAngle()), g2);// TODO
																// Auto-generated
																// method stub

	}

}<|MERGE_RESOLUTION|>--- conflicted
+++ resolved
@@ -107,7 +107,6 @@
 			frame.getTiltedCanvas().mousePressed(x, y);
 		else if (frame.isPickingAvailable(e))
 		{
-<<<<<<< HEAD
 			if (frame.isEraserMode())
 			{
 				um.removeParticles(x, y);
@@ -116,16 +115,7 @@
 
 				return;
 			}
-=======
-//			if (frame.isEraserMode())
-//			{
-//				um.removeParticles(x, y);
-//				active = getLastParticle();
-//				refresh();
-//
-//				return;
-//			}
->>>>>>> a46deed8
+
 			if (active != null && !active.isAdded() && active.getTiltedParticle() != null)
 				um.addParticleToAligner(active, true);
 			UntiltedParticle p = um.getParticle(x, y, (int) (frame.getParticleSize()));
@@ -179,7 +169,6 @@
 		}
 		if (frame.isPickingAvailable(e))
 		{
-<<<<<<< HEAD
 			if (frame.isEraserMode())
 			{
 				um.removeParticles(x, y);
@@ -189,17 +178,7 @@
 				return;
 			}
 
-=======
-//			if (frame.isEraserMode())
-//			{
-//				um.removeParticles(x, y);
-//				active = getLastParticle();
-//				refresh();
-//
-//				return;
-//			}
-			
->>>>>>> a46deed8
+
 			if (active != null && um.fits(x, y, frame.getParticleSize()))
 
 			{
@@ -229,26 +208,6 @@
 			zoomOut(x, y);
 		if (getMagnification() <= 1.0)
 			imp.repaintWindow();
-<<<<<<< HEAD
-=======
-		frame.getTiltedCanvas().mouseWheelMoved(x, y, rotation);
-	}
-
-	public void paint(Graphics g)
-	{
-		Graphics offgc;
-		Image offscreen = null;
-		Dimension d = getSize();
-
-		// create the offscreen buffer and associated Graphics
-		offscreen = createImage(d.width, d.height);
-		offgc = offscreen.getGraphics();
-
-		super.paint(offgc);
-		Graphics2D g2 = (Graphics2D) offgc;
-		g2.setColor(frame.getColor());
-		int index = 0;
->>>>>>> a46deed8
 
 		frame.getTiltedCanvas().mouseWheelMoved(x, y, rotation);
 	}
@@ -280,11 +239,7 @@
 	private void removeParticle(UntiltedParticle p)
 	{
 		um.removeParticle(p);
-<<<<<<< HEAD
-
-=======
-		
->>>>>>> a46deed8
+
 		if (active != null && active.equals(p))
 		{
 			if (!um.getParticles().isEmpty())
