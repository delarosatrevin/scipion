--- conflicted
+++ resolved
@@ -108,17 +108,14 @@
 				fname = md.getValueString(MDLabel.MDL_PICKING_FAMILY, id);
 				state = MicrographFamilyState.valueOf(md.getValueString(MDLabel.MDL_PICKING_MICROGRAPH_FAMILY_STATE, id));
 				family = getFamily(fname);
-<<<<<<< HEAD
+				if(family == null)
+					throw new IllegalArgumentException(XmippMessage.getIllegalValueMsg("family", fname));
 				if(hasautopercent)
 					autopickpercent = md.getValueInt(MDLabel.MDL_PICKING_AUTOPICKPERCENT, id);
 				else
 					autopickpercent = 50;//compatibility with previous projects
 				mfd = new MicrographFamilyData(micrograph, family, state, autopickpercent);
-=======
-				if(family == null)
-					throw new IllegalArgumentException(XmippMessage.getIllegalValueMsg("family", fname));
-				mfd = new MicrographFamilyData(micrograph, family, state);
->>>>>>> faa06ec2
+				
 				if (getMode() == FamilyState.Review && mfd.getStep() != FamilyState.Review)
 				{
 					mfd.setState(MicrographFamilyState.Review);
