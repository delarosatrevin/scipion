package xmipp.particlepicker.training.model;

import java.io.File;
import java.util.ArrayList;
import java.util.Arrays;
import java.util.List;
import java.util.logging.Level;

import xmipp.jni.Filename;
import xmipp.jni.ImageGeneric;
import xmipp.jni.MDLabel;
import xmipp.jni.MetaData;
import xmipp.particlepicker.Family;
import xmipp.particlepicker.Format;
import xmipp.particlepicker.Micrograph;
import xmipp.particlepicker.ParticlePicker;
import xmipp.utils.XmippMessage;

public abstract class TrainingPicker extends ParticlePicker {

	protected List<TrainingMicrograph> micrographs;

	public static FamilyState previousStep(FamilyState step) {
		if (step == FamilyState.Manual) return null;
		if (step == FamilyState.Supervised) return FamilyState.Manual;
		return null;
	}

	public TrainingPicker(String selfile, String outputdir, String fname, FamilyState mode) {
		super(selfile, outputdir, fname, mode);
		this.micrographs = new ArrayList<TrainingMicrograph>();

	}

	public TrainingPicker(String selfile, String outputdir, FamilyState mode) {
		super(selfile, outputdir, mode);
		this.micrographs = new ArrayList<TrainingMicrograph>();

	}

	public boolean hasEmptyMicrographs(Family f) {
		for (TrainingMicrograph m : micrographs)
			if (m.getFamilyData(f).isEmpty()) return true;
		return false;
	}

	public static FamilyState nextStep(FamilyState step) {
		if (step == FamilyState.Manual) return FamilyState.Supervised;
		if (step == FamilyState.Supervised) return FamilyState.Review;
		return null;
	}

	public List<TrainingMicrograph> getMicrographs() {
		return micrographs;
	}

	public TrainingMicrograph getMicrograph(String name) {
		for (TrainingMicrograph m : getMicrographs())
			if (m.getName().equalsIgnoreCase(name)) return m;
		return null;
	}

	public void loadMicrographs() {

		micrographs.clear();
		TrainingMicrograph micrograph;
		String ctf = null, file;
		try {
			MetaData md = new MetaData(selfile);
			md.removeDisabled();
			boolean existsctf = md.containsLabel(MDLabel.MDL_PSD_ENHANCED);
			long[] ids = md.findObjects();
			int fileLabel;

			if (md.containsLabel(MDLabel.MDL_MICROGRAPH))
				fileLabel = MDLabel.MDL_MICROGRAPH;
			else if (md.containsLabel(MDLabel.MDL_IMAGE))
				fileLabel = MDLabel.MDL_IMAGE;
			else
				throw new IllegalArgumentException(String.format("Labels MDL_MICROGRAPH or MDL_IMAGE not found in metadata %s", selfile));

			for (long id : ids) {
				file = md.getValueString(fileLabel, id);
				if (existsctf) ctf = md.getValueString(MDLabel.MDL_PSD_ENHANCED, id);
				micrograph = new TrainingMicrograph(file, ctf, families, getMode());
				loadMicrographData(micrograph);

				micrographs.add(micrograph);
			}
			md.destroy();
			if (micrographs.size() == 0) throw new IllegalArgumentException(String.format("No micrographs specified on %s", selfile));

		} catch (Exception e) {
			getLogger().log(Level.SEVERE, e.getMessage(), e);
			throw new IllegalArgumentException(e);
		}

	}

	public void loadMicrographData(TrainingMicrograph micrograph) {
		try {
			String fname;
			Family family;
			MicrographFamilyState state;
			MicrographFamilyData mfd;
			List<MicrographFamilyData> mfdatas = new ArrayList<MicrographFamilyData>();
			if (!new File(getOutputPath(micrograph.getPosFile())).exists()) return;
			MetaData md = new MetaData("families@" + getOutputPath(micrograph.getPosFile()));
			for (long id : md.findObjects()) {

				fname = md.getValueString(MDLabel.MDL_PICKING_FAMILY, id);
				state = MicrographFamilyState.valueOf(md.getValueString(MDLabel.MDL_PICKING_MICROGRAPH_FAMILY_STATE, id));
				family = getFamily(fname);
				mfd = new MicrographFamilyData(micrograph, family, state);
				if (getMode() == FamilyState.Review && mfd.getStep() != FamilyState.Review) {
					mfd.setState(MicrographFamilyState.Review);
					setChanged(true);
				}
				loadManualParticles(mfd, getOutputPath(micrograph.getPosFile()));
				loadAutomaticParticles(mfd, getOutputPath(micrograph.getAutoPosFile()), false);
				mfdatas.add(mfd);
			}
			micrograph.setFamiliesState(mfdatas);
			md.destroy();
		} catch (Exception e) {
			getLogger().log(Level.SEVERE, e.getMessage(), e);
			throw new IllegalArgumentException(e.getMessage());
		}

	}

	public void loadManualParticles(MicrographFamilyData mfd) {
		loadManualParticles(mfd, getOutputPath(mfd.getMicrograph().getPosFile()));
	}

	public void loadManualParticles(MicrographFamilyData mfd, String file) {
		if (!new File(file).exists()) return;
		Family family = mfd.getFamily();
		if (!containsBlock(file, family.getName())) return;
		int x, y;
		TrainingParticle particle;

		try {
			MetaData md = new MetaData(family.getName() + "@" + file);

			for (long id : md.findObjects()) {

				x = md.getValueInt(MDLabel.MDL_XCOOR, id);
				y = md.getValueInt(MDLabel.MDL_YCOOR, id);
				particle = new TrainingParticle(x, y, family, mfd.getMicrograph());
				mfd.addManualParticle(particle);
			}
			md.destroy();
		} catch (Exception e) {
			getLogger().log(Level.SEVERE, e.getMessage(), e);
			throw new IllegalArgumentException(e.getMessage());
		}
	}

	public void loadAutomaticParticles(MicrographFamilyData mfd) {
		loadAutomaticParticles(mfd, getOutputPath(mfd.getMicrograph().getAutoPosFile()), false);
	}

	public void loadAutomaticParticles(MicrographFamilyData mfd, String file, boolean imported) {
		if (!new File(file).exists()) return;
		Family f = mfd.getFamily();
		if (!containsBlock(file, f.getName())) return;
		int x, y;
		AutomaticParticle particle;
		Double cost;
		boolean deleted;
		try {
			MetaData md = new MetaData(f.getName() + "@" + file);

			for (long id : md.findObjects()) {

				x = md.getValueInt(MDLabel.MDL_XCOOR, id);
				y = md.getValueInt(MDLabel.MDL_YCOOR, id);
				cost = md.getValueDouble(MDLabel.MDL_COST, id);
				if (cost == null) throw new IllegalArgumentException("Invalid format for " + file);
				deleted = (md.getValueInt(MDLabel.MDL_ENABLED, id) == 1) ? false : true;
				particle = new AutomaticParticle(x, y, f, mfd.getMicrograph(), cost, deleted);
				mfd.addAutomaticParticle(particle, imported);
			}
			md.destroy();
		} catch (Exception e) {
			getLogger().log(Level.SEVERE, e.getMessage(), e);
			throw new IllegalArgumentException(e.getMessage());
		}
	}

	public void persistMicrographs() {
		try {
			for (TrainingMicrograph m : micrographs) 
				saveData(m);

		} catch (Exception e) {
			getLogger().log(Level.SEVERE, e.getMessage(), e);
			throw new IllegalArgumentException(e.getMessage());
		}

	}

	public void saveData(Micrograph m) {
		TrainingMicrograph tm = (TrainingMicrograph) m;
		long id;
		try {
			MetaData md;
			String block = null;
			String file;
			file = getOutputPath(m.getPosFile());
			if (!m.hasData())
				new File(file).delete();
			else {
				persistMicrographFamilies(tm);
				for (MicrographFamilyData mfd : tm.getFamiliesData()) {
					md = new MetaData();
					for (TrainingParticle p : mfd.getManualParticles()) {
						id = md.addObject();
						md.setValueInt(MDLabel.MDL_XCOOR, p.getX(), id);
						md.setValueInt(MDLabel.MDL_YCOOR, p.getY(), id);
					}
					block = mfd.getFamily().getName() + "@" + file;
					System.out.println(block);
					md.writeBlock(block);
					md.destroy();
				}
			}
			persistAutomaticParticles(tm);
			

		} catch (Exception e) {
			getLogger().log(Level.SEVERE, e.getMessage(), e);
			throw new IllegalArgumentException(e.getMessage());
		}

	}

	public void persistAutomaticParticles(TrainingMicrograph m) {

		if (!m.hasAutomaticParticles())
			new File(getOutputPath(m.getAutoPosFile())).delete();
		else
			for (MicrographFamilyData mfd : m.getFamiliesData())
				persistAutomaticParticles(mfd);
	}

	public void persistAutomaticParticles(MicrographFamilyData mfd) {
		try {

			long id;
			if (mfd.hasAutomaticParticles()) {
				String file = getOutputPath(mfd.getMicrograph().getAutoPosFile());
				String section = mfd.getFamily().getName() + "@" + file;
				MetaData md = new MetaData();
				for (AutomaticParticle p : mfd.getAutomaticParticles()) {
					id = md.addObject();
					md.setValueInt(MDLabel.MDL_XCOOR, p.getX(), id);
					md.setValueInt(MDLabel.MDL_YCOOR, p.getY(), id);
					md.setValueDouble(MDLabel.MDL_COST, p.getCost(), id);
					md.setValueInt(MDLabel.MDL_ENABLED, (!p.isDeleted()) ? 1 : -1, id);
				}
				md.write(section);
				md.destroy();
			}

		} catch (Exception e) {
			getLogger().log(Level.SEVERE, e.getMessage(), e);
			throw new IllegalArgumentException(e.getMessage());
		}
	}

	public void persistMicrographFamilies(TrainingMicrograph m) {
		long id;
		try {
			String file = getOutputPath(m.getPosFile());
			MetaData md = new MetaData();
			for (MicrographFamilyData mfd : m.getFamiliesData()) {
				id = md.addObject();
				md.setValueString(MDLabel.MDL_PICKING_FAMILY, mfd.getFamily().getName(), id);
				md.setValueString(MDLabel.MDL_PICKING_MICROGRAPH_FAMILY_STATE, mfd.getState().toString(), id);
			}
			md.writeBlock("families@" + file);
			md.destroy();

		} catch (Exception e) {
			getLogger().log(Level.SEVERE, e.getMessage(), e);
			throw new IllegalArgumentException(e.getMessage());
		}
	}

	public int getNextFreeMicrograph(int index) {
		if (micrographs.size() < index) return -1;
		for (int i = index; i < micrographs.size(); i++) {
			if (micrographs.get(i).getFamilyData(family).getState() == MicrographFamilyState.Available) return i;
		}
		return -1;
	}

	public void resetFamilyData(MicrographFamilyData mfd) {
		String block;
		try {
			MetaData emptymd = new MetaData();
			// just in case of user reset
			if (this instanceof SupervisedParticlePicker)
				new File(((SupervisedParticlePicker) this).getTrainingAutoFeaturesVectorFile(mfd)).delete();

			if (!mfd.getAutomaticParticles().isEmpty()) {
				// removing automatic particles
				block = String.format("%s@%s", mfd.getFamily().getName(), getOutputPath(mfd.getMicrograph().getAutoPosFile()));

				emptymd.writeBlock(block);
			}
			if (!mfd.getManualParticles().isEmpty()) {
				// removing manual particles
				block = String.format("%s@%s", mfd.getFamily().getName(), getOutputPath(mfd.getMicrograph().getPosFile()));
				emptymd.writeBlock(block);
			}
			mfd.reset();// Resetting family data
			emptymd.destroy();

		} catch (Exception e) {
			getLogger().log(Level.SEVERE, e.getMessage(), e);
			throw new IllegalArgumentException(e);
		}

	}

	public void saveData() {
		System.out.println("Saving data...");
		if (isChanged()) {
			super.saveData();
			persistMicrographs();
			for (Family f : families) {
				updateFamilyTemplates(f);
				try {
					f.getTemplates().write(
							getOutputPath(f.getName() + "_template.stk"));
				} catch (Exception e) {
					getLogger().log(Level.SEVERE, e.getMessage(), e);
					throw new IllegalArgumentException(e);
				}
			}
		}
	}

	public int getAutomaticNumber(Family f, double threshold) {
		MicrographFamilyData mfd;
		int count = 0;
		for (TrainingMicrograph m : micrographs) {
			mfd = m.getFamilyData(f);
			count += mfd.getAutomaticParticles(threshold);
		}
		return count;
	}

	@Override
	public int getManualParticlesNumber(Family f) {
		int count = 0;
		for (TrainingMicrograph m : micrographs)
			count += m.getFamilyData(f).getManualParticles().size();
		return count;
	}

	public void exportParticles(String file) {

		try {
			MetaData md = new MetaData();
			MicrographFamilyData mfd;
			boolean append = false;
			long id;
			for (TrainingMicrograph m : micrographs) {

				mfd = m.getFamilyData(family);
				if (!mfd.isEmpty()) {
					for (TrainingParticle p : mfd.getParticles()) {
						id = md.addObject();
						md.setValueInt(MDLabel.MDL_XCOOR, p.getX(), id);
						md.setValueInt(MDLabel.MDL_YCOOR, p.getY(), id);
						md.setValueDouble(MDLabel.MDL_COST, p.getCost(), id);
					}
					if (!append)
						md.write("mic_" + m.getName() + "@" + file);
					else
						md.writeBlock("mic_" + m.getName() + "@" + file);
					append = true;
					md.clear();
				}
			}
			md.destroy();
		} catch (Exception e) {
			getLogger().log(Level.SEVERE, e.getMessage(), e);
			throw new IllegalArgumentException(e);
		}
	}

	@Override
	public Format detectFormat(String path) {
		Format[] formats = { Format.Xmipp24, Format.Xmipp30, Format.Eman };

		for (TrainingMicrograph m : micrographs) {
			for (Format f : formats) {
				if (Filename.exists(getImportMicrographName(path, m.getFile(), f))) return f;
			}
		}
		return Format.Unknown;
	}

	/** Return the number of particles imported from a file */
	public int importParticlesFromFile(String path, Format f, Micrograph m, float scale, boolean invertx, boolean inverty) {
		MetaData md = new MetaData();
		fillParticlesMdFromFile(path, f, m, md, scale, invertx, inverty);
		int particles = (md != null) ? importParticlesFromMd(m, md) : 0;
		md.destroy();
		return particles;
	}// function importParticlesFromFile

	@Override
	/** Return the number of particles imported */
	public int importParticlesFromFolder(String path, Format f, float scale, boolean invertx, boolean inverty) {
		if (f == Format.Auto) f = detectFormat(path);
		if (f == Format.Unknown) return 0;

		String filename;
		int particles = 0;

		// System.out.println("==========MICROGRAPHS==========");
		// for (TrainingMicrograph m : micrographs)
		// System.out.println("      name: " + m.getFile());
		// System.out.format("  number: %d\n", micrographs.size());
		//
		// System.out.println("==========IMPORTING==========");
		for (TrainingMicrograph m : micrographs) {
			filename = getImportMicrographName(path, m.getFile(), f);
			System.out.println("  filename: " + filename);
			if (Filename.exists(filename)) {
				// System.out.println("    ........EXISTS");
				particles += importParticlesFromFile(filename, f, m, scale, invertx, inverty);
			}
		}
		// System.out.format("==========PARTICLES: %d\n", particles);
		return particles;
	}// function importParticlesFromFolder

	public void importAllParticles(String file) {// Expected a file for all
													// micrographs
		try {
			String[] blocksArray = MetaData.getBlocksInMetaDataFile(file);
			List<String> blocks = Arrays.asList(blocksArray);
			String block;
			MetaData md = new MetaData();

			for (TrainingMicrograph m : micrographs) {
				m.reset();
				block = "mic_" + m.getName();
				if (blocks.contains(block)) {
					String blockName = block + "@" + file;
					md.read(blockName);
					importParticlesFromMd(m, md);
				}
			}
			md.destroy();
		} catch (Exception e) {
			getLogger().log(Level.SEVERE, e.getMessage(), e);
			throw new IllegalArgumentException(e);
		}

	}// function importAllParticles

	/**
	 * Import particles from md, all method to import from files should create
	 * an md and call this function
	 */
	public int importParticlesFromMd(Micrograph m, MetaData md) {
		
		m.reset();
		TrainingMicrograph tm = (TrainingMicrograph) m;
		long[] ids = md.findObjects();
		int x, y;
		double cost;
		boolean hasCost = md.containsLabel(MDLabel.MDL_COST);
		int particles = 0;
		int size = family.getSize();

		for (long id : ids) {
			x = md.getValueInt(MDLabel.MDL_XCOOR, id);
			y = md.getValueInt(MDLabel.MDL_YCOOR, id);
			if (!m.fits(x, y, size))// ignore out of
			// bounds particle
			{
				System.out.println(XmippMessage.getOutOfBoundsMsg("Particle") + String.format(" on x:%s y:%s", x, y));
				continue;
			}
			cost = hasCost ? md.getValueDouble(MDLabel.MDL_COST, id) : 0;
			if (cost == 0 || cost > 1)
				tm.addManualParticle(new TrainingParticle(x, y, family, tm, cost));
			else
				tm.addAutomaticParticle(new AutomaticParticle(x, y, family, tm, cost, false), true);
			++particles;
		}
		return particles;
	}// function importParticlesFromMd
	

	public void removeFamily(Family family) {
		if (getManualParticlesNumber(family) > 0) // perhaps I have to check
													// automatic particles
			throw new IllegalArgumentException(XmippMessage.getAssociatedDataMsg("family"));
		if (families.size() == 1) throw new IllegalArgumentException(XmippMessage.getIllegalDeleteMsg("family"));
		families.remove(family);
		for (TrainingMicrograph m : micrographs)
			m.removeFamilyData(family);
	}

	public static void main(String[] args) {
		try {
			String file = "/home/airen/DNABC/ParticlePicking/Auto/run_001/DefaultFamily_extract_list.xmd";
			MetaData md = new MetaData();
			long[] ids;
			int x, y;
			Double cost;
			String[] blocksArray = MetaData.getBlocksInMetaDataFile(file);
			List<String> blocks = Arrays.asList(blocksArray);
			for (String block : blocksArray) {
				String blockName = block + "@" + file;
				md.read(blockName);

				ids = md.findObjects();
				for (long id : ids) {
					x = y = 100;
					cost = 0.0;
					x = md.getValueInt(MDLabel.MDL_XCOOR, id);
					y = md.getValueInt(MDLabel.MDL_YCOOR, id);
					cost = md.getValueDouble(MDLabel.MDL_COST, id);
				}
			}
			md.destroy();
		} catch (Exception e) {
			getLogger().log(Level.SEVERE, e.getMessage(), e);
			throw new IllegalArgumentException(e);
		}
	}


	// public void updateFamilyTemplates(Family f) {
	// ImageGeneric igp;
	// List<TrainingParticle> particles;
	// MicrographFamilyData mfd;
	// for(TrainingMicrograph m: micrographs)
	// {
	// mfd = m.getFamilyData(f);
	// for (int i = 0; i < mfd.getManualParticles().size(); i++) {
	// particles = mfd.getManualParticles();
	// igp = particles.get(i).getImageGeneric();
	// if (i < f.getTemplatesNumber())
	// f.setTemplate((int) (ImageGeneric.FIRST_IMAGE + i), igp);
	// else
	// try {
	// f.getTemplates().alignImages(igp);
	// } catch (Exception e) {
	// throw new IllegalArgumentException(e.getMessage());
	// }
	// }
	// }
	//
	// }
	
	public String getImportMicrographName(String path, String filename, Format f) {
		String base = Filename.removeExtension(Filename.getBaseName(filename));
		switch (f) {
		case Xmipp24:
			return Filename.join(path, base, base + ".raw.Common.pos");
		case Xmipp30:
			return Filename.join(path, base + ".pos");
		case Eman:
			return Filename.join(path, base + ".box");

		default:
			return null;
		}
<<<<<<< HEAD
=======
	}
>>>>>>> e5ffff14

	}

	public boolean hasParticles() {
		System.out.println("Looking for particles");
		for(TrainingMicrograph m: micrographs)
			for(MicrographFamilyData mfd: m.getFamiliesData())
				if(mfd.hasManualParticles())
					return true;
		return false;
	}
}<|MERGE_RESOLUTION|>--- conflicted
+++ resolved
@@ -578,10 +578,6 @@
 		default:
 			return null;
 		}
-<<<<<<< HEAD
-=======
-	}
->>>>>>> e5ffff14
 
 	}
 
