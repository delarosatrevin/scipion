package xmipp.particlepicker.training.gui;

import ij.gui.ImageCanvas;
import ij.gui.ImageWindow;
import ij.plugin.FolderOpener;

import java.awt.Dimension;
import java.awt.FlowLayout;
import java.awt.GridBagConstraints;
import java.awt.GridBagLayout;
import java.awt.GridLayout;
import java.awt.Insets;
import java.awt.event.ActionEvent;
import java.awt.event.ActionListener;
import java.awt.event.MouseEvent;
import java.text.NumberFormat;
import java.util.List;
import java.util.logging.Level;
import javax.swing.BorderFactory;
import javax.swing.DefaultComboBoxModel;
import javax.swing.JButton;
import javax.swing.JColorChooser;
import javax.swing.JComboBox;
import javax.swing.JDialog;
import javax.swing.JFormattedTextField;
import javax.swing.JLabel;
import javax.swing.JMenu;
import javax.swing.JMenuBar;
import javax.swing.JMenuItem;
import javax.swing.JOptionPane;
import javax.swing.JPanel;
import javax.swing.JRootPane;
import javax.swing.JScrollPane;
import javax.swing.JSlider;
import javax.swing.JTable;
import javax.swing.JTextField;
import javax.swing.ListSelectionModel;
import javax.swing.border.TitledBorder;
import javax.swing.event.ChangeEvent;
import javax.swing.event.ChangeListener;

import Jama.examples.MagicSquareExample;
import xmipp.particlepicker.Family;
import xmipp.particlepicker.Format;
import xmipp.particlepicker.Micrograph;
import xmipp.particlepicker.ParticlePickerCanvas;
import xmipp.particlepicker.ParticlePickerJFrame;
import xmipp.particlepicker.ParticlesJDialog;
import xmipp.particlepicker.tiltpair.gui.TiltPairParticlesJDialog;
import xmipp.particlepicker.training.gui.MicrographsTableModel;
import xmipp.particlepicker.training.gui.TrainingCanvas;
import xmipp.particlepicker.training.model.FamilyState;
import xmipp.particlepicker.training.model.MicrographFamilyData;
import xmipp.particlepicker.training.model.MicrographFamilyState;
import xmipp.particlepicker.training.model.SupervisedParticlePicker;
import xmipp.particlepicker.training.model.TrainingMicrograph;
import xmipp.particlepicker.training.model.TrainingParticle;
import xmipp.particlepicker.training.model.TrainingPicker;
import xmipp.utils.ColorIcon;
import xmipp.utils.InfiniteProgressPanel;
import xmipp.utils.XmippMessage;
import xmipp.utils.XmippResource;
import xmipp.utils.XmippWindowUtil;

public class TrainingPickerJFrame extends ParticlePickerJFrame
{

	private TrainingCanvas canvas;
	private JMenuBar mb;
	private JComboBox familiescb;
	private TrainingPicker ppicker;
	private JPanel familypn;
	private JPanel micrographpn;
	private MicrographsTableModel micrographsmd;

	private float positionx;
	private JLabel iconlb;
	private JLabel steplb;
	private JButton actionsbt;
	private JMenuItem editfamiliesmi;
	private int index;
	private JLabel manuallb;
	private JLabel autolb;
	private JSlider thresholdsl;
	private JPanel thresholdpn;
	private JFormattedTextField thresholdtf;
	private Family family;
	private JFormattedTextField autopickpercenttf;
	private JPanel autopickpercentpn;

	private JMenuItem templatesmi;
	TemplatesJDialog templatesdialog;


	@Override
	public TrainingPicker getParticlePicker()
	{
		return ppicker;
	}

	public TrainingPickerJFrame(TrainingPicker picker)
	{

		super(picker);
		try
		{
			this.ppicker = picker;
			initComponents();
			if (ppicker.getMode() == FamilyState.ReadOnly)
				enableEdition(false);
			else if (family.getStep() == FamilyState.Manual && ppicker.getMode() == FamilyState.Supervised)
				goToNextStep();
		}
		catch (IllegalArgumentException ex)
		{
			close();
			throw ex;
		}
	}

	public TrainingMicrograph getMicrograph()
	{
		return ppicker.getMicrograph();
	}

	private void initComponents()
	{
		try
		{
			setResizable(false);
			setTitle("Xmipp Particle Picker - " + ppicker.getMode());
			initMenuBar();
			setJMenuBar(mb);

			GridBagConstraints constraints = new GridBagConstraints();
			constraints.insets = new Insets(0, 5, 0, 5);
			constraints.anchor = GridBagConstraints.WEST;
			setLayout(new GridBagLayout());

			initImagePane();
			add(imagepn, XmippWindowUtil.getConstraints(constraints, 0, 1, 3));

			initFamilyPane();
			add(familypn, XmippWindowUtil.getConstraints(constraints, 0, 2, 3));

			initMicrographsPane();
			add(micrographpn, XmippWindowUtil.getConstraints(constraints, 0, 3, 3));

			if (getFamily().getStep() != FamilyState.Manual)
				importffmi.setEnabled(false);

			pack();
			positionx = 0.995f;
			XmippWindowUtil.setLocation(positionx, 0.25f, this);
			setVisible(true);
		}
		catch (Exception e)
		{
			e.printStackTrace();
			throw new IllegalArgumentException(e.getMessage());
		}
	}

	protected void enableEdition(boolean enable)
	{
		super.enableEdition(enable);

		editfamiliesmi.setEnabled(enable);
	}

	public void initMenuBar()
	{
		mb = new JMenuBar();

		// Setting menus

		JMenu windowmn = new JMenu("Window");
		JMenu helpmn = new JMenu("Help");
		mb.add(filemn);
		mb.add(filtersmn);
		mb.add(windowmn);
		mb.add(helpmn);
		// importffilemi.setText("Import from File...");

		windowmn.add(pmi);
		windowmn.add(ijmi);


		templatesmi = new JMenuItem("Templates");
		templatesmi.setEnabled(ppicker.getMode() == FamilyState.Manual);
		editfamiliesmi = new JMenuItem("Edit Families", XmippResource.getIcon("edit.gif"));
		windowmn.add(editfamiliesmi);
		windowmn.add(templatesmi);

		helpmn.add(hcontentsmi);

		// Setting menu item listeners

		editfamiliesmi.addActionListener(new ActionListener()
		{

			@Override
			public void actionPerformed(ActionEvent e)
			{
				new EditFamiliesJDialog(TrainingPickerJFrame.this, true);

			}
		});

		templatesmi.addActionListener(new ActionListener()
		{

			@Override
			public void actionPerformed(ActionEvent e)
			{
				loadTemplates();

			}
		});

	}

	public void loadTemplates()
	{
		try
		{
			canvas.setEnabled(false);
			XmippWindowUtil.blockGUI(this, "Generating Templates...");

			Thread t = new Thread(new Runnable()
			{
				public void run()
				{
					if (templatesdialog == null)
						templatesdialog = new TemplatesJDialog(TrainingPickerJFrame.this);
					else
					{

						templatesdialog.loadTemplates(true);
						templatesdialog.setVisible(true);
					}
					canvas.setEnabled(true);
					XmippWindowUtil.releaseGUI(getRootPane());
				}
			});
			t.start();

		}
		catch (Exception e)
		{
			TrainingPicker.getLogger().log(Level.SEVERE, e.getMessage(), e);

			if (templatesdialog != null)
				templatesdialog.close();
			templatesdialog = null;
			throw new IllegalArgumentException(e.getMessage());
		}
	}


	private void initFamilyPane()
	{

		familypn = new JPanel();
		GridLayout gl = new GridLayout(2, 1);
		familypn.setLayout(gl);

		familypn.setBorder(BorderFactory.createTitledBorder("Family"));

		JPanel fieldspn = new JPanel(new FlowLayout(FlowLayout.LEFT));

		// Setting combo
		fieldspn.add(new JLabel("Name:"));
		familiescb = new JComboBox(ppicker.getFamilies().toArray());
		family = ppicker.getFamily();
		familiescb.setSelectedItem(family);
		familiescb.setEnabled(ppicker.getMode() == FamilyState.Manual || ppicker.getMode() == FamilyState.ReadOnly);
		if (ppicker.getMode() == FamilyState.Manual && family.getStep() != FamilyState.Manual)
			throw new IllegalArgumentException(
					String.format("Application not enabled for %s mode. Family %s could not be loaded", family.getStep(), family.getName()));

		fieldspn.add(familiescb);

		// Setting color
		initColorPane();
		fieldspn.add(colorpn);

		// Setting slider
		initSizePane();
		fieldspn.add(sizepn);

		familypn.add(fieldspn, 0);
		JPanel steppn = new JPanel(new FlowLayout(FlowLayout.LEFT));
		steppn.add(new JLabel("Step:"));
		FamilyState step = family.getStep();
		steplb = new JLabel();
		steppn.add(steplb);

		index = ppicker.getMicrographIndex();

		initThresholdPane();
		steppn.add(thresholdpn);
		actionsbt = XmippWindowUtil.getTextButton("", new ActionListener()
		{

			@Override
			public void actionPerformed(ActionEvent e)
			{
				if (actionsbt.getText().equals(MicrographFamilyState.Autopick.toString()))
					autopick();
				else if (actionsbt.getText().equals(MicrographFamilyState.Correct.toString()))
					correct();
			}
		});
		autopickpercentpn = new JPanel();
		autopickpercentpn.add(new JLabel("Percent to Check"));
		autopickpercenttf = new JFormattedTextField(NumberFormat.getIntegerInstance());
		autopickpercenttf.addActionListener(new ActionListener()
		{
			
			@Override
			public void actionPerformed(ActionEvent arg0)
			{
				if(autopickpercenttf.getValue() == null)
				{
					JOptionPane.showMessageDialog(TrainingPickerJFrame.this, XmippMessage.getEmptyFieldMsg("Percent to Check"));
					autopickpercenttf.setValue(getFamilyData().getAutopickpercent());
					return;
				}
					
				int autopickpercent = ((Number)autopickpercenttf.getValue()).intValue();
				getFamilyData().setAutopickpercent(autopickpercent);
				ppicker.setAutopickpercent(autopickpercent);
				ppicker.saveConfig();
				
			}
		});
		autopickpercenttf.setColumns(3);
		autopickpercentpn.add(autopickpercenttf);
		
		setStep(step);
		steppn.add(actionsbt);

		steppn.add(autopickpercentpn);

		colorbt.addActionListener(new ColorActionListener());

		familypn.add(steppn, 1);

		familiescb.addActionListener(new ActionListener()
		{

			@Override
			public void actionPerformed(ActionEvent e)
			{
				Family family2 = (Family) familiescb.getSelectedItem();
				if (family == family2)
					return;
				// You can only switch between different states for readonly
				// mode. Besides switching will be availabe on manual and
				// readonly modes
				if (family.getStep() != family2.getStep() && ppicker.getMode() != FamilyState.ReadOnly)
				{
					familiescb.setSelectedItem(family);
					JOptionPane.showMessageDialog(TrainingPickerJFrame.this, String
							.format("Application not enabled for %s mode. Family %s could not be loaded", FamilyState.Supervised, family2.getName()));
					return;

				}
				family = family2;
				ppicker.setFamily(family);
				ppicker.saveConfig();

				micrographstb.setRowSelectionInterval(index, index);
				color = (family.getColor());
				colorbt.setIcon(new ColorIcon(color));
				sizesl.setValue(family.getSize());
				updateMicrographsModel();
				micrographstb.getColumnModel().getColumn(micrographsmd.getParticlesPosition()).setHeaderValue(family.getName());
				setThresholdValue(0);
			}
		});

	}

	protected void goToNextStep()
	{

		family.validateNextStep(ppicker);// throws error

		if (family.getStep() == FamilyState.Manual)
			train();

	}

	class ColorActionListener implements ActionListener
	{
		JColorChooser colorChooser;

		@Override
		public void actionPerformed(ActionEvent e)
		{
			// Set up the dialog that the button brings up.
			colorChooser = new JColorChooser();
			JDialog dialog = JColorChooser.createDialog(colorbt, "Pick a Color", true, // modal
					colorChooser, new ActionListener()
					{

						@Override
						public void actionPerformed(ActionEvent e)
						{
							family.setColor(ColorActionListener.this.colorChooser.getColor());
							updateFamilyColor();
						}
					}, // OK button handler
					null); // no CANCEL button handler
			XmippWindowUtil.setLocation(positionx, 0.25f, dialog);
			dialog.setVisible(true);
		}
	}

	private void initThresholdPane()
	{
		thresholdpn = new JPanel();
		thresholdpn.add(new JLabel("Threshold:"));
		thresholdsl = new JSlider(0, 100, 0);
		thresholdsl.setPaintTicks(true);
		thresholdsl.setMajorTickSpacing(50);
		java.util.Hashtable<Integer, JLabel> labelTable = new java.util.Hashtable<Integer, JLabel>();
		labelTable.put(new Integer(100), new JLabel("1"));
		labelTable.put(new Integer(50), new JLabel("0.5"));
		labelTable.put(new Integer(0), new JLabel("0"));
		thresholdsl.setLabelTable(labelTable);
		thresholdsl.setPaintLabels(true);
		int height = (int) thresholdsl.getPreferredSize().getHeight();

		thresholdsl.setPreferredSize(new Dimension(100, height));
		thresholdpn.add(thresholdsl);

		thresholdtf = new JFormattedTextField(NumberFormat.getNumberInstance());
		;
		thresholdtf.setColumns(3);
		thresholdtf.setText(Integer.toString(0));
		thresholdpn.add(thresholdtf);
		thresholdpn.setVisible(getFamilyData().getState() == MicrographFamilyState.Correct);
		thresholdtf.addActionListener(new ActionListener()
		{

			@Override
			public void actionPerformed(ActionEvent e)
			{
				double threshold = Double.parseDouble(thresholdtf.getText()) * 100;
				setThresholdValue(threshold);

			}
		});

		thresholdsl.addChangeListener(new ChangeListener()
		{

			@Override
			public void stateChanged(ChangeEvent e)
			{
				double threshold = (double) thresholdsl.getValue() / 100;
				thresholdtf.setText(String.format("%.2f", threshold));
				setThresholdChanges();
			}
		});
	}

	private void setThresholdValue(double threshold)
	{
		if (Math.abs(threshold) <= 100)
		{
			thresholdsl.setValue((int) threshold);
			setThresholdChanges();
		}
	}

	private void setThresholdChanges()
	{
		// setChanged(true);
		updateMicrographsModel();
		canvas.repaint();
		if (particlesdialog != null)
			loadParticles();

	}

	private void initMicrographsPane()
	{
		GridBagConstraints constraints = new GridBagConstraints();
		constraints.insets = new Insets(0, 5, 0, 5);
		constraints.anchor = GridBagConstraints.NORTHWEST;
		micrographpn = new JPanel(new GridBagLayout());
		micrographpn.setBorder(BorderFactory.createTitledBorder("Micrograph"));
		JScrollPane sp = new JScrollPane();
		JPanel ctfpn = new JPanel();
		ctfpn.setBorder(BorderFactory.createTitledBorder(null, "CTF", TitledBorder.CENTER, TitledBorder.BELOW_BOTTOM));
		iconlb = new JLabel();
		ctfpn.add(iconlb);
		micrographsmd = new MicrographsTableModel(this);
		micrographstb.setModel(micrographsmd);
		formatMicrographsTable();

		sp.setViewportView(micrographstb);
		micrographpn.add(sp, XmippWindowUtil.getConstraints(constraints, 0, 0, 1));
		micrographpn.add(ctfpn, XmippWindowUtil.getConstraints(constraints, 1, 0, 1));
		JPanel infopn = new JPanel();
		manuallb = new JLabel(Integer.toString(ppicker.getManualParticlesNumber(family)));
		autolb = new JLabel(Integer.toString(ppicker.getAutomaticNumber(family, getThreshold())));
		infopn.add(new JLabel("Manual:"));
		infopn.add(manuallb);
		infopn.add(new JLabel("Automatic:"));
		infopn.add(autolb);
		micrographpn.add(infopn, XmippWindowUtil.getConstraints(constraints, 0, 1, 1));
		JPanel buttonspn = new JPanel(new FlowLayout(FlowLayout.LEFT));

		buttonspn.add(resetbt);
		micrographpn.add(buttonspn, XmippWindowUtil.getConstraints(constraints, 0, 2, 2));

	}

	protected void loadMicrograph()
	{

<<<<<<< HEAD
		
=======
>>>>>>> 159ae78c
		if (micrographstb.getSelectedRow() == -1)
			return;// Probably from fireTableDataChanged raised
		// is same micrograph??
		if (index == micrographstb.getSelectedRow() && canvas != null && canvas.getIw().isVisible())
			return;
		ppicker.saveData(getMicrograph());// Saving changes when switching
											// micrographs, by Coss suggestion

<<<<<<< HEAD

		index = micrographstb.getSelectedRow();
		
		ppicker.getMicrograph().releaseImage();
		ppicker.setMicrograph(ppicker.getMicrographs().get(index));
		System.out.println("Loading micrograph " + getMicrograph().getName());
=======
		index = micrographstb.getSelectedRow();
		ppicker.getMicrograph().releaseImage();
		ppicker.setMicrograph(ppicker.getMicrographs().get(index));
		
>>>>>>> 159ae78c
		ppicker.saveConfig();
		setChanged(false);
		initializeCanvas();
		TrainingPickerJFrame.this.iconlb.setIcon(ppicker.getMicrograph().getCTFIcon());
<<<<<<< HEAD
		actionsbt.setText(getFamilyData().getAction());
		actionsbt.setVisible(getFamilyData().isActionVisible());
		System.out.printf("state:%s actionvisible:%s\n", getFamilyData().getState(), getFamilyData().isActionVisible());
=======
		manageAction();
		
>>>>>>> 159ae78c
		thresholdpn.setVisible(getFamilyData().getState() == MicrographFamilyState.Correct);
		pack();

		if (particlesdialog != null)
			loadParticles();

	}
	
	private void manageAction()
	{
		MicrographFamilyData mfd = getFamilyData();
		actionsbt.setText(mfd.getAction());
		boolean isautopick = isAutopick();
		autopickpercentpn.setVisible(isautopick);
		if(isautopick)
			autopickpercenttf.setValue(ppicker.getAutopickpercent());
		actionsbt.setVisible(mfd.isActionVisible(getThreshold()));
	}

	protected void resetMicrograph()
	{
		ppicker.resetFamilyData(getFamilyData());
		canvas.setActive(null);
		updateMicrographsModel();
		setState(MicrographFamilyState.Available);
	}

	private void setState(MicrographFamilyState state)
	{
<<<<<<< HEAD
		getFamilyData().setState(state);
		actionsbt.setText(getFamilyData().getAction());
=======
		MicrographFamilyData mfd = getFamilyData();
		mfd.setState(state);
		manageAction();
		
		// if (getFamilyData().getState() == MicrographFamilyState.Correct)
		// actionsbt.setEnabled(false);// enabled only after doing corrections
>>>>>>> 159ae78c
		ppicker.saveData(getMicrograph());// to keep consistence between files
											// of automatic picker and mines
		setChanged(false);
		thresholdpn.setVisible(state == MicrographFamilyState.Correct);
		updateMicrographsModel();
		pack();
	}
	
	private boolean isAutopick()
	{
		String action = getFamilyData().getAction();
		if(action == null)
			return false;
		return action.equalsIgnoreCase(MicrographFamilyState.Autopick.toString());
			
	}

	public MicrographFamilyData getFamilyData()
	{
		return ppicker.getFamilyData();
	}

	private void setStep(FamilyState step)
	{
		MicrographFamilyData mfd = getFamilyData();
		if (micrographsmd != null)
		{
			updateMicrographsModel();
			canvas.repaint();// paints only current class in supervised mode
		}

		steplb.setText(step.toString());
		sizesl.setEnabled(step == FamilyState.Manual);
		sizetf.setEnabled(step == FamilyState.Manual);
		editfamiliesmi.setEnabled(step == FamilyState.Manual);
<<<<<<< HEAD
		actionsbt.setText(getFamilyData().getAction());
		actionsbt.setVisible(getFamilyData().isActionVisible());
=======
		manageAction();
>>>>>>> 159ae78c
		thresholdpn.setVisible(getFamilyData().getState() == MicrographFamilyState.Correct);
		pack();

	}

	protected void initializeCanvas()
	{

		if (canvas == null)

			canvas = new TrainingCanvas(this);

		else
			canvas.updateMicrograph();

		canvas.display();
		double zoom = Double.parseDouble(usezoombt.getText());
		if (zoom == -1. || (zoom != -1. && !usezoombt.isSelected()))// setting
																	// canvas
																	// magnification
		{
			zoom = canvas.getMagnification();
			usezoombt.setText(String.format("%.2f", zoom));
		}
		else if (usezoombt.isSelected())
			canvas.setZoom(zoom);
	}

	private void formatMicrographsTable()
	{
		micrographstb.setAutoResizeMode(JTable.AUTO_RESIZE_OFF);
		micrographstb.getColumnModel().getColumn(0).setPreferredWidth(35);
		micrographstb.getColumnModel().getColumn(1).setPreferredWidth(245);
		micrographstb.getColumnModel().getColumn(2).setPreferredWidth(70);
		micrographstb.getColumnModel().getColumn(3).setPreferredWidth(70);
		micrographstb.setPreferredScrollableViewportSize(new Dimension(420, 304));
		micrographstb.setSelectionMode(ListSelectionModel.SINGLE_SELECTION);
		if (index != -1)
			micrographstb.setRowSelectionInterval(index, index);
	}

	protected void saveChanges()
	{

		ppicker.saveData();
		setChanged(false);
	}

	void updateFamilyColor()
	{
		color = family.getColor();
		colorbt.setIcon(new ColorIcon(color));
		canvas.repaint();
		ppicker.persistFamilies();
	}

	void updateFamilyComboBox()
	{
		Family item = (Family) familiescb.getSelectedItem();
		DefaultComboBoxModel model = new DefaultComboBoxModel(ppicker.getFamilies().toArray());
		familiescb.setModel(model);
		familiescb.setSelectedItem(item);
		micrographsmd.fireTableStructureChanged();

		formatMicrographsTable();
		pack();
		ppicker.persistFamilies();
	}

	public void addFamily(Family g)
	{
		if (ppicker.existsFamilyName(g.getName()))
			throw new IllegalArgumentException(XmippMessage.getAlreadyExistsGroupNameMsg(g.getName()));
		ppicker.getFamilies().add(g);
		updateFamilyComboBox();
	}

	public void removeFamily(Family family)
	{
		ppicker.removeFamily(family);
		updateFamilyComboBox();
	}

	public void setChanged(boolean changed)
	{
		ppicker.setChanged(changed);
		savemi.setEnabled(changed);
	}

	public void updateMicrographsModel(boolean all)
	{

		if (templatesdialog != null)
			loadTemplates();

		if (particlesdialog != null)
			loadParticles();

		if (all)
			micrographsmd.fireTableRowsUpdated(0, micrographsmd.getRowCount() - 1);
		else
			micrographsmd.fireTableRowsUpdated(index, index);

		micrographstb.setRowSelectionInterval(index, index);
		manuallb.setText(Integer.toString(ppicker.getManualParticlesNumber(family)));
		autolb.setText(Integer.toString(ppicker.getAutomaticNumber(family, getThreshold())));
		actionsbt.setVisible(getFamilyData().isActionVisible());
		System.out.println(getFamilyData().isActionVisible());
	}

	public ParticlePickerCanvas getCanvas()
	{
		return canvas;
	}

	private void train()
	{

		family.goToNextStep(ppicker);// validate and change state if posible
		// setChanged(true);
		setStep(FamilyState.Supervised);// change visual appearance
		ppicker.persistFamilies();
		try
		{
			canvas.setEnabled(false);
			XmippWindowUtil.blockGUI(this, "Training...");

			Thread t = new Thread(new Runnable()
			{

				public void run()
				{
					MicrographFamilyData mfd;
					String args;
					SupervisedParticlePicker sppicker = ((SupervisedParticlePicker) ppicker);
					for (TrainingMicrograph micrograph : ppicker.getMicrographs())
					{
						mfd = micrograph.getFamilyData(family);
						if (!mfd.isEmpty())
						{
							args = sppicker.getBuildInvariantCommandLineArgs(mfd);
							ppicker.runXmippProgram("xmipp_micrograph_automatic_picking", args);
							System.out.println(args);
						}
					}
					args = sppicker.getTrainCommandLineArgs();
					System.out.println(args);

					ppicker.runXmippProgram("xmipp_micrograph_automatic_picking", args);

					XmippWindowUtil.releaseGUI(getRootPane());
					canvas.setEnabled(true);
				}
			});
			t.start();

		}
		catch (Exception e)
		{
			TrainingPicker.getLogger().log(Level.SEVERE, e.getMessage(), e);
			throw new IllegalArgumentException(e.getMessage());
		}

	}

	private void autopick()
	{
		setState(MicrographFamilyState.Autopick);

		final String fargs = ((SupervisedParticlePicker) ppicker).getAutopickCommandLineArgs(getFamilyData());
		System.out.println(fargs);
		try
		{
			canvas.setEnabled(false);
			XmippWindowUtil.blockGUI(this, "Autopicking...");
			Thread t = new Thread(new Runnable()
			{

				public void run()
				{
					ppicker.runXmippProgram("xmipp_micrograph_automatic_picking", fargs);
					ppicker.loadAutomaticParticles(getFamilyData());
					setState(MicrographFamilyState.Correct);
					canvas.repaint();
					canvas.setEnabled(true);
					XmippWindowUtil.releaseGUI(getRootPane());
				}
			});
			t.start();

		}
		catch (Exception e)
		{
			TrainingPicker.getLogger().log(Level.SEVERE, e.getMessage(), e);
			throw new IllegalArgumentException(e.getMessage());
		}
	}

	private void correct()
	{
		getFamilyData().deleteBelowThreshold(getThreshold());
		setState(MicrographFamilyState.ReadOnly);
		ppicker.persistAutomaticParticles(getFamilyData());

		try
		{
			canvas.setEnabled(false);
			XmippWindowUtil.blockGUI(this, "Correcting...");

			Thread t = new Thread(new Runnable()
			{
				public void run()
				{
					SupervisedParticlePicker sppicker = ((SupervisedParticlePicker) ppicker);
					String args;
					args = sppicker.getBuildInvariantCommandLineArgs(getFamilyData());
					sppicker.runXmippProgram("xmipp_micrograph_automatic_picking", args);// build
																							// invariants
					args = sppicker.getCorrectCommandLineArgs(getFamilyData());

					ppicker.runXmippProgram("xmipp_micrograph_automatic_picking", args);// correct
					actionsbt.setVisible(false);

					canvas.setEnabled(true);
					XmippWindowUtil.releaseGUI(getRootPane());
					if (index < micrographsmd.getRowCount())
						micrographstb.setRowSelectionInterval(index + 1, index + 1);
				}
			});
			t.start();

		}
		catch (Exception e)
		{
			TrainingPicker.getLogger().log(Level.SEVERE, e.getMessage(), e);
			throw new IllegalArgumentException(e.getMessage());
		}

	}

	public double getThreshold()
	{
		return thresholdsl.getValue() / 100.0;
	}

	@Override
	public List<? extends TrainingParticle> getAvailableParticles()
	{
		return getFamilyData().getAvailableParticles(getThreshold());
	}

	@Override
	public boolean isPickingAvailable(MouseEvent e)
	{
		if (!super.isPickingAvailable(e))
			return false;
		return getFamilyData().isPickingAvailable();
	}

	@Override
	public void changeShapes()
	{
		canvas.repaint();

	}

	@Override
	protected void reloadImage()
	{
		getCanvas().getMicrograph().releaseImage();
		getCanvas().updateMicrographData();
		canvas.display();
	}

	public void importParticlesFromFile(Format format, String file, float scale, boolean invertx, boolean inverty)
	{

		if (ppicker.isReviewFile(file))
		{
			ppicker.importAllParticles(file, scale, invertx, inverty);
			ppicker.saveData();
		}
		else
			importMicrographParticles(format, file, scale, invertx, inverty);
		setChanged(false);
		getCanvas().repaint();
		updateMicrographsModel();
		updateSize(family.getSize());
		canvas.setActive(null);
	}

	public void importMicrographParticles(Format format, String file, float scale, boolean invertx, boolean inverty)
	{

		String filename = Micrograph.getName(file, 1);
		if (!filename.equals(getMicrograph().getName()))// validating you want
														// use this file for
														// this micrograph with
														// different name
		{
			String msg = String.format("Are you sure you want to import data from file\n%s to micrograph %s ?", file, getMicrograph().getName());
			int result = JOptionPane.showConfirmDialog(this, msg);
			if (result != JOptionPane.YES_OPTION)
				return;
		}
		MicrographFamilyData mfd = getFamilyData();
		mfd.reset();
		ppicker.importParticlesFromFile(file, format, mfd.getMicrograph(), scale, invertx, inverty);
		ppicker.saveData(getMicrograph());

	}

	@Override
	public boolean isValidSize(int size)
	{

		for (TrainingParticle p : getFamilyData().getParticles())
			if (!ppicker.getMicrograph().fits(p.getX(), p.getY(), size))
				return false;
		return true;
	}

	@Override
	protected void openHelpURl()
	{
		XmippWindowUtil.openURI("http://xmipp.cnb.csic.es/twiki/bin/view/Xmipp/Micrograph_particle_picking_v3");


	}

	public void updateTemplates()
	{
		ppicker.updateFamilyTemplates(family);

	}

	public void updateSize(int size)
	{
		super.updateSize(size);
		if (templatesdialog != null)
			loadTemplates();

	}

	@Override
	protected void resetData()
	{
		getFamilyData().reset();
	}
}<|MERGE_RESOLUTION|>--- conflicted
+++ resolved
@@ -523,11 +523,6 @@
 
 	protected void loadMicrograph()
 	{
-
-<<<<<<< HEAD
-		
-=======
->>>>>>> 159ae78c
 		if (micrographstb.getSelectedRow() == -1)
 			return;// Probably from fireTableDataChanged raised
 		// is same micrograph??
@@ -536,31 +531,15 @@
 		ppicker.saveData(getMicrograph());// Saving changes when switching
 											// micrographs, by Coss suggestion
 
-<<<<<<< HEAD
-
-		index = micrographstb.getSelectedRow();
-		
-		ppicker.getMicrograph().releaseImage();
-		ppicker.setMicrograph(ppicker.getMicrographs().get(index));
-		System.out.println("Loading micrograph " + getMicrograph().getName());
-=======
+
 		index = micrographstb.getSelectedRow();
 		ppicker.getMicrograph().releaseImage();
 		ppicker.setMicrograph(ppicker.getMicrographs().get(index));
-		
->>>>>>> 159ae78c
 		ppicker.saveConfig();
 		setChanged(false);
 		initializeCanvas();
 		TrainingPickerJFrame.this.iconlb.setIcon(ppicker.getMicrograph().getCTFIcon());
-<<<<<<< HEAD
-		actionsbt.setText(getFamilyData().getAction());
-		actionsbt.setVisible(getFamilyData().isActionVisible());
-		System.out.printf("state:%s actionvisible:%s\n", getFamilyData().getState(), getFamilyData().isActionVisible());
-=======
 		manageAction();
-		
->>>>>>> 159ae78c
 		thresholdpn.setVisible(getFamilyData().getState() == MicrographFamilyState.Correct);
 		pack();
 
@@ -590,17 +569,10 @@
 
 	private void setState(MicrographFamilyState state)
 	{
-<<<<<<< HEAD
-		getFamilyData().setState(state);
-		actionsbt.setText(getFamilyData().getAction());
-=======
 		MicrographFamilyData mfd = getFamilyData();
 		mfd.setState(state);
 		manageAction();
 		
-		// if (getFamilyData().getState() == MicrographFamilyState.Correct)
-		// actionsbt.setEnabled(false);// enabled only after doing corrections
->>>>>>> 159ae78c
 		ppicker.saveData(getMicrograph());// to keep consistence between files
 											// of automatic picker and mines
 		setChanged(false);
@@ -636,12 +608,7 @@
 		sizesl.setEnabled(step == FamilyState.Manual);
 		sizetf.setEnabled(step == FamilyState.Manual);
 		editfamiliesmi.setEnabled(step == FamilyState.Manual);
-<<<<<<< HEAD
-		actionsbt.setText(getFamilyData().getAction());
-		actionsbt.setVisible(getFamilyData().isActionVisible());
-=======
 		manageAction();
->>>>>>> 159ae78c
 		thresholdpn.setVisible(getFamilyData().getState() == MicrographFamilyState.Correct);
 		pack();
 
