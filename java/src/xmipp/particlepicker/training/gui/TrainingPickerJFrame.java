package xmipp.particlepicker.training.gui;

import ij.gui.ImageWindow;

import java.awt.Dimension;
import java.awt.FlowLayout;
import java.awt.GridBagConstraints;
import java.awt.GridBagLayout;
import java.awt.GridLayout;
import java.awt.Insets;
import java.awt.event.ActionEvent;
import java.awt.event.ActionListener;
import java.awt.event.MouseEvent;
import java.text.NumberFormat;
import java.util.List;
import java.util.logging.Level;
import javax.swing.BorderFactory;
import javax.swing.DefaultComboBoxModel;
import javax.swing.JButton;
import javax.swing.JColorChooser;
import javax.swing.JComboBox;
import javax.swing.JDialog;
import javax.swing.JFormattedTextField;
import javax.swing.JLabel;
import javax.swing.JMenu;
import javax.swing.JMenuBar;
import javax.swing.JMenuItem;
import javax.swing.JOptionPane;
import javax.swing.JPanel;
import javax.swing.JScrollPane;
import javax.swing.JSlider;
import javax.swing.JTable;
import javax.swing.ListSelectionModel;
import javax.swing.border.TitledBorder;
import javax.swing.event.ChangeEvent;
import javax.swing.event.ChangeListener;

import Jama.examples.MagicSquareExample;
import xmipp.particlepicker.Family;
import xmipp.particlepicker.Format;
import xmipp.particlepicker.Micrograph;
import xmipp.particlepicker.ParticlePickerCanvas;
import xmipp.particlepicker.ParticlePickerJFrame;
import xmipp.particlepicker.ParticlesJDialog;
import xmipp.particlepicker.tiltpair.gui.TiltPairParticlesJDialog;
import xmipp.particlepicker.training.gui.MicrographsTableModel;
import xmipp.particlepicker.training.gui.TrainingCanvas;
import xmipp.particlepicker.training.model.FamilyState;
import xmipp.particlepicker.training.model.MicrographFamilyData;
import xmipp.particlepicker.training.model.MicrographFamilyState;
import xmipp.particlepicker.training.model.SupervisedParticlePicker;
import xmipp.particlepicker.training.model.TrainingMicrograph;
import xmipp.particlepicker.training.model.TrainingParticle;
import xmipp.particlepicker.training.model.TrainingPicker;
import xmipp.utils.ColorIcon;
import xmipp.utils.XmippMessage;
import xmipp.utils.XmippResource;
import xmipp.utils.XmippWindowUtil;

public class TrainingPickerJFrame extends ParticlePickerJFrame {

	private TrainingCanvas canvas;
	private JMenuBar mb;
	private JComboBox familiescb;
	private TrainingPicker ppicker;
	private JPanel familypn;
	private JPanel micrographpn;
	private MicrographsTableModel micrographsmd;
	
	private float positionx;
	private JLabel iconlb;
	private JLabel steplb;
	private JButton actionsbt;
	private JMenuItem editfamiliesmi;
	private int index;
	private JLabel manuallb;
	private JLabel autolb;
	private JSlider thresholdsl;
	private JPanel thresholdpn;
	private JFormattedTextField thresholdtf;
	private Family family;
	
	private ImageWindow iw;
	private JMenuItem templatesmi;
	TemplatesJDialog templatesdialog;

	@Override
	public TrainingPicker getParticlePicker() {
		return ppicker;
	}

	public TrainingPickerJFrame(TrainingPicker picker) {

		super(picker);
		try {
			this.ppicker = picker;
			initComponents();
			if (ppicker.getMode() == FamilyState.ReadOnly)
				enableEdition(false);
			else if (family.getStep() == FamilyState.Manual
					&& ppicker.getMode() == FamilyState.Supervised)
				goToNextStep();
		} catch (IllegalArgumentException ex) {
			close();
			throw ex;
		}
	}

	public TrainingMicrograph getMicrograph() {
		return ppicker.getMicrograph();
	}

	private void initComponents() {
		try {
			setResizable(false);
			setTitle("Xmipp Particle Picker - " + ppicker.getMode());
			initMenuBar();
			setJMenuBar(mb);

			
			GridBagConstraints constraints = new GridBagConstraints();
			constraints.insets = new Insets(0, 5, 0, 5);
			constraints.anchor = GridBagConstraints.WEST;
			setLayout(new GridBagLayout());

			initImagePane();
			add(imagepn, XmippWindowUtil.getConstraints(constraints, 0, 1, 3));

			initFamilyPane();
			add(familypn, XmippWindowUtil.getConstraints(constraints, 0, 2, 3));

			initMicrographsPane();
			add(micrographpn,
					XmippWindowUtil.getConstraints(constraints, 0, 3, 3));
			
			if(getFamily().getStep() != FamilyState.Manual)
				importffmi.setEnabled(false);

			pack();
			positionx = 0.995f;
			XmippWindowUtil.setLocation(positionx, 0.25f, this);
			setVisible(true);
		} catch (Exception e) {
			e.printStackTrace();
			throw new IllegalArgumentException(e.getMessage());
		}
	}

	protected void enableEdition(boolean enable) {
		super.enableEdition(enable);

		editfamiliesmi.setEnabled(enable);
	}

	public void initMenuBar() {
		mb = new JMenuBar();

		// Setting menus

		JMenu windowmn = new JMenu("Window");
		JMenu helpmn = new JMenu("Help");
		mb.add(filemn);
		mb.add(filtersmn);
		mb.add(windowmn);
		mb.add(helpmn);
		// importffilemi.setText("Import from File...");

		windowmn.add(pmi);
		windowmn.add(ijmi);

		templatesmi = new JMenuItem("Templates");
		templatesmi.setEnabled(ppicker.getMode() == FamilyState.Manual);
		editfamiliesmi = new JMenuItem("Edit Families",
				XmippResource.getIcon("edit.gif"));
		windowmn.add(editfamiliesmi);
		windowmn.add(templatesmi);
		helpmn.add(hcontentsmi);

		// Setting menu item listeners

		editfamiliesmi.addActionListener(new ActionListener() {

			@Override
			public void actionPerformed(ActionEvent e) {
				new EditFamiliesJDialog(TrainingPickerJFrame.this, true);

			}
		});
		templatesmi.addActionListener(new ActionListener() {

			@Override
			public void actionPerformed(ActionEvent e) {
				loadTemplates();

			}
		});

	}

	public void loadTemplates() 
	{
		try {
			canvas.setEnabled(false);
			XmippWindowUtil.blockGUI(getRootPane(), "Generating Templates...");

			Thread t = new Thread(new Runnable() {
				public void run() {
					if (templatesdialog == null)
						templatesdialog = new TemplatesJDialog(
								TrainingPickerJFrame.this);
					else {

						templatesdialog.loadTemplates(true);
						templatesdialog.setVisible(true);
					}
					canvas.setEnabled(true);
					XmippWindowUtil.releaseGUI(getRootPane());
				}
			});
			t.start();

		} catch (Exception e) {
			TrainingPicker.getLogger().log(Level.SEVERE, e.getMessage(), e);
			
			if (templatesdialog != null)
				templatesdialog.close();
			templatesdialog = null;
			throw new IllegalArgumentException(e.getMessage());
		}
	}

	private void initFamilyPane() {

		familypn = new JPanel();
		GridLayout gl = new GridLayout(2, 1);
		familypn.setLayout(gl);

		familypn.setBorder(BorderFactory.createTitledBorder("Family"));

		JPanel fieldspn = new JPanel(new FlowLayout(FlowLayout.LEFT));

		// Setting combo
		fieldspn.add(new JLabel("Name:"));
		familiescb = new JComboBox(ppicker.getFamilies().toArray());
		family = ppicker.getFamily();
		familiescb.setSelectedItem(family);
		familiescb.setEnabled(ppicker.getMode() == FamilyState.Manual
				|| ppicker.getMode() == FamilyState.ReadOnly);// available
																// families are
																// marked by
																// pickers at
																// start

		if (ppicker.getMode() == FamilyState.Manual
				&& family.getStep() != FamilyState.Manual)
			throw new IllegalArgumentException(
					String.format(
							"Application not enabled for %s mode. Family %s could not be loaded",
							family.getStep(), family.getName()));

		fieldspn.add(familiescb);

		// Setting color
		initColorPane();
		fieldspn.add(colorpn);

		// Setting slider
		initSizePane();
		fieldspn.add(sizepn);

		familypn.add(fieldspn, 0);
		JPanel steppn = new JPanel(new FlowLayout(FlowLayout.LEFT));
		steppn.add(new JLabel("Step:"));
		FamilyState step = family.getStep();
		steplb = new JLabel();
		steppn.add(steplb);

<<<<<<< HEAD
		index = ppicker.getNextFreeMicrograph(0);
		if (index == -1)
			index = 0;
		micrograph = ppicker.getMicrographs().get(index);

=======
		index = ppicker.getMicrographIndex();
		
		
>>>>>>> c8ec9a2b
		initThresholdPane();
		steppn.add(thresholdpn);
		actionsbt = XmippWindowUtil.getTextButton("", new ActionListener() {

			@Override
			public void actionPerformed(ActionEvent e) {
				if (actionsbt.getText().equals(
						MicrographFamilyState.Autopick.toString()))
					autopick();
				else if (actionsbt.getText().equals(
						MicrographFamilyState.Correct.toString()))
					correct();
			}
		});
		setStep(step);
		steppn.add(actionsbt);

		colorbt.addActionListener(new ColorActionListener());

		familypn.add(steppn, 1);

		familiescb.addActionListener(new ActionListener() {

			@Override
			public void actionPerformed(ActionEvent e) {
				Family family2 = (Family) familiescb.getSelectedItem();
				if (family == family2)
					return;
				// You can only switch between different states for readonly
				// mode. Besides switching will be availabe on manual and
				// readonly modes
				if (family.getStep() != family2.getStep()
						&& ppicker.getMode() != FamilyState.ReadOnly) {
					familiescb.setSelectedItem(family);
					JOptionPane
							.showMessageDialog(
									TrainingPickerJFrame.this,
									String.format(
											"Application not enabled for %s mode. Family %s could not be loaded",
											FamilyState.Supervised,
											family2.getName()));
					return;

				}
				family = family2;
				ppicker.setFamily(family);
				ppicker.saveConfig();
				micrographstb.getSelectionModel().setSelectionInterval(index,
						index);
				color = (family.getColor());
				colorbt.setIcon(new ColorIcon(color));
				sizesl.setValue(family.getSize());
				updateMicrographsModel();
				micrographstb.getColumnModel()
						.getColumn(micrographsmd.getParticlesPosition())
						.setHeaderValue(family.getName());
				setThresholdValue(0);
			}
		});

	}

	protected void goToNextStep() {

		family.validateNextStep(ppicker);// throws error

		if (family.getStep() == FamilyState.Manual)
			train();

	}

	class ColorActionListener implements ActionListener {
		JColorChooser colorChooser;

		@Override
		public void actionPerformed(ActionEvent e) {
			// Set up the dialog that the button brings up.
			colorChooser = new JColorChooser();
			JDialog dialog = JColorChooser.createDialog(colorbt,
					"Pick a Color", true, // modal
					colorChooser, new ActionListener() {

						@Override
						public void actionPerformed(ActionEvent e) {
							family.setColor(ColorActionListener.this.colorChooser
									.getColor());
							updateFamilyColor();
						}
					}, // OK button handler
					null); // no CANCEL button handler
			XmippWindowUtil.setLocation(positionx, 0.25f, dialog);
			dialog.setVisible(true);
		}
	}

	private void initThresholdPane() {
		thresholdpn = new JPanel();
		thresholdpn.add(new JLabel("Threshold:"));
		thresholdsl = new JSlider(0, 100, 0);
		thresholdsl.setPaintTicks(true);
		thresholdsl.setMajorTickSpacing(50);
		java.util.Hashtable<Integer, JLabel> labelTable = new java.util.Hashtable<Integer, JLabel>();
		labelTable.put(new Integer(100), new JLabel("1"));
		labelTable.put(new Integer(50), new JLabel("0.5"));
		labelTable.put(new Integer(0), new JLabel("0"));
		thresholdsl.setLabelTable(labelTable);
		thresholdsl.setPaintLabels(true);
		int height = (int) thresholdsl.getPreferredSize().getHeight();

		thresholdsl.setPreferredSize(new Dimension(100, height));
		thresholdpn.add(thresholdsl);

		thresholdtf = new JFormattedTextField(NumberFormat.getNumberInstance());
		;
		thresholdtf.setColumns(3);
		thresholdtf.setText(Integer.toString(0));
		thresholdpn.add(thresholdtf);
		thresholdpn
				.setVisible(getFamilyData().getState() == MicrographFamilyState.Correct);
		thresholdtf.addActionListener(new ActionListener() {

			@Override
			public void actionPerformed(ActionEvent e) {
				double threshold = Double.parseDouble(thresholdtf.getText()) * 100;
				setThresholdValue(threshold);

			}
		});

		thresholdsl.addChangeListener(new ChangeListener() {

			@Override
			public void stateChanged(ChangeEvent e) {
				double threshold = (double) thresholdsl.getValue() / 100;
				thresholdtf.setText(String.format("%.2f", threshold));
				setThresholdChanges();
			}
		});
	}

	private void setThresholdValue(double threshold) {
		if (Math.abs(threshold) <= 100) {
			thresholdsl.setValue((int) threshold);
			setThresholdChanges();
		}
	}

	private void setThresholdChanges() {
		// setChanged(true);
		updateMicrographsModel();
		canvas.repaint();
		actionsbt.setVisible(getFamilyData().isActionVisible(getThreshold()));
		if (particlesdialog != null)
			loadParticles();

	}

	private void initMicrographsPane() {
		GridBagConstraints constraints = new GridBagConstraints();
		constraints.insets = new Insets(0, 5, 0, 5);
		constraints.anchor = GridBagConstraints.NORTHWEST;
		micrographpn = new JPanel(new GridBagLayout());
		micrographpn.setBorder(BorderFactory.createTitledBorder("Micrograph"));
		JScrollPane sp = new JScrollPane();
		JPanel ctfpn = new JPanel();
		ctfpn.setBorder(BorderFactory.createTitledBorder(null, "CTF",
				TitledBorder.CENTER, TitledBorder.BELOW_BOTTOM));
		iconlb = new JLabel();
		ctfpn.add(iconlb);
		micrographsmd = new MicrographsTableModel(this);
		micrographstb.setModel(micrographsmd);
		formatMicrographsTable();

		sp.setViewportView(micrographstb);
		micrographpn.add(sp,
				XmippWindowUtil.getConstraints(constraints, 0, 0, 1));
		micrographpn.add(ctfpn,
				XmippWindowUtil.getConstraints(constraints, 1, 0, 1));
		JPanel infopn = new JPanel();
		manuallb = new JLabel(Integer.toString(ppicker
				.getManualParticlesNumber(family)));
		autolb = new JLabel(Integer.toString(ppicker.getAutomaticNumber(family,
				getThreshold())));
		infopn.add(new JLabel("Manual:"));
		infopn.add(manuallb);
		infopn.add(new JLabel("Automatic:"));
		infopn.add(autolb);
		micrographpn.add(infopn,
				XmippWindowUtil.getConstraints(constraints, 0, 1, 1));
		JPanel buttonspn = new JPanel(new FlowLayout(FlowLayout.LEFT));

		buttonspn.add(resetbt);
		micrographpn.add(buttonspn,
				XmippWindowUtil.getConstraints(constraints, 0, 2, 2));


	}

	protected void loadMicrograph() {
		if (micrographstb.getSelectedRow() == -1)
			return;// Probably from fireTableDataChanged raised
<<<<<<< HEAD
		if (index == TrainingPickerJFrame.this.micrographstb.getSelectedRow()
				&& iw != null && iw.isVisible())// same micrograph open
			return;
		ppicker.saveData(getMicrograph());// Saving changes when switching
											// micrographs, by Coss suggestion
		setChanged(false);
=======
		if(index == micrographstb.getSelectedRow() && iw != null && iw.isVisible())//same micrograph open
			return;
		ppicker.saveData(getMicrograph());// Saving changes when switching micrographs, by Coss suggestion
		
>>>>>>> c8ec9a2b
		index = TrainingPickerJFrame.this.micrographstb.getSelectedRow();
		// by me.
		ppicker.getMicrograph().releaseImage();
		ppicker.setMicrograph(ppicker.getMicrographs().get(index));
		ppicker.saveConfig();
		setChanged(false);
		initializeCanvas();
		TrainingPickerJFrame.this.iconlb.setIcon(ppicker.getMicrograph().getCTFIcon());
		actionsbt.setText(getFamilyData().getAction());
		actionsbt.setVisible(getFamilyData().isActionVisible(getThreshold()));
		thresholdpn
				.setVisible(getFamilyData().getState() == MicrographFamilyState.Correct);
		pack();

		if (particlesdialog != null)
			loadParticles();

	}

	protected void resetMicrograph() {
		ppicker.resetFamilyData(getFamilyData());
		canvas.setActive(null);
		updateMicrographsModel();
		setState(MicrographFamilyState.Available);
	}

	private void setState(MicrographFamilyState state) {
		getFamilyData().setState(state);
		actionsbt.setText(getFamilyData().getAction());
		ppicker.saveData(getMicrograph());// to keep consistence between files
											// of automatic picker and mines
		setChanged(false);
		thresholdpn.setVisible(state == MicrographFamilyState.Correct);
		updateMicrographsModel();
		pack();
	}

	public MicrographFamilyData getFamilyData() {
		return ppicker.getFamilyData();
	}

	private void setStep(FamilyState step) {
		if (micrographsmd != null) {
			updateMicrographsModel();
			canvas.repaint();// paints only current class in supervised mode
		}

		steplb.setText(step.toString());
		sizesl.setEnabled(step == FamilyState.Manual);
		sizetf.setEnabled(step == FamilyState.Manual);
		editfamiliesmi.setEnabled(step == FamilyState.Manual);
		actionsbt.setText(getFamilyData().getAction());
		actionsbt.setVisible(getFamilyData().isActionVisible(getThreshold()));
		thresholdpn
				.setVisible(getFamilyData().getState() == MicrographFamilyState.Correct);
		pack();

	}

	protected void initializeCanvas() {

		if (canvas == null) {
			canvas = new TrainingCanvas(this);
			iw = new ImageWindow(ppicker.getMicrograph().getImagePlus(ppicker.getFilters()),
					canvas);
			iw.setTitle(ppicker.getMicrograph().getName());
		} else {
			canvas.updateMicrograph();
			// seems to keep previous window instead of creating a new one
			iw = new ImageWindow(canvas.getImage(), canvas);

		}
<<<<<<< HEAD
		micrograph.runImageJFilters(ppicker.getFilters());

=======
		ppicker.getMicrograph().runImageJFilters(ppicker.getFilters());
		
>>>>>>> c8ec9a2b
		double zoom = Double.parseDouble(usezoombt.getText());
		if (zoom == -1. || (zoom != -1. && !usezoombt.isSelected()))// setting
																	// canvas
																	// magnification
		{
			zoom = canvas.getMagnification();
			usezoombt.setText(String.format("%.2f", zoom));
		} else if (usezoombt.isSelected())
			canvas.setZoom(zoom);
	}

	private void formatMicrographsTable() {
		micrographstb.setAutoResizeMode(JTable.AUTO_RESIZE_OFF);
		micrographstb.getColumnModel().getColumn(0).setPreferredWidth(35);
		micrographstb.getColumnModel().getColumn(1).setPreferredWidth(245);
		micrographstb.getColumnModel().getColumn(2).setPreferredWidth(70);
		micrographstb.getColumnModel().getColumn(3).setPreferredWidth(70);
		micrographstb
				.setPreferredScrollableViewportSize(new Dimension(420, 304));
		micrographstb.setSelectionMode(ListSelectionModel.SINGLE_SELECTION);
		if (index != -1)
			micrographstb.setRowSelectionInterval(index, index);
	}

	protected void saveChanges() {

		ppicker.saveData();
		setChanged(false);
	}

	void updateFamilyColor() {
		color = family.getColor();
		colorbt.setIcon(new ColorIcon(color));
		canvas.repaint();
		ppicker.persistFamilies();
	}

	void updateFamilyComboBox() {
		Family item = (Family) familiescb.getSelectedItem();
		DefaultComboBoxModel model = new DefaultComboBoxModel(ppicker
				.getFamilies().toArray());
		familiescb.setModel(model);
		familiescb.setSelectedItem(item);
		micrographsmd.fireTableStructureChanged();

		formatMicrographsTable();
		pack();
		ppicker.persistFamilies();
	}

	public void addFamily(Family g) {
		if (ppicker.existsFamilyName(g.getName()))
			throw new IllegalArgumentException(
					XmippMessage.getAlreadyExistsGroupNameMsg(g.getName()));
		ppicker.getFamilies().add(g);
		updateFamilyComboBox();
	}

	public void removeFamily(Family family) {
		ppicker.removeFamily(family);
		updateFamilyComboBox();
	}

	public void setChanged(boolean changed) {
		ppicker.setChanged(changed);
		savemi.setEnabled(changed);
	}

	public void updateMicrographsModel(boolean all) {

		if (templatesdialog != null)
			loadTemplates();

		if (all)
			micrographsmd.fireTableRowsUpdated(0,
					micrographsmd.getRowCount() - 1);
		else
			micrographsmd.fireTableRowsUpdated(index, index);

		micrographstb.setRowSelectionInterval(index, index);
		manuallb.setText(Integer.toString(ppicker
				.getManualParticlesNumber(family)));
		autolb.setText(Integer.toString(ppicker.getAutomaticNumber(family,
				getThreshold())));
		actionsbt.setVisible(getFamilyData().isActionVisible(getThreshold()));
	}

	public ParticlePickerCanvas getCanvas() {
		return canvas;
	}

	private void train() {

		family.goToNextStep(ppicker);// validate and change state if posible
		// setChanged(true);
		setStep(FamilyState.Supervised);// change visual appearance
		ppicker.persistFamilies();
		try {
			canvas.setEnabled(false);
			XmippWindowUtil.blockGUI(getRootPane(), "Training...");
			Thread t = new Thread(new Runnable() {

				public void run() {
					MicrographFamilyData mfd;
					String args;
					SupervisedParticlePicker sppicker = ((SupervisedParticlePicker) ppicker);
					for (TrainingMicrograph micrograph : ppicker
							.getMicrographs()) {
						mfd = micrograph.getFamilyData(family);
						if (!mfd.isEmpty()) {
							args = sppicker
									.getBuildInvariantCommandLineArgs(mfd);
							ppicker.runXmippProgram(
									"xmipp_micrograph_automatic_picking", args);
							System.out.println(args);
						}
					}
					args = sppicker.getTrainCommandLineArgs();
					System.out.println(args);
<<<<<<< HEAD
					ppicker.runXmippProgram(
							"xmipp_micrograph_automatic_picking", args);
					int next = ppicker.getNextFreeMicrograph(index);
					if (next != -1)
						micrographstb.setRowSelectionInterval(next, next);
=======
					ppicker.runXmippProgram("xmipp_micrograph_automatic_picking", args);
					
>>>>>>> c8ec9a2b
					XmippWindowUtil.releaseGUI(getRootPane());
					canvas.setEnabled(true);
				}
			});
			t.start();

		} catch (Exception e) {
			TrainingPicker.getLogger().log(Level.SEVERE, e.getMessage(), e);
			throw new IllegalArgumentException(e.getMessage());
		}

	}

	private void autopick() {
		setState(MicrographFamilyState.Autopick);

		final String fargs = ((SupervisedParticlePicker) ppicker)
				.getAutopickCommandLineArgs(getFamilyData());
		System.out.println(fargs);
		try {
			canvas.setEnabled(false);
			XmippWindowUtil.blockGUI(getRootPane(), "Autopicking...");
			Thread t = new Thread(new Runnable() {

				public void run() {
					ppicker.runXmippProgram(
							"xmipp_micrograph_automatic_picking", fargs);
					ppicker.loadAutomaticParticles(getFamilyData());
					setState(MicrographFamilyState.Correct);
					canvas.repaint();
					canvas.setEnabled(true);
					XmippWindowUtil.releaseGUI(getRootPane());
				}
			});
			t.start();

		} catch (Exception e) {
			TrainingPicker.getLogger().log(Level.SEVERE, e.getMessage(), e);
			throw new IllegalArgumentException(e.getMessage());
		}
	}

	private void correct() {
		getFamilyData().deleteBelowThreshold(getThreshold());
		setState(MicrographFamilyState.ReadOnly);
		ppicker.persistAutomaticParticles(getFamilyData());

		try {
			canvas.setEnabled(false);
			XmippWindowUtil.blockGUI(getRootPane(), "Correcting...");

			Thread t = new Thread(new Runnable() {
				public void run() {
					SupervisedParticlePicker sppicker = ((SupervisedParticlePicker) ppicker);
					String args;
					args = sppicker
							.getBuildInvariantCommandLineArgs(getFamilyData());
					sppicker.runXmippProgram(
							"xmipp_micrograph_automatic_picking", args);// build
																		// invariants
					args = sppicker.getCorrectCommandLineArgs(getFamilyData());
<<<<<<< HEAD
					ppicker.runXmippProgram(
							"xmipp_micrograph_automatic_picking", args);// correct
					int next = ppicker.getNextFreeMicrograph(index + 1);
					if (next != -1)
						micrographstb.setRowSelectionInterval(next, next);
					else
						actionsbt.setVisible(false);
=======
					ppicker.runXmippProgram("xmipp_micrograph_automatic_picking", args);//correct
//					int next = ppicker.getNextFreeMicrograph(index + 1);
//					if (next != -1)
//						micrographstb.setRowSelectionInterval(next, next);
//					else
//						actionsbt.setVisible(false);
>>>>>>> c8ec9a2b
					canvas.setEnabled(true);
					XmippWindowUtil.releaseGUI(getRootPane());
				}
			});
			t.start();

		} catch (Exception e) {
			TrainingPicker.getLogger().log(Level.SEVERE, e.getMessage(), e);
			throw new IllegalArgumentException(e.getMessage());
		}

	}

	public double getThreshold() {
		return thresholdsl.getValue() / 100.0;
	}

	@Override
	public List<? extends TrainingParticle> getAvailableParticles() {
		return getFamilyData().getAvailableParticles(getThreshold());
	}

	@Override
	public boolean isPickingAvailable(MouseEvent e) {
		if (!super.isPickingAvailable(e))
			return false;
		return getFamilyData().isPickingAvailable();
	}

	@Override
	public void changeShapes() {
		canvas.repaint();

	}

	@Override
	protected void reloadImage() {
		getCanvas().getMicrograph().releaseImage();
		getCanvas().updateMicrographData();

	}


	public void importParticlesFromFile(Format format, String file, float scale, boolean invertx, boolean inverty) {
		String filename = Micrograph.getName(file, 1);
		if (!filename.equals(getMicrograph().getName()))// validating you want
														// use this file for
														// this micrograph with
														// different name
		{
			String msg = String
					.format("Are you sure you want to import data from file\n%s to micrograph %s ?",
							file, getMicrograph().getName());
			int result = JOptionPane.showConfirmDialog(this, msg);
			if (result != JOptionPane.YES_OPTION)
				return;
		}
		MicrographFamilyData mfd = getFamilyData();
		mfd.reset();
		ppicker.importParticlesFromFile(file, format, mfd.getMicrograph(), scale, invertx, inverty);
		ppicker.saveData(getMicrograph());
		setChanged(false);
		getCanvas().repaint();
		updateMicrographsModel();
		updateSize(family.getSize());
		canvas.setActive(null);
	}

	@Override
	public boolean isValidSize(int size) {
<<<<<<< HEAD
		for (TrainingParticle p : getFamilyData().getParticles())
			if (!micrograph.fits(p.getX(), p.getY(), size))
=======
		for(TrainingParticle p: getFamilyData().getParticles())
			if(!ppicker.getMicrograph().fits(p.getX(), p.getY(), size))
>>>>>>> c8ec9a2b
				return false;
		return true;
	}

	@Override
	protected void openHelpURl() {
		XmippWindowUtil
				.openURI("http://xmipp.cnb.csic.es/twiki/bin/view/Xmipp/Micrograph_particle_picking_v3");

	}

	public void updateTemplates() {
		ppicker.updateFamilyTemplates(family);

	}

	public void updateSize(int size) {
		super.updateSize(size);
		if (templatesdialog != null)
			loadTemplates();
	}

	@Override
	protected void resetData() {
		getFamilyData().reset();
	}
}<|MERGE_RESOLUTION|>--- conflicted
+++ resolved
@@ -275,17 +275,9 @@
 		steplb = new JLabel();
 		steppn.add(steplb);
 
-<<<<<<< HEAD
-		index = ppicker.getNextFreeMicrograph(0);
-		if (index == -1)
-			index = 0;
-		micrograph = ppicker.getMicrographs().get(index);
-
-=======
 		index = ppicker.getMicrographIndex();
 		
-		
->>>>>>> c8ec9a2b
+
 		initThresholdPane();
 		steppn.add(thresholdpn);
 		actionsbt = XmippWindowUtil.getTextButton("", new ActionListener() {
@@ -487,19 +479,11 @@
 	protected void loadMicrograph() {
 		if (micrographstb.getSelectedRow() == -1)
 			return;// Probably from fireTableDataChanged raised
-<<<<<<< HEAD
-		if (index == TrainingPickerJFrame.this.micrographstb.getSelectedRow()
-				&& iw != null && iw.isVisible())// same micrograph open
-			return;
-		ppicker.saveData(getMicrograph());// Saving changes when switching
-											// micrographs, by Coss suggestion
-		setChanged(false);
-=======
+
 		if(index == micrographstb.getSelectedRow() && iw != null && iw.isVisible())//same micrograph open
 			return;
 		ppicker.saveData(getMicrograph());// Saving changes when switching micrographs, by Coss suggestion
-		
->>>>>>> c8ec9a2b
+
 		index = TrainingPickerJFrame.this.micrographstb.getSelectedRow();
 		// by me.
 		ppicker.getMicrograph().releaseImage();
@@ -572,13 +556,9 @@
 			iw = new ImageWindow(canvas.getImage(), canvas);
 
 		}
-<<<<<<< HEAD
-		micrograph.runImageJFilters(ppicker.getFilters());
-
-=======
+
 		ppicker.getMicrograph().runImageJFilters(ppicker.getFilters());
 		
->>>>>>> c8ec9a2b
 		double zoom = Double.parseDouble(usezoombt.getText());
 		if (zoom == -1. || (zoom != -1. && !usezoombt.isSelected()))// setting
 																	// canvas
@@ -698,16 +678,9 @@
 					}
 					args = sppicker.getTrainCommandLineArgs();
 					System.out.println(args);
-<<<<<<< HEAD
-					ppicker.runXmippProgram(
-							"xmipp_micrograph_automatic_picking", args);
-					int next = ppicker.getNextFreeMicrograph(index);
-					if (next != -1)
-						micrographstb.setRowSelectionInterval(next, next);
-=======
+
 					ppicker.runXmippProgram("xmipp_micrograph_automatic_picking", args);
 					
->>>>>>> c8ec9a2b
 					XmippWindowUtil.releaseGUI(getRootPane());
 					canvas.setEnabled(true);
 				}
@@ -769,22 +742,10 @@
 							"xmipp_micrograph_automatic_picking", args);// build
 																		// invariants
 					args = sppicker.getCorrectCommandLineArgs(getFamilyData());
-<<<<<<< HEAD
-					ppicker.runXmippProgram(
-							"xmipp_micrograph_automatic_picking", args);// correct
-					int next = ppicker.getNextFreeMicrograph(index + 1);
-					if (next != -1)
-						micrographstb.setRowSelectionInterval(next, next);
-					else
-						actionsbt.setVisible(false);
-=======
+
 					ppicker.runXmippProgram("xmipp_micrograph_automatic_picking", args);//correct
-//					int next = ppicker.getNextFreeMicrograph(index + 1);
-//					if (next != -1)
-//						micrographstb.setRowSelectionInterval(next, next);
-//					else
-//						actionsbt.setVisible(false);
->>>>>>> c8ec9a2b
+					actionsbt.setVisible(false);
+
 					canvas.setEnabled(true);
 					XmippWindowUtil.releaseGUI(getRootPane());
 				}
@@ -855,13 +816,9 @@
 
 	@Override
 	public boolean isValidSize(int size) {
-<<<<<<< HEAD
-		for (TrainingParticle p : getFamilyData().getParticles())
-			if (!micrograph.fits(p.getX(), p.getY(), size))
-=======
+
 		for(TrainingParticle p: getFamilyData().getParticles())
 			if(!ppicker.getMicrograph().fits(p.getX(), p.getY(), size))
->>>>>>> c8ec9a2b
 				return false;
 		return true;
 	}
