package xmipp.particlepicker.training.gui;

import ij.gui.ImageCanvas;
import ij.gui.ImageWindow;
import ij.plugin.FolderOpener;

import java.awt.Color;
import java.awt.Dimension;
import java.awt.FlowLayout;
import java.awt.GridBagConstraints;
import java.awt.GridBagLayout;
import java.awt.GridLayout;
import java.awt.Insets;
import java.awt.event.ActionEvent;
import java.awt.event.ActionListener;
import java.awt.event.MouseEvent;
import java.text.NumberFormat;
import java.util.List;
import java.util.logging.Level;
import javax.swing.BorderFactory;
import javax.swing.DefaultComboBoxModel;
import javax.swing.JButton;
import javax.swing.JColorChooser;
import javax.swing.JComboBox;
import javax.swing.JDialog;
import javax.swing.JFormattedTextField;
import javax.swing.JLabel;
import javax.swing.JMenu;
import javax.swing.JMenuBar;
import javax.swing.JMenuItem;
import javax.swing.JOptionPane;
import javax.swing.JPanel;
import javax.swing.JRootPane;
import javax.swing.JScrollPane;
import javax.swing.JSlider;
import javax.swing.JTable;
import javax.swing.JTextField;
import javax.swing.ListSelectionModel;
import javax.swing.border.TitledBorder;
import javax.swing.event.ChangeEvent;
import javax.swing.event.ChangeListener;

import Jama.examples.MagicSquareExample;
import xmipp.particlepicker.Family;
import xmipp.particlepicker.Format;
import xmipp.particlepicker.Micrograph;
import xmipp.particlepicker.ParticlePickerCanvas;
import xmipp.particlepicker.ParticlePickerJFrame;
import xmipp.particlepicker.ParticlesJDialog;
import xmipp.particlepicker.tiltpair.gui.TiltPairParticlesJDialog;
import xmipp.particlepicker.training.gui.MicrographsTableModel;
import xmipp.particlepicker.training.gui.TrainingCanvas;
import xmipp.particlepicker.training.model.FamilyState;
import xmipp.particlepicker.training.model.MicrographFamilyData;
import xmipp.particlepicker.training.model.MicrographFamilyState;
import xmipp.particlepicker.training.model.SupervisedParticlePicker;
import xmipp.particlepicker.training.model.TrainingMicrograph;
import xmipp.particlepicker.training.model.TrainingParticle;
import xmipp.particlepicker.training.model.TrainingPicker;
import xmipp.utils.ColorIcon;
import xmipp.utils.InfiniteProgressPanel;
import xmipp.utils.XmippMessage;
import xmipp.utils.XmippResource;
import xmipp.utils.XmippWindowUtil;
import xmipp.viewer.windows.ImagesWindowFactory;

public class TrainingPickerJFrame extends ParticlePickerJFrame
{

	private TrainingCanvas canvas;
	private JMenuBar mb;
	private JComboBox familiescb;
	private TrainingPicker ppicker;
	private JPanel familypn;
	private JPanel micrographpn;
	private MicrographsTableModel micrographsmd;

	private float positionx;
	private JButton iconbt;
	private JLabel steplb;
	private JButton actionsbt;
	private JMenuItem editfamiliesmi;
	private int index;
	private JLabel manuallb;
	private JLabel autolb;
	private JSlider thresholdsl;
	private JPanel thresholdpn;
	private JFormattedTextField thresholdtf;
	private Family family;
	private JFormattedTextField autopickpercenttf;
	private JPanel autopickpercentpn;

	private JMenuItem templatesmi;
	TemplatesJDialog templatesdialog;
<<<<<<< HEAD

=======
>>>>>>> 1b70dd17

	@Override
	public TrainingPicker getParticlePicker()
	{
		return ppicker;
	}

	public TrainingPickerJFrame(TrainingPicker picker)
	{

		super(picker);
		try
		{
			this.ppicker = picker;
			initComponents();
			if (ppicker.getMode() == FamilyState.ReadOnly)
				enableEdition(false);
			else if (family.getStep() == FamilyState.Manual && ppicker.getMode() == FamilyState.Supervised)
				goToNextStep();
		}
		catch (IllegalArgumentException ex)
		{
			close();
			throw ex;
		}
	}

	public TrainingMicrograph getMicrograph()
	{
		return ppicker.getMicrograph();
	}

	private void initComponents()
	{
		try
		{
			setResizable(false);
			setTitle("Xmipp Particle Picker - " + ppicker.getMode());
			initMenuBar();
			setJMenuBar(mb);

			GridBagConstraints constraints = new GridBagConstraints();
			constraints.insets = new Insets(0, 5, 0, 5);
			constraints.anchor = GridBagConstraints.WEST;
			setLayout(new GridBagLayout());

			initImagePane();
			add(imagepn, XmippWindowUtil.getConstraints(constraints, 0, 1, 3));

			initFamilyPane();
			add(familypn, XmippWindowUtil.getConstraints(constraints, 0, 2, 3));

			initMicrographsPane();
			add(micrographpn, XmippWindowUtil.getConstraints(constraints, 0, 3, 3));

			if (getFamily().getStep() != FamilyState.Manual)
				importffmi.setEnabled(false);

			pack();
			positionx = 0.995f;
			XmippWindowUtil.setLocation(positionx, 0.25f, this);
			setVisible(true);
		}
		catch (Exception e)
		{
			e.printStackTrace();
			throw new IllegalArgumentException(e.getMessage());
		}
	}

	protected void enableEdition(boolean enable)
	{
		super.enableEdition(enable);

		editfamiliesmi.setEnabled(enable);
	}

	public void initMenuBar()
	{
		mb = new JMenuBar();

		// Setting menus

		JMenu windowmn = new JMenu("Window");
		JMenu helpmn = new JMenu("Help");
		mb.add(filemn);
		mb.add(filtersmn);
		mb.add(windowmn);
		mb.add(helpmn);
		// importffilemi.setText("Import from File...");

		windowmn.add(pmi);
		windowmn.add(ijmi);

<<<<<<< HEAD

		templatesmi = new JMenuItem("Templates");
		templatesmi.setEnabled(ppicker.getMode() == FamilyState.Manual);
		editfamiliesmi = new JMenuItem("Edit Families", XmippResource.getIcon("edit.gif"));
		windowmn.add(editfamiliesmi);
		windowmn.add(templatesmi);

=======
		templatesmi = new JMenuItem("Templates");
		editfamiliesmi = new JMenuItem("Edit Families", XmippResource.getIcon("edit.gif"));
		windowmn.add(editfamiliesmi);
		windowmn.add(templatesmi);
>>>>>>> 1b70dd17
		helpmn.add(hcontentsmi);

		// Setting menu item listeners

		editfamiliesmi.addActionListener(new ActionListener()
		{

			@Override
			public void actionPerformed(ActionEvent e)
			{
				new EditFamiliesJDialog(TrainingPickerJFrame.this, true);

			}
		});
<<<<<<< HEAD

=======
>>>>>>> 1b70dd17
		templatesmi.addActionListener(new ActionListener()
		{

			@Override
			public void actionPerformed(ActionEvent e)
			{
				loadTemplates();

			}
		});

	}

	public void loadTemplates()
	{
		try
		{
<<<<<<< HEAD
			canvas.setEnabled(false);
			XmippWindowUtil.blockGUI(this, "Generating Templates...");

			Thread t = new Thread(new Runnable()
			{
				public void run()
				{
					if (templatesdialog == null)
						templatesdialog = new TemplatesJDialog(TrainingPickerJFrame.this);
					else
					{

						templatesdialog.loadTemplates(true);
						templatesdialog.setVisible(true);
					}
					canvas.setEnabled(true);
					XmippWindowUtil.releaseGUI(getRootPane());
				}
			});
			t.start();

		}
		catch (Exception e)
		{
			TrainingPicker.getLogger().log(Level.SEVERE, e.getMessage(), e);

			if (templatesdialog != null)
				templatesdialog.close();
			templatesdialog = null;
			throw new IllegalArgumentException(e.getMessage());
		}
	}

=======
			if (templatesdialog == null)
				templatesdialog = new TemplatesJDialog(TrainingPickerJFrame.this);
			else
			{

				templatesdialog.loadTemplates(true);
				templatesdialog.setVisible(true);
			}
		}
		catch (Exception ex)
		{
			JOptionPane.showMessageDialog(this, ex.getMessage());
			if (templatesdialog != null)
				templatesdialog.close();
			templatesdialog = null;
		}
	}
>>>>>>> 1b70dd17

	private void initFamilyPane()
	{

		familypn = new JPanel();
		GridLayout gl = new GridLayout(2, 1);
		familypn.setLayout(gl);

		familypn.setBorder(BorderFactory.createTitledBorder("Family"));

		JPanel fieldspn = new JPanel(new FlowLayout(FlowLayout.LEFT));

		// Setting combo
		fieldspn.add(new JLabel("Name:"));
		familiescb = new JComboBox(ppicker.getFamilies().toArray());
		family = ppicker.getFamily();
		familiescb.setSelectedItem(family);
		familiescb.setEnabled(ppicker.getMode() == FamilyState.Manual || ppicker.getMode() == FamilyState.ReadOnly);
		if (ppicker.getMode() == FamilyState.Manual && family.getStep() != FamilyState.Manual)
			throw new IllegalArgumentException(
					String.format("Application not enabled for %s mode. Family %s could not be loaded", family.getStep(), family.getName()));

		fieldspn.add(familiescb);

		// Setting color
		initColorPane();
		fieldspn.add(colorpn);

		// Setting slider
		initSizePane();
		fieldspn.add(sizepn);

		familypn.add(fieldspn, 0);
		JPanel steppn = new JPanel(new FlowLayout(FlowLayout.LEFT));
		steppn.add(new JLabel("Step:"));
		FamilyState step = family.getStep();
		steplb = new JLabel();
		steppn.add(steplb);

		index = ppicker.getMicrographIndex();

		initThresholdPane();
		steppn.add(thresholdpn);
		actionsbt = XmippWindowUtil.getTextButton("", new ActionListener()
		{

			@Override
			public void actionPerformed(ActionEvent e)
			{
				if (actionsbt.getText().equals(MicrographFamilyState.Autopick.toString()))
					autopick();
				else if (actionsbt.getText().equals(MicrographFamilyState.Correct.toString()))
					correct();
			}
		});
		autopickpercentpn = new JPanel();
		autopickpercentpn.add(new JLabel("Percent to Check"));
		autopickpercenttf = new JFormattedTextField(NumberFormat.getIntegerInstance());
		autopickpercenttf.addActionListener(new ActionListener()
		{

			@Override
			public void actionPerformed(ActionEvent arg0)
			{
				if (autopickpercenttf.getValue() == null)
				{
					JOptionPane.showMessageDialog(TrainingPickerJFrame.this, XmippMessage.getEmptyFieldMsg("Percent to Check"));
					autopickpercenttf.setValue(getFamilyData().getAutopickpercent());
					return;
				}

				int autopickpercent = ((Number) autopickpercenttf.getValue()).intValue();
				getFamilyData().setAutopickpercent(autopickpercent);
				ppicker.setAutopickpercent(autopickpercent);
				ppicker.saveConfig();

			}
		});
		autopickpercenttf.setColumns(3);
		autopickpercentpn.add(autopickpercenttf);

		setStep(step);
		steppn.add(actionsbt);

		steppn.add(autopickpercentpn);

		colorbt.addActionListener(new ColorActionListener());

		familypn.add(steppn, 1);

		familiescb.addActionListener(new ActionListener()
		{

			@Override
			public void actionPerformed(ActionEvent e)
			{
				Family family2 = (Family) familiescb.getSelectedItem();
				if (family == family2)
					return;
				// You can only switch between different states for readonly
				// mode. Besides switching will be availabe on manual and
				// readonly modes
				if (family.getStep() != family2.getStep() && ppicker.getMode() != FamilyState.ReadOnly)
				{
					familiescb.setSelectedItem(family);
					JOptionPane.showMessageDialog(TrainingPickerJFrame.this, String
							.format("Application not enabled for %s mode. Family %s could not be loaded", FamilyState.Supervised, family2.getName()));
					return;

				}
				family = family2;
				ppicker.setFamily(family);
				ppicker.saveConfig();

				micrographstb.setRowSelectionInterval(index, index);
				color = (family.getColor());
				colorbt.setIcon(new ColorIcon(color));
				sizesl.setValue(family.getSize());
				updateMicrographsModel();
				micrographstb.getColumnModel().getColumn(micrographsmd.getParticlesPosition()).setHeaderValue(family.getName());
				setThresholdValue(0);
			}
		});

	}

	protected void goToNextStep()
	{

		family.validateNextStep(ppicker);// throws error

		if (family.getStep() == FamilyState.Manual)
			train();

	}

	class ColorActionListener implements ActionListener
	{
		JColorChooser colorChooser;

		@Override
		public void actionPerformed(ActionEvent e)
		{
			// Set up the dialog that the button brings up.
			colorChooser = new JColorChooser();
			JDialog dialog = JColorChooser.createDialog(colorbt, "Pick a Color", true, // modal
					colorChooser, new ActionListener()
					{

						@Override
						public void actionPerformed(ActionEvent e)
						{
							family.setColor(ColorActionListener.this.colorChooser.getColor());
							updateFamilyColor();
						}
					}, // OK button handler
					null); // no CANCEL button handler
			XmippWindowUtil.setLocation(positionx, 0.25f, dialog);
			dialog.setVisible(true);
		}
	}

	private void initThresholdPane()
	{
		thresholdpn = new JPanel();
		thresholdpn.add(new JLabel("Threshold:"));
		thresholdsl = new JSlider(0, 100, 0);
		thresholdsl.setPaintTicks(true);
		thresholdsl.setMajorTickSpacing(50);
		java.util.Hashtable<Integer, JLabel> labelTable = new java.util.Hashtable<Integer, JLabel>();
		labelTable.put(new Integer(100), new JLabel("1"));
		labelTable.put(new Integer(50), new JLabel("0.5"));
		labelTable.put(new Integer(0), new JLabel("0"));
		thresholdsl.setLabelTable(labelTable);
		thresholdsl.setPaintLabels(true);
		int height = (int) thresholdsl.getPreferredSize().getHeight();

		thresholdsl.setPreferredSize(new Dimension(100, height));
		thresholdpn.add(thresholdsl);

		thresholdtf = new JFormattedTextField(NumberFormat.getNumberInstance());
		;
		thresholdtf.setColumns(3);
		thresholdtf.setText(Integer.toString(0));
		thresholdpn.add(thresholdtf);
		thresholdpn.setVisible(getFamilyData().getState() == MicrographFamilyState.Correct);
		thresholdtf.addActionListener(new ActionListener()
		{

			@Override
			public void actionPerformed(ActionEvent e)
			{
				double threshold = Double.parseDouble(thresholdtf.getText()) * 100;
				setThresholdValue(threshold);

			}
		});

		thresholdsl.addChangeListener(new ChangeListener()
		{

			@Override
			public void stateChanged(ChangeEvent e)
			{
				double threshold = (double) thresholdsl.getValue() / 100;
				thresholdtf.setText(String.format("%.2f", threshold));
				setThresholdChanges();
			}
		});
	}

	private void setThresholdValue(double threshold)
	{
		if (Math.abs(threshold) <= 100)
		{
			thresholdsl.setValue((int) threshold);
			setThresholdChanges();
		}
	}

	private void setThresholdChanges()
	{
		// setChanged(true);
		updateMicrographsModel();
		canvas.repaint();
		if (particlesdialog != null)
			loadParticles();

	}

	private void initMicrographsPane()
	{
		GridBagConstraints constraints = new GridBagConstraints();
		constraints.insets = new Insets(0, 5, 0, 5);
		constraints.anchor = GridBagConstraints.NORTHWEST;
		micrographpn = new JPanel(new GridBagLayout());
		micrographpn.setBorder(BorderFactory.createTitledBorder("Micrograph"));
		JScrollPane sp = new JScrollPane();
		JPanel ctfpn = new JPanel();
		ctfpn.setBorder(BorderFactory.createTitledBorder(null, "CTF", TitledBorder.CENTER, TitledBorder.BELOW_BOTTOM));
		iconbt = new JButton();
		iconbt.setBorderPainted(false); 
	    iconbt.setContentAreaFilled(false); 
	    iconbt.setFocusPainted(false); 
	    iconbt.setOpaque(false);
		iconbt.addActionListener(new ActionListener()
		{
			
			@Override
			public void actionPerformed(ActionEvent arg0)
			{
				String psd = getMicrograph().getPSD();
				String ctf = getMicrograph().getCTF();
				if(psd != null && ctf != null)
					ImagesWindowFactory.openCTFWindow(getMicrograph().getImagePlus(), getMicrograph().getCTF(), getMicrograph().getPSD());
				
			}
		});
		ctfpn.add(iconbt);
		micrographsmd = new MicrographsTableModel(this);
		micrographstb.setModel(micrographsmd);
		formatMicrographsTable();

		sp.setViewportView(micrographstb);
		micrographpn.add(sp, XmippWindowUtil.getConstraints(constraints, 0, 0, 1));
		micrographpn.add(ctfpn, XmippWindowUtil.getConstraints(constraints, 1, 0, 1));
		JPanel infopn = new JPanel();
		manuallb = new JLabel(Integer.toString(ppicker.getManualParticlesNumber(family)));
		autolb = new JLabel(Integer.toString(ppicker.getAutomaticNumber(family, getThreshold())));
		infopn.add(new JLabel("Manual:"));
		infopn.add(manuallb);
		infopn.add(new JLabel("Automatic:"));
		infopn.add(autolb);
		micrographpn.add(infopn, XmippWindowUtil.getConstraints(constraints, 0, 1, 1));
		JPanel buttonspn = new JPanel(new FlowLayout(FlowLayout.LEFT));

		buttonspn.add(resetbt);
		micrographpn.add(buttonspn, XmippWindowUtil.getConstraints(constraints, 0, 2, 2));

	}

	protected void loadMicrograph()
	{
		if (micrographstb.getSelectedRow() == -1)
			return;// Probably from fireTableDataChanged raised
		// is same micrograph??
		if (index == micrographstb.getSelectedRow() && canvas != null && canvas.getIw().isVisible())
			return;
		ppicker.saveData(getMicrograph());// Saving changes when switching
											// micrographs, by Coss suggestion


		index = micrographstb.getSelectedRow();
		ppicker.getMicrograph().releaseImage();
		ppicker.setMicrograph(ppicker.getMicrographs().get(index));
<<<<<<< HEAD
=======

>>>>>>> 1b70dd17
		ppicker.saveConfig();
		setChanged(false);
		initializeCanvas();
		iconbt.setIcon(ppicker.getMicrograph().getCTFIcon());
		manageAction();
<<<<<<< HEAD
=======

>>>>>>> 1b70dd17
		thresholdpn.setVisible(getFamilyData().getState() == MicrographFamilyState.Correct);
		pack();

		if (particlesdialog != null)
			loadParticles();

	}

	private void manageAction()
	{
		MicrographFamilyData mfd = getFamilyData();
		actionsbt.setText(mfd.getAction());
		boolean isautopick = isAutopick();
		autopickpercentpn.setVisible(isautopick);
		if (isautopick)
			autopickpercenttf.setValue(ppicker.getAutopickpercent());
		actionsbt.setVisible(mfd.isActionVisible());
	}

	protected void resetMicrograph()
	{
		ppicker.resetFamilyData(getFamilyData());
		canvas.setActive(null);
		updateMicrographsModel();
		setState(MicrographFamilyState.Available);
	}

	private void setState(MicrographFamilyState state)
	{
		MicrographFamilyData mfd = getFamilyData();
		mfd.setState(state);
		manageAction();
<<<<<<< HEAD
		
=======

		// if (getFamilyData().getState() == MicrographFamilyState.Correct)
		// actionsbt.setEnabled(false);// enabled only after doing corrections
>>>>>>> 1b70dd17
		ppicker.saveData(getMicrograph());// to keep consistence between files
											// of automatic picker and mines
		setChanged(false);
		thresholdpn.setVisible(state == MicrographFamilyState.Correct);
		updateMicrographsModel();
		pack();
	}

	private boolean isAutopick()
	{
		String action = getFamilyData().getAction();
		if (action == null)
			return false;
		return action.equalsIgnoreCase(MicrographFamilyState.Autopick.toString());

	}

	public MicrographFamilyData getFamilyData()
	{
		return ppicker.getFamilyData();
	}

	private void setStep(FamilyState step)
	{
		MicrographFamilyData mfd = getFamilyData();
		if (micrographsmd != null)
		{
			updateMicrographsModel();
			canvas.repaint();// paints only current class in supervised mode
		}

		steplb.setText(step.toString());
		sizesl.setEnabled(step == FamilyState.Manual);
		sizetf.setEnabled(step == FamilyState.Manual);
		editfamiliesmi.setEnabled(step == FamilyState.Manual);
		manageAction();
		thresholdpn.setVisible(getFamilyData().getState() == MicrographFamilyState.Correct);
		pack();

	}

	protected void initializeCanvas()
	{

		if (canvas == null)

			canvas = new TrainingCanvas(this);

		else
			canvas.updateMicrograph();

		canvas.display();
		double zoom = Double.parseDouble(usezoombt.getText());
		if (zoom == -1. || (zoom != -1. && !usezoombt.isSelected()))// setting
																	// canvas
																	// magnification
		{
			zoom = canvas.getMagnification();
			usezoombt.setText(String.format("%.2f", zoom));
		}
		else if (usezoombt.isSelected())
			canvas.setZoom(zoom);
	}

	private void formatMicrographsTable()
	{
		micrographstb.setAutoResizeMode(JTable.AUTO_RESIZE_OFF);
		micrographstb.getColumnModel().getColumn(0).setPreferredWidth(35);
		micrographstb.getColumnModel().getColumn(1).setPreferredWidth(245);
		micrographstb.getColumnModel().getColumn(2).setPreferredWidth(70);
		micrographstb.getColumnModel().getColumn(3).setPreferredWidth(70);
		micrographstb.setPreferredScrollableViewportSize(new Dimension(420, 304));
		micrographstb.setSelectionMode(ListSelectionModel.SINGLE_SELECTION);
		if (index != -1)
			micrographstb.setRowSelectionInterval(index, index);
	}

	protected void saveChanges()
	{

		ppicker.saveData();
		setChanged(false);
	}

	void updateFamilyColor()
	{
		color = family.getColor();
		colorbt.setIcon(new ColorIcon(color));
		canvas.repaint();
		ppicker.persistFamilies();
	}

	void updateFamilyComboBox()
	{
		Family item = (Family) familiescb.getSelectedItem();
		DefaultComboBoxModel model = new DefaultComboBoxModel(ppicker.getFamilies().toArray());
		familiescb.setModel(model);
		familiescb.setSelectedItem(item);
		micrographsmd.fireTableStructureChanged();

		formatMicrographsTable();
		pack();
		ppicker.persistFamilies();
	}

	public void addFamily(Family g)
	{
		if (ppicker.existsFamilyName(g.getName()))
			throw new IllegalArgumentException(XmippMessage.getAlreadyExistsGroupNameMsg(g.getName()));
		ppicker.getFamilies().add(g);
		updateFamilyComboBox();
	}

	public void removeFamily(Family family)
	{
		ppicker.removeFamily(family);
		updateFamilyComboBox();
	}

	public void setChanged(boolean changed)
	{
		ppicker.setChanged(changed);
		savemi.setEnabled(changed);
	}

	public void updateMicrographsModel(boolean all)
	{

		if (templatesdialog != null)
			loadTemplates();

		if (particlesdialog != null)
			loadParticles();
<<<<<<< HEAD

=======
		if (templatesdialog != null)
			loadTemplates();
>>>>>>> 1b70dd17
		if (all)
			micrographsmd.fireTableRowsUpdated(0, micrographsmd.getRowCount() - 1);
		else
			micrographsmd.fireTableRowsUpdated(index, index);

		micrographstb.setRowSelectionInterval(index, index);
		manuallb.setText(Integer.toString(ppicker.getManualParticlesNumber(family)));
		autolb.setText(Integer.toString(ppicker.getAutomaticNumber(family, getThreshold())));
		actionsbt.setVisible(getFamilyData().isActionVisible());
		System.out.println(getFamilyData().isActionVisible());
	}

	public ParticlePickerCanvas getCanvas()
	{
		return canvas;
	}

	private void train()
	{

		family.goToNextStep(ppicker);// validate and change state if posible
		// setChanged(true);
		setStep(FamilyState.Supervised);// change visual appearance
		ppicker.persistFamilies();
		try
		{
			canvas.setEnabled(false);
			XmippWindowUtil.blockGUI(this, "Training...");

			Thread t = new Thread(new Runnable()
			{

				public void run()
				{
					MicrographFamilyData mfd;
					String args;
					SupervisedParticlePicker sppicker = ((SupervisedParticlePicker) ppicker);
					for (TrainingMicrograph micrograph : ppicker.getMicrographs())
					{
						mfd = micrograph.getFamilyData(family);
						if (!mfd.isEmpty())
						{
							args = sppicker.getBuildInvariantCommandLineArgs(mfd);
							ppicker.runXmippProgram("xmipp_micrograph_automatic_picking", args);
							System.out.println(args);
						}
					}
					args = sppicker.getTrainCommandLineArgs();
					System.out.println(args);

					ppicker.runXmippProgram("xmipp_micrograph_automatic_picking", args);

					XmippWindowUtil.releaseGUI(getRootPane());
					canvas.setEnabled(true);
				}
			});
			t.start();

		}
		catch (Exception e)
		{
			TrainingPicker.getLogger().log(Level.SEVERE, e.getMessage(), e);
			throw new IllegalArgumentException(e.getMessage());
		}

	}

	private void autopick()
	{
		setState(MicrographFamilyState.Autopick);

		final String fargs = ((SupervisedParticlePicker) ppicker).getAutopickCommandLineArgs(getFamilyData());
		System.out.println(fargs);
		try
		{
			canvas.setEnabled(false);
			XmippWindowUtil.blockGUI(this, "Autopicking...");
			Thread t = new Thread(new Runnable()
			{

				public void run()
				{
					ppicker.runXmippProgram("xmipp_micrograph_automatic_picking", fargs);
					ppicker.loadAutomaticParticles(getFamilyData());
					setState(MicrographFamilyState.Correct);
					canvas.repaint();
					canvas.setEnabled(true);
					XmippWindowUtil.releaseGUI(getRootPane());
				}
			});
			t.start();

		}
		catch (Exception e)
		{
			TrainingPicker.getLogger().log(Level.SEVERE, e.getMessage(), e);
			throw new IllegalArgumentException(e.getMessage());
		}
	}

	private void correct()
	{
		getFamilyData().deleteBelowThreshold(getThreshold());
		setState(MicrographFamilyState.ReadOnly);
		ppicker.persistAutomaticParticles(getFamilyData());

		try
		{
			canvas.setEnabled(false);
			XmippWindowUtil.blockGUI(this, "Correcting...");

			Thread t = new Thread(new Runnable()
			{
				public void run()
				{
					SupervisedParticlePicker sppicker = ((SupervisedParticlePicker) ppicker);
					String args;
					args = sppicker.getBuildInvariantCommandLineArgs(getFamilyData());
					sppicker.runXmippProgram("xmipp_micrograph_automatic_picking", args);// build
																							// invariants
					args = sppicker.getCorrectCommandLineArgs(getFamilyData());

					ppicker.runXmippProgram("xmipp_micrograph_automatic_picking", args);// correct
					actionsbt.setVisible(false);

					canvas.setEnabled(true);
					XmippWindowUtil.releaseGUI(getRootPane());
					if (index < micrographsmd.getRowCount())
						micrographstb.setRowSelectionInterval(index + 1, index + 1);
				}
			});
			t.start();

		}
		catch (Exception e)
		{
			TrainingPicker.getLogger().log(Level.SEVERE, e.getMessage(), e);
			throw new IllegalArgumentException(e.getMessage());
		}

	}

	public double getThreshold()
	{
		return thresholdsl.getValue() / 100.0;
	}

	@Override
	public List<? extends TrainingParticle> getAvailableParticles()
	{
		return getFamilyData().getAvailableParticles(getThreshold());
	}

	@Override
	public boolean isPickingAvailable(MouseEvent e)
	{
		if (!super.isPickingAvailable(e))
			return false;
		return getFamilyData().isPickingAvailable();
	}

	@Override
	public void changeShapes()
	{
		canvas.repaint();

	}

	@Override
	protected void reloadImage()
	{
		getCanvas().getMicrograph().releaseImage();
		getCanvas().updateMicrographData();
		canvas.display();
	}

	public void importParticlesFromFile(Format format, String file, float scale, boolean invertx, boolean inverty)
	{

		if (ppicker.isReviewFile(file))
		{
			ppicker.importAllParticles(file, scale, invertx, inverty);
			ppicker.saveData();
		}
		else
			importMicrographParticles(format, file, scale, invertx, inverty);
		setChanged(false);
		getCanvas().repaint();
		updateMicrographsModel();
		updateSize(family.getSize());
		canvas.setActive(null);
	}

	public void importMicrographParticles(Format format, String file, float scale, boolean invertx, boolean inverty)
	{

		String filename = Micrograph.getName(file, 1);
		if (!filename.equals(getMicrograph().getName()))// validating you want
														// use this file for
														// this micrograph with
														// different name
		{
			String msg = String.format("Are you sure you want to import data from file\n%s to micrograph %s ?", file, getMicrograph().getName());
			int result = JOptionPane.showConfirmDialog(this, msg);
			if (result != JOptionPane.YES_OPTION)
				return;
		}
		MicrographFamilyData mfd = getFamilyData();
		mfd.reset();
		ppicker.importParticlesFromFile(file, format, mfd.getMicrograph(), scale, invertx, inverty);
		ppicker.saveData(getMicrograph());

	}

	@Override
	public boolean isValidSize(int size)
	{

		for (TrainingParticle p : getFamilyData().getParticles())
			if (!ppicker.getMicrograph().fits(p.getX(), p.getY(), size))
				return false;
		return true;
	}

	@Override
	protected void openHelpURl()
	{
		XmippWindowUtil.openURI("http://xmipp.cnb.csic.es/twiki/bin/view/Xmipp/Micrograph_particle_picking_v3");


	}

	public void updateTemplates()
	{
		ppicker.updateFamilyTemplates(family);

	}

	public void updateSize(int size)
	{
		super.updateSize(size);
		if (templatesdialog != null)
			loadTemplates();
<<<<<<< HEAD

=======
>>>>>>> 1b70dd17
	}

	@Override
	protected void resetData()
	{
		getFamilyData().reset();
	}
}<|MERGE_RESOLUTION|>--- conflicted
+++ resolved
@@ -92,10 +92,7 @@
 
 	private JMenuItem templatesmi;
 	TemplatesJDialog templatesdialog;
-<<<<<<< HEAD
-
-=======
->>>>>>> 1b70dd17
+
 
 	@Override
 	public TrainingPicker getParticlePicker()
@@ -190,7 +187,7 @@
 		windowmn.add(pmi);
 		windowmn.add(ijmi);
 
-<<<<<<< HEAD
+
 
 		templatesmi = new JMenuItem("Templates");
 		templatesmi.setEnabled(ppicker.getMode() == FamilyState.Manual);
@@ -198,12 +195,7 @@
 		windowmn.add(editfamiliesmi);
 		windowmn.add(templatesmi);
 
-=======
-		templatesmi = new JMenuItem("Templates");
-		editfamiliesmi = new JMenuItem("Edit Families", XmippResource.getIcon("edit.gif"));
-		windowmn.add(editfamiliesmi);
-		windowmn.add(templatesmi);
->>>>>>> 1b70dd17
+
 		helpmn.add(hcontentsmi);
 
 		// Setting menu item listeners
@@ -218,10 +210,7 @@
 
 			}
 		});
-<<<<<<< HEAD
-
-=======
->>>>>>> 1b70dd17
+
 		templatesmi.addActionListener(new ActionListener()
 		{
 
@@ -233,13 +222,13 @@
 			}
 		});
 
+
 	}
 
 	public void loadTemplates()
 	{
 		try
 		{
-<<<<<<< HEAD
 			canvas.setEnabled(false);
 			XmippWindowUtil.blockGUI(this, "Generating Templates...");
 
@@ -273,25 +262,8 @@
 		}
 	}
 
-=======
-			if (templatesdialog == null)
-				templatesdialog = new TemplatesJDialog(TrainingPickerJFrame.this);
-			else
-			{
-
-				templatesdialog.loadTemplates(true);
-				templatesdialog.setVisible(true);
-			}
-		}
-		catch (Exception ex)
-		{
-			JOptionPane.showMessageDialog(this, ex.getMessage());
-			if (templatesdialog != null)
-				templatesdialog.close();
-			templatesdialog = null;
-		}
-	}
->>>>>>> 1b70dd17
+
+
 
 	private void initFamilyPane()
 	{
@@ -587,19 +559,12 @@
 		index = micrographstb.getSelectedRow();
 		ppicker.getMicrograph().releaseImage();
 		ppicker.setMicrograph(ppicker.getMicrographs().get(index));
-<<<<<<< HEAD
-=======
-
->>>>>>> 1b70dd17
+
 		ppicker.saveConfig();
 		setChanged(false);
 		initializeCanvas();
 		iconbt.setIcon(ppicker.getMicrograph().getCTFIcon());
 		manageAction();
-<<<<<<< HEAD
-=======
-
->>>>>>> 1b70dd17
 		thresholdpn.setVisible(getFamilyData().getState() == MicrographFamilyState.Correct);
 		pack();
 
@@ -632,13 +597,6 @@
 		MicrographFamilyData mfd = getFamilyData();
 		mfd.setState(state);
 		manageAction();
-<<<<<<< HEAD
-		
-=======
-
-		// if (getFamilyData().getState() == MicrographFamilyState.Correct)
-		// actionsbt.setEnabled(false);// enabled only after doing corrections
->>>>>>> 1b70dd17
 		ppicker.saveData(getMicrograph());// to keep consistence between files
 											// of automatic picker and mines
 		setChanged(false);
@@ -772,12 +730,7 @@
 
 		if (particlesdialog != null)
 			loadParticles();
-<<<<<<< HEAD
-
-=======
-		if (templatesdialog != null)
-			loadTemplates();
->>>>>>> 1b70dd17
+
 		if (all)
 			micrographsmd.fireTableRowsUpdated(0, micrographsmd.getRowCount() - 1);
 		else
@@ -1021,10 +974,7 @@
 		super.updateSize(size);
 		if (templatesdialog != null)
 			loadTemplates();
-<<<<<<< HEAD
-
-=======
->>>>>>> 1b70dd17
+
 	}
 
 	@Override
