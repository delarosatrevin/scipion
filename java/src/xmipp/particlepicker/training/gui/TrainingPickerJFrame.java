--- conflicted
+++ resolved
@@ -497,23 +497,9 @@
 		setChanged(true);
 		getFamilyData().setState(state);
 		actionsbt.setText(getFamilyData().getAction());
-<<<<<<< HEAD
-		// if (getFamilyData().getState() == MicrographFamilyState.Correct)
-		// actionsbt.setEnabled(false);// enabled only after doing corrections
-		if(state != MicrographFamilyState.Autopick)
-		{
-			ppicker.saveData(getMicrograph());// to keep consistence between files of automatic picker and mines, the rest of micrographs are already saved
-			setChanged(false);
-		}
-						
-=======
-//		if (getFamilyData().getState() == MicrographFamilyState.Correct)
-//			actionsbt.setEnabled(false);// enabled only after doing corrections
+
 		saveData(getMicrograph());// to keep consistence between files of automatic picker and mines
 		setChanged(false);
-		
-	}
->>>>>>> 31b4379a
 		thresholdpn.setVisible(state == MicrographFamilyState.Correct);
 		updateMicrographsModel();
 		pack();
