--- conflicted
+++ resolved
@@ -82,13 +82,9 @@
 	private JFormattedTextField thresholdtf;
 	private Family family;
 
-<<<<<<< HEAD
 	private JMenuItem templatesmi;
 	TemplatesJDialog templatesdialog;
-=======
-	// private JMenuItem templatesmi;
-	// TemplatesJDialog templatesdialog;
->>>>>>> 9e64c479
+
 
 	@Override
 	public TrainingPicker getParticlePicker()
@@ -183,18 +179,13 @@
 		windowmn.add(pmi);
 		windowmn.add(ijmi);
 
-<<<<<<< HEAD
+
 		templatesmi = new JMenuItem("Templates");
 		templatesmi.setEnabled(ppicker.getMode() == FamilyState.Manual);
 		editfamiliesmi = new JMenuItem("Edit Families", XmippResource.getIcon("edit.gif"));
 		windowmn.add(editfamiliesmi);
 		windowmn.add(templatesmi);
-=======
-		// templatesmi = new JMenuItem("Templates");
-		editfamiliesmi = new JMenuItem("Edit Families", XmippResource.getIcon("edit.gif"));
-		windowmn.add(editfamiliesmi);
-		// windowmn.add(templatesmi);
->>>>>>> 9e64c479
+
 		helpmn.add(hcontentsmi);
 
 		// Setting menu item listeners
@@ -209,7 +200,7 @@
 
 			}
 		});
-<<<<<<< HEAD
+
 		templatesmi.addActionListener(new ActionListener()
 		{
 
@@ -259,40 +250,7 @@
 			throw new IllegalArgumentException(e.getMessage());
 		}
 	}
-=======
-		// templatesmi.addActionListener(new ActionListener() {
-		//
-		// @Override
-		// public void actionPerformed(ActionEvent e) {
-		// loadTemplates();
-		//
-		// }
-		// });
-
-	}
-
-	// public void loadTemplates()
-	// {
-	// try
-	// {
-	// if (templatesdialog == null)
-	// templatesdialog = new TemplatesJDialog(TrainingPickerJFrame.this);
-	// else
-	// {
-	//
-	// templatesdialog.loadTemplates(true);
-	// templatesdialog.setVisible(true);
-	// }
-	// }
-	// catch (Exception ex)
-	// {
-	// JOptionPane.showMessageDialog(this, ex.getMessage());
-	// if (templatesdialog != null)
-	// templatesdialog.close();
-	// templatesdialog = null;
-	// }
-	// }
->>>>>>> 9e64c479
+
 
 	private void initFamilyPane()
 	{
@@ -353,15 +311,11 @@
 				if (actionsbt.getText().equals(MicrographFamilyState.Autopick.toString()))
 					autopick();
 				else if (actionsbt.getText().equals(MicrographFamilyState.Correct.toString()))
-<<<<<<< HEAD
-=======
+
 				{
->>>>>>> 9e64c479
 					correct();
-
 					if (index < micrographsmd.getRowCount())
 						micrographstb.setRowSelectionInterval(index + 1, index + 1);
-
 				}
 			}
 		});
@@ -395,11 +349,8 @@
 				family = family2;
 				ppicker.setFamily(family);
 				ppicker.saveConfig();
-<<<<<<< HEAD
-				micrographstb.getSelectionModel().setSelectionInterval(index, index);
-=======
+
 				micrographstb.setRowSelectionInterval(index, index);
->>>>>>> 9e64c479
 				color = (family.getColor());
 				colorbt.setIcon(new ColorIcon(color));
 				sizesl.setValue(family.getSize());
@@ -552,32 +503,19 @@
 
 	protected void loadMicrograph()
 	{
-<<<<<<< HEAD
-		if (micrographstb.getSelectedRow() == -1)
-			return;// Probably from fireTableDataChanged raised
-
-		if (index == micrographstb.getSelectedRow() && canvas != null && canvas.getIw().isVisible())// same
-																									// micrograph
-																									// open
-=======
+
 		
 		if (micrographstb.getSelectedRow() == -1)
 			return;// Probably from fireTableDataChanged raised
 		// is same micrograph??
 		if (index == micrographstb.getSelectedRow() && canvas != null && canvas.getIw().isVisible())
->>>>>>> 9e64c479
 			return;
 		ppicker.saveData(getMicrograph());// Saving changes when switching
 											// micrographs, by Coss suggestion
 
-<<<<<<< HEAD
-		index = TrainingPickerJFrame.this.micrographstb.getSelectedRow();
-		// by me.
-=======
-		
+
 		index = micrographstb.getSelectedRow();
 		System.out.println("Loading micrograph " + index);
->>>>>>> 9e64c479
 		ppicker.getMicrograph().releaseImage();
 		ppicker.setMicrograph(ppicker.getMicrographs().get(index));
 		ppicker.saveConfig();
@@ -606,18 +544,9 @@
 	{
 		getFamilyData().setState(state);
 		actionsbt.setText(getFamilyData().getAction());
-<<<<<<< HEAD
 		ppicker.saveData(getMicrograph());// to keep consistence between files
 											// of automatic picker and mines
 		setChanged(false);
-=======
-		// if (getFamilyData().getState() == MicrographFamilyState.Correct)
-		// actionsbt.setEnabled(false);// enabled only after doing corrections
-		ppicker.saveData(getMicrograph());// to keep consistence between files
-											// of automatic picker and mines
-		setChanged(false);
-
->>>>>>> 9e64c479
 		thresholdpn.setVisible(state == MicrographFamilyState.Correct);
 		updateMicrographsModel();
 		pack();
@@ -733,17 +662,13 @@
 
 	public void updateMicrographsModel(boolean all)
 	{
-<<<<<<< HEAD
 
 		if (templatesdialog != null)
 			loadTemplates();
 
-=======
 		if (particlesdialog != null)
 			loadParticles();
-		// if(templatesdialog != null)
-		// loadTemplates();
->>>>>>> 9e64c479
+
 		if (all)
 			micrographsmd.fireTableRowsUpdated(0, micrographsmd.getRowCount() - 1);
 		else
@@ -863,10 +788,7 @@
 					sppicker.runXmippProgram("xmipp_micrograph_automatic_picking", args);// build
 																							// invariants
 					args = sppicker.getCorrectCommandLineArgs(getFamilyData());
-<<<<<<< HEAD
-
-=======
->>>>>>> 9e64c479
+
 					ppicker.runXmippProgram("xmipp_micrograph_automatic_picking", args);// correct
 					actionsbt.setVisible(false);
 
@@ -921,10 +843,7 @@
 
 	public void importParticlesFromFile(Format format, String file, float scale, boolean invertx, boolean inverty)
 	{
-<<<<<<< HEAD
-
-=======
->>>>>>> 9e64c479
+
 		if (ppicker.isReviewFile(file))
 		{
 			ppicker.importAllParticles(file, scale, invertx, inverty);
@@ -941,10 +860,7 @@
 
 	public void importMicrographParticles(Format format, String file, float scale, boolean invertx, boolean inverty)
 	{
-<<<<<<< HEAD
-
-=======
->>>>>>> 9e64c479
+
 		String filename = Micrograph.getName(file, 1);
 		if (!filename.equals(getMicrograph().getName()))// validating you want
 														// use this file for
@@ -966,10 +882,7 @@
 	@Override
 	public boolean isValidSize(int size)
 	{
-<<<<<<< HEAD
-
-=======
->>>>>>> 9e64c479
+
 		for (TrainingParticle p : getFamilyData().getParticles())
 			if (!ppicker.getMicrograph().fits(p.getX(), p.getY(), size))
 				return false;
@@ -981,7 +894,7 @@
 	{
 		XmippWindowUtil.openURI("http://xmipp.cnb.csic.es/twiki/bin/view/Xmipp/Micrograph_particle_picking_v3");
 
-<<<<<<< HEAD
+
 	}
 
 	public void updateTemplates()
@@ -995,21 +908,7 @@
 		super.updateSize(size);
 		if (templatesdialog != null)
 			loadTemplates();
-=======
-	}
-
-	// public void updateTemplates() {
-	// ppicker.updateFamilyTemplates(family);
-	//
-	//
-	// }
-
-	public void updateSize(int size)
-	{
-		super.updateSize(size);
-		// if(templatesdialog != null)
-		// loadTemplates();
->>>>>>> 9e64c479
+
 	}
 
 	@Override
