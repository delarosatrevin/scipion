--- conflicted
+++ resolved
@@ -54,29 +54,21 @@
 		this.size = size;
 		this.state = state;
 		setTemplatesNumber(templatesNumber);
-	}
-<<<<<<< HEAD
+
+	}
 
 
 	public void initTemplates() {
-=======
-	
-	public void initTemplates()
-	{
->>>>>>> 1b70dd17
 		if(templatesNumber == 0)
 			return;
 		try {
 			this.templates = new ImageGeneric(ImageGeneric.Float);
 			templates.resize(size, size, 1, templatesNumber);
-<<<<<<< HEAD
-=======
-			System.out.println("NDim on initTemplates: " + templates.getNDim());
->>>>>>> 1b70dd17
 		} catch (Exception e) {
 			throw new IllegalArgumentException(e.getMessage());
 		}
 	}
+
 
 	public ImageGeneric getTemplates() {
 		return templates;
@@ -152,11 +144,9 @@
 
 	public void setTemplatesNumber(int num) {
 		if(num <= 0)
-<<<<<<< HEAD
+
 			throw new IllegalArgumentException(XmippMessage.getIllegalValueMsgWithInfo("Templates Number", Integer.valueOf(num), "Should have at least one template"));
-=======
-			throw new IllegalArgumentException(XmippMessage.getIllegalValueMsgWithInfo("Templates Number", Integer.valueOf(num), "Must be bigger than one"));
->>>>>>> 1b70dd17
+
 		this.templatesNumber = num;
 		initTemplates();
 	}
@@ -208,17 +198,10 @@
 	public void setTemplate(int index, ImageGeneric ig) {
 		float[] matrix;
 		try {
-<<<<<<< HEAD
 			matrix = ig.getArrayFloat(ImageGeneric.FIRST_IMAGE,
 					ImageGeneric.FIRST_SLICE);
 			templates.setArrayFloat(matrix, index, ImageGeneric.FIRST_SLICE);
-=======
-			ig.printShape();
-			matrix = ig.getArrayFloat(ImageGeneric.FIRST_IMAGE,
-					ImageGeneric.FIRST_SLICE);
-			templates.setArrayFloat(matrix, index, ImageGeneric.FIRST_SLICE);
-//			templates.printShape();
->>>>>>> 1b70dd17
+
 		} catch (Exception e) {
 			e.printStackTrace();
 			throw new IllegalArgumentException(e.getMessage());
