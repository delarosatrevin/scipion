--- conflicted
+++ resolved
@@ -69,8 +69,7 @@
 import xmipp.utils.XmippResource;
 import xmipp.utils.XmippWindowUtil;
 
-public abstract class ParticlePickerJFrame extends JFrame implements
-		ActionListener {
+public abstract class ParticlePickerJFrame extends JFrame implements ActionListener {
 
 	protected ParticlesJDialog particlesdialog;
 
@@ -114,18 +113,14 @@
 			public void windowClosing(WindowEvent winEvt) {
 
 				if (getParticlePicker().isChanged()) {
-					XmippQuestionDialog qd = new XmippQuestionDialog(
-							ParticlePickerJFrame.this,
-							"Save changes before closing?");
+					XmippQuestionDialog qd = new XmippQuestionDialog(ParticlePickerJFrame.this, "Save changes before closing?");
 					boolean save = qd.showDialog();
 					if (save)
 						saveChanges();
-					else if (qd.isCanceled())
-						return;
+					else if (qd.isCanceled()) return;
 				}
 				close();
-				if (getParticlePicker().getMode() == FamilyState.Supervised)
-					System.exit(0);// temporarily
+				if (getParticlePicker().getMode() == FamilyState.Supervised) System.exit(0);// temporarily
 			}
 		});
 
@@ -134,27 +129,24 @@
 		resetbt = XmippWindowUtil.getTextButton("Reset", new ActionListener() {
 			@Override
 			public void actionPerformed(ActionEvent e) {
-				XmippQuestionDialog qd = new XmippQuestionDialog(
-						ParticlePickerJFrame.this,
-						"Are you sure to remove all particles from micrograph\n",
+				XmippQuestionDialog qd = new XmippQuestionDialog(ParticlePickerJFrame.this, "Are you sure to remove all particles from micrograph\n",
 						false);
-				if (qd.showDialog())
-					resetMicrograph();
+				if (qd.showDialog()) resetMicrograph();
 			}
 		});
 		micrographstb = new JTable();
-		micrographstb.getSelectionModel().addListSelectionListener(
-				new ListSelectionListener() {
-
-					@Override
-					public void valueChanged(ListSelectionEvent e) {
-						if (e.getValueIsAdjusting())
-							return;
-						if (micrographstb.getSelectedRow() == -1)
-							return;// Probably from fireTableDataChanged raised
-						loadMicrograph();
-					}
-				});
+		micrographstb.getSelectionModel().addListSelectionListener(new ListSelectionListener() {
+
+			@Override
+			public void valueChanged(ListSelectionEvent e) {
+				if (e.getValueIsAdjusting()) return;
+				if (micrographstb.getSelectedRow() == -1) return;// Probably
+																	// from
+																	// fireTableDataChanged
+																	// raised
+				loadMicrograph();
+			}
+		});
 		micrographstb.addMouseListener(new MouseListener() {
 
 			@Override
@@ -183,8 +175,7 @@
 
 			@Override
 			public void mouseClicked(MouseEvent arg0) {
-				if (micrographstb.getSelectedRow() == -1)
-					return;
+				if (micrographstb.getSelectedRow() == -1) return;
 				loadMicrograph();
 			}
 		});
@@ -196,8 +187,7 @@
 		filemn = new JMenu("File");
 		savemi = new JMenuItem("Save", XmippResource.getIcon("save.gif"));
 		savemi.setMnemonic('S');
-		savemi.setAccelerator(KeyStroke.getKeyStroke(KeyEvent.VK_S,
-				InputEvent.CTRL_DOWN_MASK));
+		savemi.setAccelerator(KeyStroke.getKeyStroke(KeyEvent.VK_S, InputEvent.CTRL_DOWN_MASK));
 		savemi.addActionListener(new ActionListener() {
 
 			@Override
@@ -208,8 +198,7 @@
 			}
 		});
 		filemn.add(savemi);
-		importffmi = new JMenuItem("Import Particles...",
-				XmippResource.getIcon("import_wiz.gif"));
+		importffmi = new JMenuItem("Import Particles...", XmippResource.getIcon("import_wiz.gif"));
 		filemn.add(importffmi);
 		importffmi.addActionListener(new ActionListener() {
 			@Override
@@ -218,8 +207,7 @@
 			}
 		});
 
-		exportmi = new JMenuItem("Export Particles...",
-				XmippResource.getIcon("export_wiz.gif"));
+		exportmi = new JMenuItem("Export Particles...", XmippResource.getIcon("export_wiz.gif"));
 		filemn.add(exportmi);
 		exportmi.addActionListener(new ActionListener() {
 
@@ -231,8 +219,7 @@
 				try {
 					if (returnVal == XmippFileChooser.APPROVE_OPTION) {
 						File file = fc.getSelectedFile();
-						getParticlePicker().exportParticles(
-								file.getAbsolutePath());
+						getParticlePicker().exportParticles(file.getAbsolutePath());
 						showMessage("Export successful");
 					}
 				} catch (Exception ex) {
@@ -260,8 +247,7 @@
 			}
 		});
 
-		hcontentsmi = new JMenuItem("Online help",
-				XmippResource.getIcon("online_help.gif"));
+		hcontentsmi = new JMenuItem("Online help", XmippResource.getIcon("online_help.gif"));
 		hcontentsmi.addActionListener(new ActionListener() {
 
 			@Override
@@ -276,8 +262,7 @@
 				}
 			}
 		});
-		pmi = new JMenuItem("Particles",
-				XmippResource.getIcon("table_view.gif"));
+		pmi = new JMenuItem("Particles", XmippResource.getIcon("table_view.gif"));
 		pmi.addActionListener(new ActionListener() {
 
 			@Override
@@ -305,8 +290,7 @@
 			@Override
 			public void menuSelected(MenuEvent arg0) {
 				for (JCheckBoxMenuItem mi : mifilters)
-					mi.setSelected(getParticlePicker().isFilterSelected(
-							mi.getText()));
+					mi.setSelected(getParticlePicker().isFilterSelected(mi.getText()));
 
 			}
 		});
@@ -314,8 +298,7 @@
 		addFilterMenuItem("Smooth Filter", true, picker);
 		addFilterMenuItem("Bandpass Filter...", true, picker);
 
-		JCheckBoxMenuItem admi = addFilterMenuItem("Anisotropic Diffusion...",
-				false, picker);
+		JCheckBoxMenuItem admi = addFilterMenuItem("Anisotropic Diffusion...", false, picker);
 		admi.addActionListener(new ActionListener() {
 
 			@Override
@@ -345,13 +328,11 @@
 		resetbt.setEnabled(enable);
 	}
 
-	private JCheckBoxMenuItem addFilterMenuItem(String command,
-			boolean defaultlistener, ParticlePicker picker) {
+	private JCheckBoxMenuItem addFilterMenuItem(String command, boolean defaultlistener, ParticlePicker picker) {
 		JCheckBoxMenuItem mi = new JCheckBoxMenuItem(command);
 		mifilters.add(mi);
 		mi.setSelected(picker.isFilterSelected(command));
-		if (defaultlistener)
-			mi.addActionListener(this);
+		if (defaultlistener) mi.addActionListener(this);
 		filtersmn.add(mi);
 		mi.setEnabled(picker.getMode() != FamilyState.ReadOnly);
 		return mi;
@@ -377,15 +358,9 @@
 				reloadImage();
 			}
 
-<<<<<<< HEAD
-			setChanged(true);
+			getParticlePicker().persistFilters();
 		} catch (Exception ex) {
-=======
-			getParticlePicker().persistFilters();
-		}
-		catch (Exception ex)
-		{
->>>>>>> 31b4379a
+
 			ex.printStackTrace();
 			showException(ex);
 		}
@@ -410,11 +385,9 @@
 		try {
 			if (particlesdialog == null)
 				if (ParticlePickerJFrame.this instanceof TrainingPickerJFrame)
-					particlesdialog = new ParticlesJDialog(
-							ParticlePickerJFrame.this);
+					particlesdialog = new ParticlesJDialog(ParticlePickerJFrame.this);
 				else
-					particlesdialog = new TiltPairParticlesJDialog(
-							ParticlePickerJFrame.this);
+					particlesdialog = new TiltPairParticlesJDialog(ParticlePickerJFrame.this);
 			else {
 
 				particlesdialog.loadParticles(false);
@@ -422,16 +395,14 @@
 			}
 		} catch (Exception ex) {
 			showException(ex);
-			if (particlesdialog != null)
-				particlesdialog.close();
+			if (particlesdialog != null) particlesdialog.close();
 			particlesdialog = null;
 		}
 
 	}
 
 	public void updateMicrographsModel() {
-		if (particlesdialog != null)
-			loadParticles();
+		if (particlesdialog != null) loadParticles();
 
 	}
 
@@ -444,12 +415,9 @@
 	public abstract List<? extends TrainingParticle> getAvailableParticles();
 
 	public boolean isPickingAvailable(MouseEvent e) {
-		if (getCanvas().getTool() != Tool.PICKER)
-			return false;
-		if (SwingUtilities.isRightMouseButton(e))
-			return false;
-		if (getParticlePicker().getMode() == FamilyState.ReadOnly)
-			return false;
+		if (getCanvas().getTool() != Tool.PICKER) return false;
+		if (SwingUtilities.isRightMouseButton(e)) return false;
+		if (getParticlePicker().getMode() == FamilyState.ReadOnly) return false;
 		return true;
 	}
 
@@ -495,8 +463,7 @@
 
 	protected void displayZoom() {
 
-		usezoombt
-				.setText(String.format("%.2f", getCanvas().getMagnification()));
+		usezoombt.setText(String.format("%.2f", getCanvas().getMagnification()));
 		pack();
 	}
 
@@ -561,10 +528,7 @@
 				int size = ((Number) sizetf.getValue()).intValue();
 				if (!isValidSize(size)) {
 					int prevsize = getFamily().getSize();
-					JOptionPane.showMessageDialog(
-							ParticlePickerJFrame.this,
-							XmippMessage.getOutOfBoundsMsg("Family size "
-									+ size));
+					JOptionPane.showMessageDialog(ParticlePickerJFrame.this, XmippMessage.getOutOfBoundsMsg("Family size " + size));
 					sizetf.setText(Integer.toString(prevsize));
 					return;
 				}
@@ -579,10 +543,7 @@
 				int size = sizesl.getValue();
 				if (!isValidSize(size)) {
 					int prevsize = getFamily().getSize();
-					JOptionPane.showMessageDialog(
-							ParticlePickerJFrame.this,
-							XmippMessage.getOutOfBoundsMsg("Family size "
-									+ size));
+					JOptionPane.showMessageDialog(ParticlePickerJFrame.this, XmippMessage.getOutOfBoundsMsg("Family size " + size));
 					sizesl.setValue(prevsize);
 					return;
 				}
@@ -635,8 +596,7 @@
 	}
 
 	protected void showImportDialog() {
-		if (importpjd == null)
-			importpjd = new ImportParticlesJDialog(ParticlePickerJFrame.this);
+		if (importpjd == null) importpjd = new ImportParticlesJDialog(ParticlePickerJFrame.this);
 		importpjd.showDialog();
 	}
 
