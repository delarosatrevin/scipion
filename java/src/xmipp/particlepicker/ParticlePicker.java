--- conflicted
+++ resolved
@@ -41,15 +41,10 @@
 	protected String command;
 	protected Family family;
 	protected String configfile;
-<<<<<<< HEAD
-	private int autopickpercent;
-	
-
-=======
+
 	public static final int defAutoPickPercent = 90;
 	private int autopickpercent = defAutoPickPercent;
-	
->>>>>>> 382a0f8b
+
 	public int getSize() {
 		return family.getSize();
 	}
@@ -437,12 +432,7 @@
 				setMicrograph(getMicrograph(mname));
 				if(hasautopercent)
 					autopickpercent = md.getValueInt(MDLabel.MDL_PICKING_AUTOPICKPERCENT, id);
-<<<<<<< HEAD
-				else
-					autopickpercent = defAutopickPercent;//compatibility with previous projects
-=======
-				
->>>>>>> 382a0f8b
+
 			}
 			md.destroy();
 		} catch (Exception e) {
