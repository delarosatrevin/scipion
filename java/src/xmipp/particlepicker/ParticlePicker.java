--- conflicted
+++ resolved
@@ -217,13 +217,8 @@
 				md.setValueString(MDLabel.MDL_PICKING_FAMILY, f.getName(), id);
 				md.setValueInt(MDLabel.MDL_COLOR, f.getColor().getRGB(), id);
 				md.setValueInt(MDLabel.MDL_PICKING_PARTICLE_SIZE, f.getSize(),id);
-<<<<<<< HEAD
-				// md.setValueInt(MDLabel.MDL_PICKING_FAMILY_TEMPLATES,
-				// f.getTemplatesNumber(), id);
-=======
 				md.setValueInt(MDLabel.MDL_PICKING_FAMILY_TEMPLATES,
 				f.getTemplatesNumber(), id);
->>>>>>> 1f5524e6
 				md.setValueString(MDLabel.MDL_PICKING_FAMILY_STATE, f.getStep().toString(), id);
 			}
 			md.write(file);
