/**
 * *************************************************************************
 * Authors: J.M. de la Rosa Trevin (jmdelarosa@cnb.csic.es)
 *
 *
 * Unidad de Bioinformatica of Centro Nacional de Biotecnologia , CSIC
 *
 * This program is free software; you can redistribute it and/or modify it under
 * the terms of the GNU General Public License as published by the Free Software
 * Foundation; either version 2 of the License, or (at your option) any later
 * version.
 *
 * This program is distributed in the hope that it will be useful, but WITHOUT
 * ANY WARRANTY; without even the implied warranty of MERCHANTABILITY or FITNESS
 * FOR A PARTICULAR PURPOSE. See the GNU General Public License for more
 * details.
 *
 * You should have received a copy of the GNU General Public License along with
 * this program; if not, write to the Free Software Foundation, Inc., 59 Temple
 * Place, Suite 330, Boston, MA 02111-1307 USA
 *
 * All comments concerning this program package may be sent to the e-mail
 * address 'xmipp@cnb.csic.es'
 **************************************************************************
 */
package xmipp.ij.commons;

import java.io.File;
import xmipp.jni.Filename;
import xmipp.jni.ImageGeneric;
import ij.ImagePlus;

public class ImagePlusLoader {

    protected ImagePlusReader impreader;
    protected boolean wrap;
    protected boolean allowsGeometry = false;
    protected boolean useGeometry;
    private boolean existsfile;

    public ImagePlusLoader() {

    }

    public ImagePlusLoader(ImagePlus imp) {
        this(getFile(imp), imp, null);

    }

    public ImagePlusLoader(int index, ImageGeneric ig) {
        this(getFile(ig), null, ig);
        impreader.setIndex(index);

    }

    public ImagePlusLoader(String fileName)
    {
        this(fileName, null, null);
    }
    
    public ImagePlusLoader(String fileName, boolean allowsGeometry, boolean useGeometry, boolean wrap)
    {
        this(fileName, null, null);
        this.allowsGeometry = allowsGeometry;
        this.useGeometry = useGeometry;
        this.wrap = wrap;
    }
            
            
    public ImagePlusLoader(String fileName, ImagePlus imp, ImageGeneric ig) {
        if (fileName == null || fileName.equals("")) {
            throw new IllegalArgumentException("File not found");
        }
        int index = -1;
        if (fileName.contains("@")) {
            int arrobaindex = fileName.lastIndexOf("@");
            String header = fileName.substring(0, arrobaindex);
            
            int sepindex = header.lastIndexOf(File.separator);//-1 if separator does not exists
            String textindex = fileName.substring(sepindex + 1, arrobaindex);
            index = Integer.parseInt(textindex);
            fileName = fileName.substring(arrobaindex + 1);
            if(sepindex != -1)
                fileName = Filename.join(header.replace(textindex + "@", ""), fileName);
        }
<<<<<<< HEAD
        System.out.println(fileName);
=======
>>>>>>> 33cdf9c7
        if (!new File(fileName).exists()) {
            throw new IllegalArgumentException("File not found " + fileName);
        }
        existsfile = true;
        impreader = new ImagePlusFromFile(fileName, imp, ig);
        impreader.setIndex(index);

    }

    public ImagePlusLoader(ImageGeneric ig) {
        this(-1, ig);
    }

    public void setNormalize(double normalize_min, double normalize_max) {
        impreader.setNormalize(normalize_min, normalize_max);

    }

    public ImagePlus getImagePlus() {
        return impreader.getImagePlus();
    }

    public boolean allowsGeometry() {
        return allowsGeometry;
    }

    public boolean getUseGeometry() {
        return useGeometry;
    }

    public void setUseGeometry(boolean value) {
        useGeometry = value;

    }

    public void setWrap(boolean value) {
        wrap = value;

    }

    public boolean isWrap() {
        return wrap;
    }

    public static String getFile(ImagePlus imp) {
        String file = null;

        if (imp != null && imp.getOriginalFileInfo() != null) {
            file = imp.getOriginalFileInfo().directory + File.separator + imp.getOriginalFileInfo().fileName;
        }

        return file;
    }

    public static String getFile(ImageGeneric ig) {
        String file = null;
        if (ig != null && ig.getFilename() != null) {
            file = ig.getFilename();
        }
        return file;
    }

    public boolean allowsPoll() {
        return impreader.allowsPoll;
    }

    public String getName() {
<<<<<<< HEAD
=======
        
>>>>>>> 33cdf9c7
        return impreader.getName();
    }

    public ImagePlus loadImagePlus() {
        return impreader.loadImagePlus();
    }

    public boolean existsFile() {
        return existsfile;
    }

    public boolean isVolume() {
        return impreader.isVolume();
    }

    public void setAllowsGeometry(boolean allowsGeometry) {
        this.allowsGeometry = allowsGeometry;
    }

    public boolean isStackOrVolume() {
        return impreader.isStackOrVolume();
    }

}<|MERGE_RESOLUTION|>--- conflicted
+++ resolved
@@ -83,10 +83,7 @@
             if(sepindex != -1)
                 fileName = Filename.join(header.replace(textindex + "@", ""), fileName);
         }
-<<<<<<< HEAD
-        System.out.println(fileName);
-=======
->>>>>>> 33cdf9c7
+
         if (!new File(fileName).exists()) {
             throw new IllegalArgumentException("File not found " + fileName);
         }
@@ -154,10 +151,6 @@
     }
 
     public String getName() {
-<<<<<<< HEAD
-=======
-        
->>>>>>> 33cdf9c7
         return impreader.getName();
     }
 
