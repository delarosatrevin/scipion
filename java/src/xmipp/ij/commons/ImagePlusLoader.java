--- conflicted
+++ resolved
@@ -80,15 +80,9 @@
                     fileName = Filename.join(header.replace(textindex + "@", ""), fileName);
                 }
             }
-<<<<<<< HEAD
-            if(fileName.endsWith(":mrc"))
-                existsfile = new File(fileName.replace(":mrc", "")).exists();
-            else
-                existsfile = new File(fileName).exists();
-=======
+
             String path = Filename.findImagePath(fileName, null, true);//check if file exists dismissing preffix and suffix
             existsfile = path != null;
->>>>>>> 9278249b
         }
         if (existsfile) 
             impreader = new ImagePlusFromFile(fileName, imp, ig);
