--- conflicted
+++ resolved
@@ -35,7 +35,7 @@
 		menu = new XmippMenuBar(this);
 		setMenuBar(menu);		
 		((XmippImageCanvas)getCanvas()).adjustMagnification();
-<<<<<<< HEAD
+
 		XmippApplication.addInstance();
 		addWindowListener(new WindowAdapter()
 		{
@@ -46,8 +46,7 @@
 			}
 		});
 
-=======
->>>>>>> dd8b2049
+
 	}
 	
 	public void openMaskToolbar(){
