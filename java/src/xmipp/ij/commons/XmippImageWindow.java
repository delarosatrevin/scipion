package xmipp.ij.commons;

import ij.IJ;
import ij.WindowManager;
import ij.gui.ImageWindow;

import java.awt.event.WindowAdapter;
import java.awt.event.WindowEvent;

import xmipp.ij.commons.XmippMenuBar.IJRequirement;

public class XmippImageWindow extends ImageWindow implements XmippIJWindow
{

	protected XmippMenuBar menu;

	public static void main(String[] args)
	{
		try
		{
			// openImageJ(Tool.VIEWER);
			//XmippStackWindow w = new XmippStackWindow(new ImagePlusLoader("/home/airen/hand.vol"));
			XmippImageWindow w = new XmippImageWindow(new ImagePlusLoader("/home/airen/coss/PPPIauxRS_afterRotation.xmp"));
			// IJ.open( "/home/airen/Coss/Xmipp/BPV_2/InputData/BPV_1386.mrc");

		}
		catch (Exception e)
		{
			// TODO Auto-generated catch block
			e.printStackTrace();
		}

	}
	private ImagePlusLoader ipl;


	public XmippImageWindow(ImagePlusLoader ipl)
	{
		this(ipl, ipl.getFileName());
	}


	public XmippImageWindow(ImagePlusLoader ipl, String title)
	{
		super(ipl.getImagePlus(), new XmippImageCanvas(ipl.getImagePlus()));
		this.ipl = ipl;
		setTitle(title);
		menu = new XmippMenuBar(this);
		setMenuBar(menu);		
		addWindowListener(new WindowAdapter()
		{
			public void windowClosing(WindowEvent winEvt)
			{

<<<<<<< HEAD
				System.exit(0);
=======
				System.exit(0);//temporarily
>>>>>>> b5e9b5c2
			}
		});
	}
	
	public void openMaskToolbar(){
		menu.runCommand("Masks Tool Bar", new IJRequirement[]{IJRequirement.IMAGEJ});
	}

	
	@Override
	public void loadData()
	{
		try
		{
				((XmippImageCanvas)getCanvas()).loadData(this);
		}
		catch (Exception e)
		{
			e.printStackTrace();
		}
	}

	@Override
	public void saveDataAs(String file) throws Exception
	{
		XmippImageConverter.writeImagePlus(imp, file);
	}

	@Override
	public void saveData() throws Exception
	{
		saveDataAs(imp.getTitle());
	}
	
	@Override
	public void windowClosing(WindowEvent e) {
		super.windowClosing(e);
		if(XmippIJUtil.getXmippImageJ() != null)
			XmippIJUtil.getXmippImageJ().close();
	}
	
	public ImagePlusLoader getImagePlusLoader()
	{
		return ipl;
	}


	@Override
	public boolean isVolume()
	{
		return false;
	}


	@Override
	public boolean isStack()
	{
		return false;
	}
	
	//overwriting ImageJ event to avoid switching menu
	public void windowActivated(WindowEvent e) {
//		if (IJ.isMacintosh())
//			this.setMenuBar(Menus.getMenuBar());
		if (IJ.debugMode) IJ.write(imp.getTitle() + ": Activated");
		if (!closed) {
			//ic.requestFocus();
			WindowManager.setCurrentWindow(this);
		}
	}

}// class XmippImageWindow<|MERGE_RESOLUTION|>--- conflicted
+++ resolved
@@ -52,11 +52,7 @@
 			public void windowClosing(WindowEvent winEvt)
 			{
 
-<<<<<<< HEAD
-				System.exit(0);
-=======
 				System.exit(0);//temporarily
->>>>>>> b5e9b5c2
 			}
 		});
 	}
