--- conflicted
+++ resolved
@@ -4,8 +4,6 @@
 import ij.ImagePlus;
 import ij.gui.ImageCanvas;
 import ij.gui.ImageWindow;
-
-import java.awt.Dimension;
 import java.awt.Rectangle;
 import java.awt.event.MouseEvent;
 import java.awt.event.MouseWheelEvent;
@@ -15,7 +13,6 @@
 
 public class XmippImageCanvas extends ImageCanvas implements MouseWheelListener
 {
-<<<<<<< HEAD
 	protected ImageWindow iw;
 	
 	public void display()
@@ -31,11 +28,7 @@
 		// iw.maximize();
 		iw.pack();
 	}
-=======
 
-	protected ImageWindow iw;
-	private Dimension size;
->>>>>>> d4f6d4b0
 
 	public Tool getTool()
 	{
@@ -183,22 +176,6 @@
 		}
 	}
 
-<<<<<<< HEAD
 
-=======
-	public void display()
-	{
-		if (iw != null && iw.isVisible())
-		{
-			iw.setImage(getImage());
-			iw.updateImage(getImage());
-		}
-		else
-		{
-			this.iw = new ImageWindow(getImage(), this);
-		}
-		iw.pack();
-	}
->>>>>>> d4f6d4b0
 
 }