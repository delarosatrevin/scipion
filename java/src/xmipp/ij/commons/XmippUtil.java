--- conflicted
+++ resolved
@@ -6,19 +6,12 @@
 import java.io.BufferedReader;
 import java.io.BufferedWriter;
 import java.io.File;
-
 import java.io.FileWriter;
-
 import java.io.InputStreamReader;
 import java.util.logging.Level;
 import java.util.logging.Logger;
-<<<<<<< HEAD
 import javax.swing.Icon;
 import javax.swing.ImageIcon;
-import xmipp.ij.commons.XmippUtil;
-
-=======
->>>>>>> f6b20dfb
 import xmipp.jni.ImageGeneric;
 
 
@@ -28,15 +21,9 @@
 
 	public static XmippImageJ showImageJ(Tool tool) {
 		if (IJ.getInstance() == null) {
-<<<<<<< HEAD
+		try {
+                        xij = new XmippImageJ();
 
-            try {
-
-                xij = new XmippImageJ();
-=======
-			try {
-                        xij = new XmippImageJ();
->>>>>>> f6b20dfb
 //			
                 File tempFile = File.createTempFile("macros", ".txt");
                 BufferedWriter writer = new BufferedWriter(new FileWriter(tempFile));
