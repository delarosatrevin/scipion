/*
 * To change this template, choose Tools | Templates
 * and openTableFileImageItem the template in the editor.
 */
package xmipp.ij.commons;

import ij.IJ;
import ij.ImagePlus;
import ij.WindowManager;
import ij.io.SaveDialog;
import ij.process.StackConverter;
import ij3d.Content;
import ij3d.Image3DUniverse;

import java.awt.CheckboxMenuItem;
import java.awt.Menu;
import java.awt.MenuBar;
import java.awt.MenuItem;
import java.awt.MenuShortcut;
import java.awt.event.ActionEvent;
import java.awt.event.ActionListener;
import java.awt.event.InputEvent;
import java.awt.event.ItemEvent;
import java.awt.event.ItemListener;
import java.awt.event.KeyEvent;
import java.io.File;

import javax.swing.JOptionPane;
import javax.swing.KeyStroke;
import javax.vecmath.Color3f;

import xmipp.jni.Filename;
import xmipp.utils.XmippFileChooser;

/**
 * 
 * @author Juanjo Vega
 */
public class XmippMenuBar extends MenuBar
{

	private Menu filemn;
	private Menu imagemn;
	private Menu advancedmn;
	private MenuItem savemi;
	private MenuItem saveasmi;
	private MenuItem openwith3dmi;
	private Menu infomn;
	private Menu adjustmn;
	private Menu transformmn;
	private Menu filtersmn;
	private Menu thresholdingmn;
	private Menu binarymn;
	private Menu processmn;
	private Menu drawmn;
	private MenuItem imagejmi;
	private Menu profilemn;
	private CheckboxMenuItem pollmi;
	protected Object timer;
	private final XmippIJWindow xw;
	private PollTimer polltimer;
	private MenuItem refreshmi;
	private CheckboxMenuItem wrapmi;
	private CheckboxMenuItem ugmi;
	private MenuItem exitmi;

	enum IJRequirement
	{
		BINARY, EIGHTBIT, IMAGEJ, STACK, THIRTYTWOBIT, RGB, VOLUME

	};

	public XmippMenuBar(XmippIJWindow xw)
	{
		this.xw = xw;
		// menubar menus
		filemn = new Menu("File");
		imagemn = new Menu("Image");
		advancedmn = new Menu("Advanced");

		add(filemn);
		add(imagemn);
		add(advancedmn);

		// menubar file menu
		savemi = new MenuItem("Save");
		savemi.setShortcut(new MenuShortcut(KeyEvent.VK_S));
		savemi.addActionListener(new ActionListener()
		{

			@Override
			public void actionPerformed(ActionEvent e)
			{
				try
				{
					if(XmippMenuBar.this.xw.getImagePlusLoader().existsFile())
						XmippMenuBar.this.xw.saveData();
					else
						XmippMenuBar.this.saveAs();
				}
				catch (Exception ex)
				{
					ex.printStackTrace();
					JOptionPane.showMessageDialog(null, ex.getMessage());
				}

			}
		});
		saveasmi = new MenuItem("Save As...");
		saveasmi.addActionListener(new ActionListener()
		{

			@Override
			public void actionPerformed(ActionEvent e)
			{
				saveAs();

			}
		});

		openwith3dmi = new MenuItem("Open with 3D Viewer");
		openwith3dmi.setEnabled(xw.isVolume());
//		openwith3dmi.setEnabled(Filename.isVolume(xw.getImageFilePath()));
		openwith3dmi.addActionListener(new ActionListener()
		{
			
			@Override
			public void actionPerformed(ActionEvent arg0)
			{
				ImagePlus imp = XmippMenuBar.this.xw.getImagePlusLoader().getImagePlus();
				if (imp.getImageStackSize() == 1)
					JOptionPane.showMessageDialog(null, "Only for Stack");
				else
					openImagePlusAs3D(imp);
				
			}
		});
		filemn.add(openwith3dmi);
		addIJMenuItem(filemn, "Open with Volume Viewer/3D Slicer", "Volume Viewer", IJRequirement.VOLUME);
		addIJMenuItem(filemn, "Open with VolumeJ", "VolumeJ ", IJRequirement.VOLUME);
		refreshmi = new MenuItem("Refresh");
		refreshmi.setEnabled(xw.getImagePlusLoader().allowsPoll());
		refreshmi.setShortcut(new MenuShortcut(KeyEvent.VK_F5));
		refreshmi.addActionListener(new ActionListener()
		{

			@Override
			public void actionPerformed(ActionEvent arg0)
			{
				XmippMenuBar.this.xw.loadData();

			}
		});

		pollmi = new CheckboxMenuItem("Poll");
		pollmi.setEnabled(xw.getImagePlusLoader().allowsPoll());
		pollmi.addItemListener(new ItemListener()
		{

			@Override
			public void itemStateChanged(ItemEvent e)
			{
				boolean poll = pollmi.getState();
				if (poll)
					poll();
				else
					polltimer.stop();
			}
		});
		
		ugmi = new CheckboxMenuItem("Use Geometry");
		ugmi.setEnabled(xw.getImagePlusLoader().allowsGeometry());
		ugmi.setState(xw.getImagePlusLoader().getUseGeometry());
		ugmi.addItemListener(new ItemListener()
		{

			@Override
			public void itemStateChanged(ItemEvent e)
			{
				boolean ug = ugmi.getState();
				useGeometry(ug);
				
			}
		});

		
		wrapmi = new CheckboxMenuItem("Wrap");
		wrapmi.setEnabled(xw.getImagePlusLoader().allowsGeometry());
		wrapmi.setState(xw.getImagePlusLoader().isWrap());
		wrapmi.addItemListener(new ItemListener()
		{

			@Override
			public void itemStateChanged(ItemEvent e)
			{
				wrap(wrapmi.getState());
				
			}
		});
		
		exitmi = new MenuItem("Exit");
		exitmi.setShortcut(new MenuShortcut(KeyEvent.VK_Q));
		exitmi.addActionListener(new ActionListener() {
			
			@Override
			public void actionPerformed(ActionEvent e) {
				System.exit(0);
				
			}
		});



		filemn.add(savemi);
		filemn.add(saveasmi);
		addIJMenuItem(filemn, "Duplicate", "Duplicate...", IJRequirement.IMAGEJ);
		filemn.add(refreshmi);
		filemn.add(pollmi);
		filemn.add(ugmi);
		filemn.add(wrapmi);
		filemn.add(exitmi);

		// menubar image menu
		infomn = new Menu("Info");
		adjustmn = new Menu("Adjust");
		transformmn = new Menu("Transform");
		filtersmn = new Menu("Filters");

		imagemn.add(infomn);
		imagemn.add(adjustmn);
		imagemn.add(transformmn);
		imagemn.add(filtersmn);
		addIJMenuItem(imagemn, "Masks Tool Bar", "Masks Tool Bar", IJRequirement.IMAGEJ);// missing
																							// plugin

		// image info menu
		addIJMenuItem(infomn, "Show Info", "Show Info...");
		addIJMenuItem(infomn, "Properties", "Properties...");
		addIJMenuItem(infomn, "Histogram", "Histogram", IJRequirement.IMAGEJ);
		addIJMenuItem(infomn, "Plot Profile", "Plot Profile", IJRequirement.IMAGEJ);

		// image adjust menu
		addIJMenuItem(adjustmn, "Brightness/Contrast", "Brightness/Contrast...");
		addIJMenuItem(adjustmn, "Enhance Contrast", "Enhance Contrast");

		addIJMenuItem(adjustmn, "Crop", "Crop", IJRequirement.IMAGEJ);
		addIJMenuItem(adjustmn, "Scale", "Scale...");
		addIJMenuItem(adjustmn, "Untilt Stack", "Untilt Stack", IJRequirement.STACK);

		addIJMenuItem(adjustmn, "Reslice", "Reslice [/]...", IJRequirement.VOLUME);

		// image transform menu
		addIJMenuItem(transformmn, "Flip Horizontally", "Flip Horizontally");
		addIJMenuItem(transformmn, "Flip Vertically", "Flip Vertically");
		addIJMenuItem(transformmn, "Rotate 90 Degrees Left", "Rotate 90 Degrees Left");
		addIJMenuItem(transformmn, "Rotate 90 Degrees Right", "Rotate 90 Degrees Right");

		// image filters menu
		addIJMenuItem(filtersmn, "Bandpass Filter", "Bandpass Filter...");
		addIJMenuItem(filtersmn, "Anisotropic Diffusion", "Anisotropic Diffusion...", IJRequirement.EIGHTBIT);
		addIJMenuItem(filtersmn, "Mean Shift", "Mean Shift");

		// menubar advanced menu
		imagejmi = new MenuItem("ImageJ");
		imagejmi.setShortcut(new MenuShortcut(KeyEvent.VK_I));
		thresholdingmn = new Menu("Thresholding");
		binarymn = new Menu("Binary");
		processmn = new Menu("Process");
		drawmn = new Menu("Draw");
		profilemn = new Menu("Profile");

		advancedmn.add(imagejmi);
		advancedmn.add(thresholdingmn);
		advancedmn.add(binarymn);
		advancedmn.add(processmn);
		advancedmn.add(drawmn);
		advancedmn.add(profilemn);

		// advanced threshold menu
		addIJMenuItem(thresholdingmn, "Threshold", "Threshold...");
		addIJMenuItem(thresholdingmn, "Otsu Threshold", "Otsu Thresholding", IJRequirement.EIGHTBIT);
		addIJMenuItem(thresholdingmn, "Multi Otsu Threshold", "Multi OtsuThreshold");
		addIJMenuItem(thresholdingmn, "Maximum Entropy Threshold", "Entropy Threshold", IJRequirement.EIGHTBIT);
		addIJMenuItem(thresholdingmn, "Mixture Modeling Threshold", "Mixture Modeling", IJRequirement.EIGHTBIT);
		addIJMenuItem(thresholdingmn, "Robust Automatic Threshold Selection", "RATS ");
		//addIJMenuItem(thresholdingmn, "Simple Iterative Object Extraction", "SIOX Segmentation", IJRequirement.RGB);

		// advanced binary menu
		addIJMenuItem(binarymn, "Voxel Counter", "Voxel Counter", IJRequirement.STACK);// stack
																						// required
		addIJMenuItem(binarymn, "Erode", "Erode", IJRequirement.BINARY);
		addIJMenuItem(binarymn, "Dilate", "Dilate", IJRequirement.BINARY);
		addIJMenuItem(binarymn, "Open", "Open", IJRequirement.BINARY);
		addIJMenuItem(binarymn, "Close", "Close", IJRequirement.BINARY);
		addIJMenuItem(binarymn, "Float Morphology", "Float Morphology", IJRequirement.THIRTYTWOBIT);// missing
																									// plugin
		addIJMenuItem(binarymn, "Outline", "Outline", IJRequirement.BINARY, IJRequirement.EIGHTBIT);
		addIJMenuItem(binarymn, "Fill Holes", "Fill Holes", IJRequirement.BINARY, IJRequirement.EIGHTBIT);
		addIJMenuItem(binarymn, "Skeletonize", "Skeletonize", IJRequirement.BINARY, IJRequirement.EIGHTBIT);
		addIJMenuItem(binarymn, "Distance Map", "Distance Map", IJRequirement.BINARY, IJRequirement.EIGHTBIT);
		addIJMenuItem(binarymn, "Ultimate Points", "Ultimate Points", IJRequirement.BINARY, IJRequirement.EIGHTBIT);
		addIJMenuItem(binarymn, "Watershed", "Watershed");
		addIJMenuItem(binarymn, "Voronoi", "Voronoi", IJRequirement.BINARY, IJRequirement.EIGHTBIT);

		// advanced process menu

		addIJMenuItem(processmn, "Subtract Background", "Subtract Background...");
		addIJMenuItem(processmn, "Gaussian Blur", "Gaussian Blur...");
		addIJMenuItem(processmn, "Convolve", "Convolve...");
		addIJMenuItem(processmn, "Median", "Median...");
		addIJMenuItem(processmn, "FFT", "FFT");// memory error
		addIJMenuItem(processmn, "Straighten Curved Objects", "Straighten...", IJRequirement.IMAGEJ);

		// advanced drawn menu
		addIJMenuItem(drawmn, "Dotted Line", "Dotted Line", IJRequirement.IMAGEJ);
		addIJMenuItem(drawmn, "Radial Grid", "Radial Grid");
		addIJMenuItem(drawmn, "Concenctric Circles", "Concentric Circles");

		// advanced profile menu
		addIJMenuItem(profilemn, "Line Analyzer", "Line Analyzer", IJRequirement.IMAGEJ);
		addIJMenuItem(profilemn, "Oval Profile Plot", "Oval Profile", IJRequirement.IMAGEJ);
		addIJMenuItem(profilemn, "Radial Profile Plot Angle", "Radial Profile Angle", IJRequirement.IMAGEJ);
		addIJMenuItem(profilemn, "Radial Profile Plot Height", "Radial Profile Height", IJRequirement.IMAGEJ);
		addIJMenuItem(profilemn, "Contour Plotter", "ContourPlotter ");

		imagejmi.addActionListener(new ActionListener()
		{

			@Override
			public void actionPerformed(ActionEvent e)
			{
				XmippIJUtil.showImageJ(Tool.VIEWER);
			}
		});

	}
	
	protected void useGeometry(boolean ug)
	{
		xw.getImagePlusLoader().setUseGeometry(ug);
		xw.loadData();
	}

	private void saveAs()
	{
		XmippFileChooser fc = new XmippFileChooser();
		int returnVal = fc.showOpenDialog(null);

		try
		{
			if (returnVal == XmippFileChooser.APPROVE_OPTION)
			{
				File file = fc.getSelectedFile();
				XmippMenuBar.this.xw.saveDataAs(file.getAbsolutePath());
			}
		}
		catch (Exception ex)
		{
			JOptionPane.showMessageDialog(null, ex.getMessage());
		}
	}
	
<<<<<<< HEAD
	
=======
	protected void useGeometry(boolean ug)
	{
		xw.getImagePlusLoader().setUseGeometry(ug);
		xw.loadData();
	}
>>>>>>> 6be10380

	protected void wrap(boolean value)
	{
		xw.getImagePlusLoader().setWrap(value);
		xw.loadData();
	}
	
	public static void openImagePlusAs3D(ImagePlus ip) {
		try {
			int UNIVERSE_W = 400, UNIVERSE_H = 400;
			// Checks if java3D is available or not.
			Class.forName("javax.media.j3d.J3DBuffer");

			new StackConverter(ip).convertToRGB();

			Image3DUniverse universe = new Image3DUniverse(UNIVERSE_W,
					UNIVERSE_H);

			// Adds the sphere image plus to universe.
			Content c = universe.addSurfacePlot(ip, new Color3f(1f, 165f / 255,
					82f / 255), "1", 50, new boolean[] { true, true, true }, 1);
			c.displayAs(Content.SURFACE);
			c.setColor(new Color3f(1f, 165f / 255, 82f / 255));

			universe.show(); // Shows...
		} catch (final ClassNotFoundException e) {
			IJ.error("Java 3D not found. Please, check your installation.");
		}
	}

	private void addIJMenuItem(Menu mn, String name, String command, IJRequirement... requirements)
	{
		MenuItem mi = new MenuItem(name);
		addCommand(mi, command, requirements);
		mn.add(mi);

	}

	private void poll()
	{
		{
			if (timer == null)
				polltimer = new PollTimer(xw);
			polltimer.start();
		}
	}

	protected void addCommand(MenuItem mi, String command, final IJRequirement... requirements)
	{
		mi.setActionCommand(command);
		for (IJRequirement requirement : requirements)
		{
			if (requirement == IJRequirement.STACK && !xw.isStack())
				mi.setEnabled(false);
			if (requirement == IJRequirement.VOLUME && !xw.isVolume())
				mi.setEnabled(false);
		}
		mi.addActionListener(new ActionListener()
		{

			@Override
			public void actionPerformed(ActionEvent e)
			{

				try
				{
					MenuItem mi = (MenuItem) e.getSource();
					
					String command = mi.getActionCommand();
					runCommand(command, requirements);
				}
				catch (Exception ex)
				{
					JOptionPane.showMessageDialog(null, ex.getMessage());
				}
			}
		});
	}//function addCommand
	
	/** Run ImageJ command */
	public void runCommand(String command, IJRequirement[] requirements){
		if (requirements != null)
			for (IJRequirement requirement : requirements)
				switch (requirement)
				{
				case IMAGEJ:
					XmippIJUtil.showImageJ(Tool.VIEWER);
					break;
				case BINARY:
					IJ.run("Make Binary");
					JOptionPane.showMessageDialog(null, "make binary applied");
					break;
				case EIGHTBIT:
					IJ.run("8-bit");
					JOptionPane.showMessageDialog(null, "8-bit applied");
					break;
				case THIRTYTWOBIT:
					IJ.run("32-bit");
					JOptionPane.showMessageDialog(null, "32-bit applied");
					break;
				case RGB:
					IJ.run("RGB Color");
					JOptionPane.showMessageDialog(null, "RGB color applied");
					break;
				
				}
		IJ.run(xw.getImagePlusLoader().getImagePlus(), command, "");
	}//function runCommand

}<|MERGE_RESOLUTION|>--- conflicted
+++ resolved
@@ -360,15 +360,7 @@
 		}
 	}
 	
-<<<<<<< HEAD
-	
-=======
-	protected void useGeometry(boolean ug)
-	{
-		xw.getImagePlusLoader().setUseGeometry(ug);
-		xw.loadData();
-	}
->>>>>>> 6be10380
+
 
 	protected void wrap(boolean value)
 	{
