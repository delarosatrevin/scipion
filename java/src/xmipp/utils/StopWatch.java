--- conflicted
+++ resolved
@@ -41,19 +41,12 @@
     }
     
     public void printElapsedTime(String comment) {
-<<<<<<< HEAD
         double time = getElapsedTime();
-=======
-//        double time = getElapsedTime();
->>>>>>> 05c00325
 //        if(comment != null)
 //            System.out.printf("%.2f %s\n", time, comment);
 //        else
 //            System.out.println(time);
-<<<<<<< HEAD
-=======
 
->>>>>>> 05c00325
     }
     
     public void restart()
