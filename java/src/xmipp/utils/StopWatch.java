/*
 * To change this license header, choose License Headers in Project Properties.
 * To change this template file, choose Tools | Templates
 * and open the template in the editor.
 */

package xmipp.utils;

/**
 *
 * @author airen
 */
public class StopWatch {

    /* Private Instance Variables */
    /** Stores the start time when an object of the StopWatch class is initialized. */
    private long startTime;
    private static StopWatch stopwatch;
    /**
     * Custom constructor which initializes the {@link #startTime} parameter.
     */
    private StopWatch() {
        startTime = System.currentTimeMillis();
    }
    
    public static StopWatch getInstance()
    {
        if(stopwatch == null)
            stopwatch = new StopWatch();
        return stopwatch;
    }

    /**
     * Gets the elapsed time (in seconds) since the time the object of StopWatch was initialized.
     * 
     * @return Elapsed time in seconds.
     */
    public double getElapsedTime() {
        long endTime = System.currentTimeMillis();
        return (double) (endTime - startTime) / (1000);
    }
    
    public void printElapsedTime(String comment) {
<<<<<<< HEAD
        double time = getElapsedTime();

=======
//        double time = getElapsedTime();
>>>>>>> 407eb823
//        if(comment != null)
//            System.out.printf("%.2f %s\n", time, comment);
//        else
//            System.out.println(time);
<<<<<<< HEAD

=======
>>>>>>> 407eb823

    }
    
    public void restart()
    {
        startTime = System.currentTimeMillis();
    }
}<|MERGE_RESOLUTION|>--- conflicted
+++ resolved
@@ -41,20 +41,14 @@
     }
     
     public void printElapsedTime(String comment) {
-<<<<<<< HEAD
-        double time = getElapsedTime();
 
-=======
 //        double time = getElapsedTime();
->>>>>>> 407eb823
+
 //        if(comment != null)
 //            System.out.printf("%.2f %s\n", time, comment);
 //        else
 //            System.out.println(time);
-<<<<<<< HEAD
 
-=======
->>>>>>> 407eb823
 
     }
     
