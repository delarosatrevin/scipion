--- conflicted
+++ resolved
@@ -61,11 +61,8 @@
     public int zoom = 0;
     public boolean renderImages = true;
     public String[] renderLabels = new String[]{"first"}; //Label to render, by default first
-<<<<<<< HEAD
-=======
     public String renderLabel;
     public String displayLabel;
->>>>>>> 24478420
     public boolean debug = false;
     public boolean mask_toolbar = false;
     public int rows = -1, columns = -1;
@@ -270,14 +267,13 @@
         }
     }
     
-<<<<<<< HEAD
     public String getRenderLabel()
     {
         return renderLabels[0];
-=======
+    }
+    
     public String getDisplayLabel()
     {
         return displayLabel;
->>>>>>> 24478420
     }
 }