/*
 * To change this template, choose Tools | Templates
 * and openTableFileImageItem the template in the editor.
 */
package xmipp.viewer.windows;

import ij.IJ;
import ij.ImagePlus;
import ij.gui.ImageWindow;
import ij.process.StackConverter;
import ij3d.Content;
import ij3d.Image3DUniverse;

import java.awt.Component;
import java.awt.FontMetrics;
import java.awt.Frame;
import java.awt.Window;

import javax.swing.SwingUtilities;
import javax.vecmath.Color3f;

import xmipp.ij.commons.ImagePlusLoader;
import xmipp.ij.commons.Tool;
import xmipp.ij.commons.XmippUtil;
import xmipp.ij.commons.XmippIJWindow;
import xmipp.ij.commons.XmippImageCanvas;
import xmipp.ij.commons.XmippImageConverter;
import xmipp.ij.commons.XmippImageWindow;
import xmipp.ij.commons.XmippStackWindow;
import xmipp.jni.Filename;
import xmipp.jni.ImageGeneric;
import xmipp.jni.MDLabel;
import xmipp.jni.MetaData;
import xmipp.utils.DEBUG;
import xmipp.utils.Param;
import xmipp.utils.XmippDialog;
import xmipp.viewer.ctf.CTFAnalyzerJFrame;
import xmipp.viewer.ctf.CTFRecalculateImageWindow;
import xmipp.viewer.ctf.TasksEngine;

/**
 * 
 * @author Juanjo Vega
 */
public class ImagesWindowFactory {

	private final static int UNIVERSE_W = 400, UNIVERSE_H = 400;

	public static void openFilesAsDefault(String filenames[], Param parameters) {
		for (int i = 0; i < filenames.length; i++) {
			openFileAsDefault(filenames[i], parameters);
		}
	}

	public static void openFileAsDefault(String filename) {
		openFileAsDefault(filename, new Param());
	}

	public static void openFileAsDefault(String filename, Param parameters) {
		try {
			if (Filename.isMetadata(filename)) {
				if (parameters.mode.equalsIgnoreCase(Param.OPENING_MODE_IMAGE))
					openFileAsImage(null, filename, parameters);
				else
					openMetadata(filename, parameters,
							Param.OPENING_MODE_GALLERY);
			} else {
				ImageGeneric img = new ImageGeneric(filename);

				if (img.isSingleImage()) {
					openFileAsImage(null, filename, parameters);
				} else if (img.isStackOrVolume()) {
					if (parameters.mode
							.equalsIgnoreCase(Param.OPENING_MODE_IMAGE))
						openFileAsImage(null, filename, parameters);
					else
						openMetadata(filename, parameters,
								Param.OPENING_MODE_GALLERY);
				}
			}
		} catch (Exception e) {
			XmippDialog.showError(null, String.format(
					"Couldn't open file: '%s'\nError: %s", filename,
					e.getMessage()));
			DEBUG.printException(e);
		}
	}

	public static void openFilesAsImages(String filenames[], Param parameters) {
		for (int i = 0; i < filenames.length; i++) {
			openFileAsImage(null, filenames[i], parameters);
		}
	}

	public static void openFileAsImage(String path) {
		openFileAsImage(null, path, new Param());
	}

	public static void openFileAsImage(Frame pframe, String filename,
			Param parameters) {
		try {
<<<<<<< HEAD
			
=======
	
>>>>>>> 5442c24f
			ImagePlusLoader ipl = new ImagePlusLoader(filename);
			XmippIJWindow xiw = openXmippImageWindow(pframe, ipl,
					parameters.poll);
			if (parameters.mask_toolbar)
				xiw.openMaskToolbar();
		} catch (Exception e) {
			XmippDialog.showError(null, String.format(
					"Couldn't open file: '%s'\nError: %s", filename,
					e.getMessage()));
			DEBUG.printException(e);
		}
	}

	public static ImagePlus openFileAsImagePlus(String path, Param parameters)
			throws Exception {
		ImagePlus imp;
		if (Filename.isMetadata(path)) {
			MetaData md = new MetaData(path);
			imp = XmippImageConverter.readMetadataToImagePlus(
					MDLabel.MDL_IMAGE, md, parameters.useGeo, parameters.wrap);
			md.destroy();
		} else {
			imp = XmippImageConverter.loadImage(path,
					parameters.zoom > 0 ? parameters.zoom : 100);
		}
		return imp;
	}

	public static XmippIJWindow openXmippImageWindow(Window window,
			ImagePlus imp, boolean poll) {
		return openXmippImageWindow(window, new ImagePlusLoader(imp), poll);
	}

	public static XmippIJWindow openXmippImageWindow(Window window,
			ImagePlusLoader impLoader, boolean poll) {
		return openXmippImageWindow(window, impLoader, impLoader.getName(), poll);
		
	}
	public static XmippIJWindow openXmippImageWindow(Window window,
			ImagePlusLoader impLoader, String title, boolean poll) {
		ImagePlus imp = impLoader.getImagePlus();
                
		XmippIJWindow iw;
		
		if (impLoader.isStackOrVolume())
			iw = (title != null)? new XmippStackWindow(window, impLoader, title): new XmippStackWindow(window, impLoader);
		else
			iw = (title != null )? new XmippImageWindow(impLoader, title): new XmippImageWindow(impLoader);
                
		SwingUtilities.invokeLater(new Worker(iw));
		return iw;
	}

	public static class Worker implements Runnable {

		XmippIJWindow iw;

		public Worker(XmippIJWindow iw) {
			this.iw = iw;
		}

		@Override
		public void run() {
			((XmippImageCanvas)  iw.getCanvas()).adjustMagnification();
                        Frame frame = (ImageWindow) iw;
			frame.setVisible(true);
                        
		}
	}

	/**
	 * Before calling this method be sure you have constructed the proper
	 * metadata with files to be shown, mode passed will be override in
	 * parameters
	 */
	public static GalleryJFrame openMetadata(String filename, MetaData md,
			Param parameters, String mode) {

		if (parameters.mode.equalsIgnoreCase(Param.OPENING_MODE_DEFAULT))
			parameters.mode = mode;
		return new GalleryJFrame(filename, md, parameters);
	}

	public static GalleryJFrame openMetadata(String filename, Param parameters,
			String mode) throws Exception {
		return openMetadata(filename, new MetaData(filename), parameters, mode);
	}

	public static GalleryJFrame openFilesAsGallery(String filenames[],
			boolean useSameTable) throws Exception {
		return openFilesAsGallery(filenames, useSameTable, new Param());
	}

	public static GalleryJFrame openFilesAsGallery(String filenames[],
			boolean useSameTable, Param parameters) throws Exception {
		GalleryJFrame gallery = null;

		if (useSameTable) {
			MetaData md = new MetaData();
			for (int i = 0; i < filenames.length; ++i)
				md.setValueString(MDLabel.MDL_IMAGE, filenames[i],
						md.addObject());
			openMetadata(null, md, parameters, null);
		} else {
			for (int i = 0; i < filenames.length; i++) {
				gallery = openMetadata(filenames[i], parameters,
						Param.OPENING_MODE_GALLERY);
			}
		}

		return gallery;
	}

	public static void openImagePlusAs3D(ImagePlus ip) {
		try {
			// Checks if java3D is available or not.
			Class.forName("javax.media.j3d.J3DBuffer");

			new StackConverter(ip).convertToRGB();

			Image3DUniverse universe = new Image3DUniverse(UNIVERSE_W,
					UNIVERSE_H);

			// Adds the sphere image plus to universe.
			Content c = universe.addSurfacePlot(ip, new Color3f(1f, 165f / 255,
					82f / 255), "1", 50, new boolean[] { true, true, true }, 1);
			c.displayAs(Content.SURFACE);
			c.setColor(new Color3f(1f, 165f / 255, 82f / 255));

			universe.show(); // Shows...
		} catch (final ClassNotFoundException e) {
			IJ.error("Java 3D not found. Please, check your installation.");
		}
	}

	public static ImageWindow openCTFImage(ImagePlus ip, String CTFfilename,
			String PSDfilename, TasksEngine tasksEngine,
			String MicrographFilename, int row, String sortFn) {
		XmippUtil.showImageJ(Tool.VIEWER);// removed Toolbar.FREEROI
		return new CTFRecalculateImageWindow(ip, CTFfilename, PSDfilename,
				tasksEngine, row, sortFn);
	}

	public static void openFileAsText(String filename, Component parent) {
		TextfileJFrame frameText = new TextfileJFrame(filename);
		if (parent != null)
			frameText.setLocationRelativeTo(null);
		frameText.setVisible(true);
	}

	public static void openCTFWindow(ImagePlus imp, String CTFFilename,
			String PSDFilename) {
//		CTFProfileWindow ctfView = new CTFProfileWindow(imp, CTFFilename,
//				PSDFilename);
//		ctfView.setVisible(true);
		new CTFAnalyzerJFrame(imp, CTFFilename, PSDFilename);
	}

	public static String getSortTitle(String title, int width,
			FontMetrics fontMetrics) {
		String sort = title;
		int strlenght = fontMetrics.stringWidth(sort);
		int index = 0;

		while (strlenght > width) {
			index++;
			sort = "..." + title.substring(index);
			strlenght = fontMetrics.stringWidth(sort);
		}

		return sort;
	}
}<|MERGE_RESOLUTION|>--- conflicted
+++ resolved
@@ -99,11 +99,6 @@
 	public static void openFileAsImage(Frame pframe, String filename,
 			Param parameters) {
 		try {
-<<<<<<< HEAD
-			
-=======
-	
->>>>>>> 5442c24f
 			ImagePlusLoader ipl = new ImagePlusLoader(filename);
 			XmippIJWindow xiw = openXmippImageWindow(pframe, ipl,
 					parameters.poll);
