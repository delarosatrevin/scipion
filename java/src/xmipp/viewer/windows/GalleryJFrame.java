/***************************************************************************
 * Authors:     Juanjo Vega
 * 				J.M. de la Rosa Trevin (jmdelarosa@cnb.csic.es)
 *
 *
 * Unidad de  Bioinformatica of Centro Nacional de Biotecnologia , CSIC
 *
 * This program is free software; you can redistribute it and/or modify
 * it under the terms of the GNU General Public License as published by
 * the Free Software Foundation; either version 2 of the License, or
 * (at your option) any later version.
 *
 * This program is distributed in the hope that it will be useful,
 * but WITHOUT ANY WARRANTY; without even the implied warranty of
 * MERCHANTABILITY or FITNESS FOR A PARTICULAR PURPOSE.  See the
 * GNU General Public License for more details.
 *
 * You should have received a copy of the GNU General Public License
 * along with this program; if not, write to the Free Software
 * Foundation, Inc., 59 Temple Place, Suite 330, Boston, MA
 * 02111-1307  USA
 *
 *  All comments concerning this program package may be sent to the
 *  e-mail address 'xmipp@cnb.csic.es'
 ***************************************************************************/

package xmipp.viewer.windows;

import ij.ImagePlus;

import java.awt.Component;
import java.awt.Container;
import java.awt.Dimension;
import java.awt.FlowLayout;
import java.awt.GridBagConstraints;
import java.awt.GridBagLayout;
import java.awt.Point;
import java.awt.Rectangle;
import java.awt.Toolkit;
import java.awt.event.ActionEvent;
import java.awt.event.ActionListener;
import java.awt.event.KeyEvent;
import java.awt.event.KeyListener;
import java.awt.event.MouseAdapter;
import java.awt.event.MouseEvent;
import java.awt.event.MouseWheelEvent;
import java.awt.event.MouseWheelListener;
import java.awt.event.WindowAdapter;
import java.awt.event.WindowEvent;
import java.io.File;
import java.util.ArrayList;
import javax.swing.AbstractAction;
import javax.swing.AbstractButton;
import javax.swing.ActionMap;
import javax.swing.ComboBoxModel;
import javax.swing.ImageIcon;
import javax.swing.InputMap;
import javax.swing.JButton;
import javax.swing.JCheckBox;
import javax.swing.JComboBox;
import javax.swing.JComponent;
import javax.swing.JFrame;
import javax.swing.JLabel;
import javax.swing.JList;
import javax.swing.JMenuItem;
import javax.swing.JPanel;
import javax.swing.JPopupMenu;
import javax.swing.JScrollPane;
import javax.swing.JSpinner;
import javax.swing.JTable;
import javax.swing.JToggleButton;
import javax.swing.JToolBar;
import javax.swing.KeyStroke;
import javax.swing.LookAndFeel;
import javax.swing.SpinnerNumberModel;
import javax.swing.SwingUtilities;
import javax.swing.event.ListDataListener;
import javax.swing.event.TableModelEvent;
import javax.swing.event.TableModelListener;
import javax.swing.table.JTableHeader;
import xmipp.ij.commons.ImagePlusLoader;
import xmipp.ij.commons.Tool;
import xmipp.ij.commons.XmippIJUtil;
import xmipp.ij.commons.XmippImageConverter;
import xmipp.ij.commons.XmippImageWindow;
import xmipp.jni.Filename;
import xmipp.jni.ImageGeneric;
import xmipp.jni.MDLabel;
import xmipp.jni.MetaData;
import xmipp.utils.DEBUG;
import xmipp.utils.Param;
import xmipp.utils.XmippDialog;
import xmipp.utils.XmippFileChooser;
import xmipp.utils.XmippLabel;
import xmipp.utils.XmippMenuBarCreator;
import xmipp.utils.XmippPopupMenuCreator;
import xmipp.utils.XmippQuestionDialog;
import xmipp.utils.XmippResource;
import xmipp.utils.XmippWindowUtil;
import xmipp.viewer.RowHeaderRenderer;
import xmipp.viewer.ctf.TasksEngine;
import xmipp.viewer.ctf.iCTFGUI;
import xmipp.viewer.models.ColumnInfo;
import xmipp.viewer.models.GalleryData;
import xmipp.viewer.models.GalleryRowHeaderModel;
import xmipp.viewer.models.ImageGalleryTableModel;
import xmipp.viewer.models.MetadataGalleryTableModel;
import xmipp.viewer.models.MicrographsTableModel;
import xmipp.viewer.particlepicker.extract.ExtractParticlePicker;
import xmipp.viewer.particlepicker.extract.ExtractPickerJFrame;
import xmipp.viewer.windows.ClassesJDialog;

public class GalleryJFrame extends JFrame implements iCTFGUI
{
	private static final long serialVersionUID = -8957336972082018823L;

	private final static int DELAY_TO_UPDATE = 500;
	private static int update_counter = 0;
	// The following counter will be used to keep track of how many
	// windows are opened, the last one, should do System.exit
	private static short windows_counter = 0;
	public ImageGalleryTableModel gallery;
	private GalleryRowHeaderModel rowHeaderModel;
	private int previousSelectedRow, previousSelectedCol;
	private JList rowHeader;
	// this flag will be used to avoid firing properties change events
	// when the change is from our code and not external user interaction
	private boolean isUpdating;
	private boolean autoAdjustColumns = false;
	private GalleryPopupMenu jpopUpMenuTable;
	private GalleryMenu menu;
	private XmippFileChooser fc;
	private SaveJDialog dlgSave = null;
	private boolean saved = false;
	private ClassesJDialog dlgClasses = null;

	private JLabel jlZoom;
	private JLabel jlGoToImage;
	private JLabel jlRows;
	private JLabel jlColumns;
	private JToggleButton jcbAutoAdjustColumns;
	private JButton btnChangeView;
	private JCheckBox jcbShowLabels;
	protected JPanel jpBottom;
	protected JSpinner jsColumns;
	protected JSpinner jsGoToImage;
	private JScrollPane jspContent;
	protected JSpinner jsRows;
	protected JSpinner jsZoom;
	// Components for combos
	protected JPanel cbPanel;
	protected JComboBox jcbBlocks;
	protected JComboBox jcbVolumes;
	protected JLabel jlBlocks;
	protected JLabel jlVolumes;
	protected TasksEngine ctfTasks;
	// private javax.swing.JToggleButton jtbNormalize;
	// private javax.swing.JToggleButton jtbUseGeometry;
	private JTable table;
	private JToolBar toolBar;
	private int width = -1;

	protected static final float MAX_HEIGHT_RATE = 2.0f / 3.0f;
	// this rate is width/height
	protected static final float DIM_RATE = 4.0f / 3.0f;
	protected static final int MIN_WIDTH = 600;
	protected static int MIN_HEIGHT;
	protected static int MAX_HEIGHT;
	protected static int MAX_WIDTH;
	protected static Dimension screenSize;
	/** Store data about visualization */
	GalleryData data;

	private ExtractPickerJFrame extractframe;
	/** Some static initialization for fancy default dimensions */
	static
	{
		screenSize = Toolkit.getDefaultToolkit().getScreenSize();
		float aux = (float) screenSize.height * MAX_HEIGHT_RATE;
		MAX_HEIGHT = Math.round(aux);
		aux = (float) MIN_WIDTH / DIM_RATE;
		MIN_HEIGHT = Math.round(aux);
		aux = (float) MAX_HEIGHT * DIM_RATE;
		MAX_WIDTH = Math.round(aux);
	}
<<<<<<< HEAD

=======
>>>>>>> 80d0103b

	/** Initialization function after GalleryData structure is created */
	private void init(GalleryData data)
	{
		try
		{
			this.data = data;
			createModel();
			createGUI();
			++windows_counter;
		}
		catch (Exception e)
		{
			DEBUG.printException(e);
		}
	}

	/** Constructors */
	public GalleryJFrame(String filename, Param parameters)
	{
		super();
		init(new GalleryData(this, filename, parameters, null));
	}

	public GalleryJFrame(String filename, MetaData md, Param parameters)
	{
		super();
		init(new GalleryData(this, filename, parameters, md));
	}

	// public JFrameGallery(String filenames[], Param parameters) {
	// this(filenames, null, parameters);
	// }

	// public JFrameGallery(String filenames[], boolean enabled[], Param
	// parameters) {
	// super();
	// // createGUI(new MDTableModel(filenames, enabled), parameters);
	// }

	/**
	 * Open another metadata separataly *
	 */
	public void openMetadata(MetaData md)
	{
		new GalleryJFrame(null, md, new Param());
	}

	/**
	 * Function to create the gallery type depending on the filename
	 * 
	 * @throws Exception
	 */
	private void createModel() throws Exception
	{
		gallery = data.createModel();
	}

	public GalleryData getData()
	{
		return data;
	}

	/** Close the application, check if changes first */
	public void close()
	{
		if (proceedWithChanges())
		{
			setVisible(false);
			dispose();
			if (--windows_counter == 0)
				System.exit(0);
		}
	}// function close

	/** Check if there are changes to proceed */
	public boolean proceedWithChanges()
	{
		boolean proceed = true;
		if (data.hasMdChanges())
		{
			XmippQuestionDialog dlg = new XmippQuestionDialog(GalleryJFrame.this, "Do you want to save metadata changes?");
			if (dlg.showDialog())
				try
				{
					save();
				}
				catch (Exception e)
				{
					showException(e);
				}
			else
				proceed = !dlg.isCanceled();
		}
		return proceed;
	}

	/** Set the title of the main windows depending on the gallery */
	private void setGalleryTitle()
	{
		setTitle(gallery.getTitle());
	}

	/**
	 * Function to create general GUI base on a TableModel. It will use helper
	 * functions to create different components of the GUI
	 */
	private void createGUI()
	{
		// Create file chooser and set current dir
		setIconImage(XmippResource.getIcon("xmipp_logo.png").getImage());
		fc = new XmippFileChooser();
		ctfTasks = new TasksEngine(GalleryJFrame.this);

		isUpdating = true; // avoid handling some changes events

		setGalleryTitle();
		setDefaultCloseOperation(DO_NOTHING_ON_CLOSE);
		setMinimumSize(new Dimension(MIN_WIDTH, MIN_HEIGHT));
		addWindowListener(new WindowAdapter()
		{
			@Override
			public void windowClosing(WindowEvent arg0)
			{
				close();
			}
		});

		// Get main pane and set layout
		Container pane = getContentPane();
		JPanel container = new JPanel(new GridBagLayout());
		pane.add(container);
		// container.setLayout(new GridBagLayout());
		GridBagConstraints c = new GridBagConstraints();

		// Create toolbar buttons
		createToolbar();
		c.fill = GridBagConstraints.HORIZONTAL;
		c.gridx = 0;
		c.gridy = 0;
		container.add(toolBar, c);
		setInitialValues();

		// Create combos for selection of blocks and/or volumes
		createCombos();
		c.fill = GridBagConstraints.HORIZONTAL;
		c.gridx = 0;
		c.gridy = 1;
		container.add(cbPanel, c);
		updateCombos();

		jspContent = new GalleryScroll();
		// Create table
		createTable();
		c.fill = GridBagConstraints.BOTH;
		c.gridx = 0;
		c.gridy = 2;
		c.weightx = 1.0;
		c.weighty = 1.0;
		container.add(jspContent, c);

		// Create the menu for table
		menu = new GalleryMenu();
		setJMenuBar(menu.getMenuBar());
		jpopUpMenuTable = new GalleryPopupMenu();
		menu.update();

		// pack();
		isUpdating = false;

		// Zoom in with Ctrl + P
		InputMap imap = container.getInputMap(JComponent.WHEN_IN_FOCUSED_WINDOW);
		ActionMap amap = container.getActionMap();
		imap.put(KeyStroke.getKeyStroke("ctrl released P"), "zoomIn");
		amap.put("zoomIn", new AbstractAction()
		{
			@Override
			public void actionPerformed(ActionEvent e)
			{
				zoomChange(true);
			}

		});
		// Zoom in with Ctrl + O
		imap.put(KeyStroke.getKeyStroke("ctrl released M"), "zoomOut");
		amap.put("zoomOut", new AbstractAction()
		{
			@Override
			public void actionPerformed(ActionEvent e)
			{
				zoomChange(false);
			}

		});

		// Change view with Ctrl + Tab
		imap.put(KeyStroke.getKeyStroke("ctrl released I"), "changeView");
		amap.put("changeView", new AbstractAction()
		{
			@Override
			public void actionPerformed(ActionEvent e)
			{
				data.changeMode();
				reloadTableData();
			}
		});

		pack();
		XmippWindowUtil.centerWindows(this);
		setVisible(true);
		SwingUtilities.invokeLater(new Runnable()
		{
			public void run()
			{
				addComponentListener(new java.awt.event.ComponentAdapter()
				{
					public void componentResized(java.awt.event.ComponentEvent evt)
					{
						formComponentResized(evt);
					}
				});
			}
		});
	}

	private void setInitialValues()
	{
		boolean adjust = false;
		if (data.parameters.columns > 0)
			gallery.setColumns(data.parameters.columns);
		else if (data.parameters.rows > 0)
			gallery.setRows(data.parameters.rows);
		else if (!data.isRotSpectraMode())
			adjust = true;

		if (data.isMicrographsMode())
		{
			// setExtendedState(JFrame.MAXIMIZED_BOTH);
			width = screenSize.width - 50;
			int h = screenSize.height - 100;
			setPreferredSize(new Dimension(width, h));
		}
		else
		{
			int desiredCols = adjust ? (int) Math.ceil(Math.sqrt(gallery.getSize())) : gallery.getColumnCount();
			width = desiredCols * gallery.cellDim.width + 50;
			width = Math.min(Math.max(width, MIN_WIDTH), MAX_WIDTH);
			if (adjust)
			{
				gallery.adjustColumn(width - 50);
			}
			int h = gallery.getRowCount() * gallery.cellDim.height;
			h = Math.min(Math.max(h, MIN_HEIGHT), MAX_HEIGHT);
			setPreferredSize(new Dimension(width, h));
		}
		setAutoAdjustColumns(adjust);
	}

	/** Some tweaks over traditional JTable */
	public class GalleryScroll extends JScrollPane
	{
	}// class GalleryTable

	private void createTable()
	{
		// Create row header for enumerate rows
		try
		{
			rowHeaderModel = (data.md.isColumnFormat() || !data.isTableMode()) ? new GalleryRowHeaderModel(gallery.getRowCount(), 1)
					: new GalleryRowHeaderModel(data);
		}
		catch (Exception e1)
		{
			// TODO Auto-generated catch block
			e1.printStackTrace();
		}
		rowHeader = new JList();
		rowHeader.setModel(rowHeaderModel);
		LookAndFeel.installColorsAndFont(rowHeader, "TableHeader.background", "TableHeader.foreground", "TableHeader.font");
		rowHeader.setCellRenderer(new RowHeaderRenderer());
		jspContent.setRowHeaderView(rowHeader);

		table = new JTable()
		{
			protected JTableHeader createDefaultTableHeader()
			{
				return gallery.getTableHeaderModel();
			}
		};
		// Create column model
		table.setColumnModel(gallery.getColumnModel());
		table.setModel(gallery);
		// int h = 25;
		// table.setRowHeight(h);
		// rowHeader.setFixedCellHeight(h);
		jspContent.setViewportView(table);

		gallery.setupTable(table);
		table.setRowSelectionAllowed(true);
		// DEBUG.printMessage("WIDTH: " + jspContent.getVisibleRect().width);
		// DEBUG.printMessage("preferred: " + getPreferredSize().toString());
		gallery.addTableModelListener(new TableModelListener()
		{

			@Override
			public void tableChanged(TableModelEvent e)
			{
				updateTable();
			}
		});

		table.addMouseListener(new java.awt.event.MouseAdapter()
		{
			public void mouseClicked(java.awt.event.MouseEvent evt)
			{
				tableMouseClicked(evt);
			}
		});

		// Zoom with Shift + MouseWeel
		table.addMouseWheelListener(new MouseWheelListener()
		{
			@Override
			public void mouseWheelMoved(MouseWheelEvent evt)
			{
				if (evt.isShiftDown())
					zoomChange(evt.getWheelRotation() < 0);
				else
					table.getParent().dispatchEvent(evt);
			}
		});

		// Add listener to recognize UP and DOWN keys
		table.addKeyListener(new KeyListener()
		{
			@Override
			public void keyTyped(KeyEvent arg0)
			{
			}

			@Override
			public void keyReleased(KeyEvent arg0)
			{
			}

			@Override
			public void keyPressed(KeyEvent arg0)
			{
				int dir = 0;

				switch (arg0.getKeyCode())
				{
				case KeyEvent.VK_DELETE:
					removeObjects(true);
					break;
				case KeyEvent.VK_UP:
					dir = -1;
					break;
				case KeyEvent.VK_DOWN:
					dir = 1;
					break;
				}
				if (dir != 0)
				{
					int newRow = table.getSelectedRow() + dir;
					if (newRow >= 0 && newRow <= table.getRowCount() - 1)
						selectIndex(newRow);
				}
			}// function keyPressed
		});

		updateViewState();

		if (!adjustColumns())
			updateTable(); // update table if columns have not changed
	}// function createTable

	private void zoomChange(boolean increase)
	{
		int deltha = increase ? 10 : -10;
		jsZoom.setValue((Integer) jsZoom.getValue() + deltha);
	}

	private void updateTable()
	{
		// if (table.isShowing()) {
		boolean updatingState = isUpdating;
		isUpdating = true;
		update_counter++;
		DEBUG.printMessage(" *** Updating table: " + update_counter); // );
		// DEBUG.printStackTrace();

		// FIXME:gallery.updateSort();

		if (gallery.getSize() > 0)
		{
			// DEBUG.printMessage(String.format("updateTable: Table Model:\nsize: %d, cols: %d rows: %d",
			// gallery.getSize(), gallery.getColumnCount(),
			// gallery.getRowCount()));
			Dimension dimension = gallery.getCellSize();
			// renderer.setPreferredSize(dimension);

			// Adjusts rows size.
			table.setRowHeight(dimension.height);
			rowHeader.setFixedCellHeight(dimension.height);
			rowHeaderModel.setSize(gallery.getRowCount());
		}
		// Adjusts columns width
		gallery.getColumnModel().adjustColumnsWidth(table);
		// columnModel.setWidth(dimension.width);

		// If auto adjust columns is enabled, refresh!
		jsRows.setValue(gallery.getRowCount());
		jsColumns.setValue(gallery.getColumnCount());

		rowHeader.revalidate();
		rowHeader.repaint();
		// table.revalidate();
		// repaint();
		// }

		jsZoom.setValue(data.zoom);
		isUpdating = updatingState;
		SwingUtilities.invokeLater(new Runnable()
		{
			public void run()
			{
				gallery.updateTableSelection(table);
			}
		});

		// }
	}// function updateTable

	/** Adjust the columns depending on the current windows width and cell width */
	private boolean adjustColumns()
	{
		if (autoAdjustColumns)
			return gallery.adjustColumn(width - 50);
		return false;
		// DEBUG.printMessage(String.format(
		// "==>> JFrameGallery.autoAdjust: width: %d", width));
		// int rw = rowHeader.getWidth();
		// DEBUG.printStackTrace();
		// FIXME
		// gallery.autoAdjustColumns(
		// // jsPanel.getVisibleRect().width - rowHeader.getWidth(),
		// // jsPanel.getViewportBorderBounds().width -
		// // rowHeader.getWidth(),
		// // jspContent.getViewport().getWidth() - rowHeader.getWidth()
		// w - rw, table.getIntercellSpacing().width);
		// updateColumnsRowsValues();
	}

	public void setAutoAdjustColumns(boolean autoAdjustColumns)
	{
		this.autoAdjustColumns = autoAdjustColumns;
		jcbAutoAdjustColumns.setSelected(autoAdjustColumns);
		jsColumns.setEnabled(!autoAdjustColumns);
		jsRows.setEnabled(!autoAdjustColumns);
	}

	private void makeVisible(int index)
	{
		int coords[] = gallery.getCoords(index);
		DEBUG.printMessage(String.format("gotoImage, index: %d, row: %d, col:%d", index, coords[0], coords[1]));

		// Gets current selected cell bounds.
		Rectangle rect = table.getCellRect(coords[0], coords[1], true);

		// Ensures item is visible
		Point pos = jspContent.getViewport().getViewPosition();
		rect.translate(-pos.x, -pos.y);
		jspContent.getViewport().scrollRectToVisible(rect);

		repaint();
	}

	private void goToImage(int index)
	{
		gallery.gotoItem(index);
		makeVisible(index);
	}

	public class Worker implements Runnable
	{
		public static final int STATS = 0;
		public static final int PCA = 1;
		public static final int FSC = 2;
		public String message;
		/** Constructor selecting operation */
		private int op; // store operation

		public Worker(int operation)
		{
			op = operation;
		}

		public void run()
		{
			try
			{
				switch (op)
				{
				case STATS:
					computeStatsImages();
					break;
				case PCA:
					pca();
					break;
				case FSC:
					fsc();
					break;
				}
			}
			catch (Exception e)
			{
				showException(e);
			}
			XmippWindowUtil.releaseGUI(GalleryJFrame.this.getRootPane());
		}

		public String getMessage()
		{
			switch (op)
			{
			case STATS:
				return "Computing average and std images...";
			case PCA:
				return "Computing PCA...";
			case FSC:
				return "Computing FSC...";
			}
			return "";
		}

	}

	/** Function to create and launch the worker, blocking the gui */
	public void runInBackground(int operation)
	{
		Worker w = new Worker(operation);
		XmippWindowUtil.blockGUI(this, w.getMessage());
		Thread thr = new Thread(w);
		thr.start();
	}

	private void computeStatsImages() throws Exception
	{
		ImageGeneric imgAvg = new ImageGeneric();
		ImageGeneric imgStd = new ImageGeneric();
		data.md.getStatsImages(imgAvg, imgStd, data.useGeo, data.getRenderLabel());
		ImagePlus impAvg = XmippImageConverter.convertToImagePlus(imgAvg);
		ImagePlus impStd = XmippImageConverter.convertToImagePlus(imgStd);
		imgAvg.destroy();
		imgStd.destroy();

		XmippImageWindow winAvg = new XmippImageWindow(this, new ImagePlusLoader(impAvg), "AVG: " + data.getFileName());
		XmippWindowUtil.setLocation(0.2f, 0.5f, winAvg, this);
		winAvg.setVisible(true);
		XmippImageWindow winStd = new XmippImageWindow(this, new ImagePlusLoader(impStd), "STD: " + data.getFileName());

		XmippWindowUtil.setLocation(0.8f, 0.5f, winStd, this);
		winStd.setVisible(true);
	}

<<<<<<< HEAD


=======
>>>>>>> 80d0103b
	private boolean openClassesDialog()
	{
		if (dlgClasses == null)
		{
			dlgClasses = new ClassesJDialog(GalleryJFrame.this);
		}
		boolean result = dlgClasses.showDialog();
		dlgClasses.resetClasses();
		return result;
	}

	static String forceExtension(String filename, String ext)
	{
		int dot = filename.lastIndexOf(".");
		return filename.substring(0, dot) + ext;
	}

	public void pca() throws Exception
	{
		ImageGeneric image = new ImageGeneric();
		data.md.getPCAbasis(image, data.getRenderLabel());
		ImagePlus imp = XmippImageConverter.convertToImagePlus(image);
		imp.setTitle("PCA: " + data.getFileName());
		ImagesWindowFactory.openXmippImageWindow(this, imp, false);

	}

	public void fsc() throws Exception
	{

		FSCJFrame frame = new FSCJFrame(data);
		XmippWindowUtil.centerWindows(frame, this);
		frame.setVisible(true);
	}

	/***
	 * Helper function to create toolbar toggle buttons
	 */
	protected void setupButton(AbstractButton btn, String icon, String text, ActionListener listener)
	{
		// Add toggle button to set/unset global normalization
		// JToggleButton btn = new javax.swing.JToggleButton();
		btn.setFocusable(false);
		btn.setIcon(XmippResource.getIcon(icon));
		btn.setToolTipText(text);
		btn.setHorizontalTextPosition(javax.swing.SwingConstants.CENTER);
		btn.setVerticalTextPosition(javax.swing.SwingConstants.BOTTOM);
		btn.addActionListener(listener);
		// return btn;
	}

	private void updateViewState()
	{
		ImageIcon icon;
		String text;
		if (!data.isGalleryMode())
		{
			icon = XmippResource.VIEW_GALLERY_ICON;
			text = XmippLabel.LABEL_VIEW_GALLERY;
		}
		else
		{
			icon = XmippResource.VIEW_MD_ICON;
			text = XmippLabel.LABEL_VIEW_MD;
		}
		btnChangeView.setIcon(icon);
		btnChangeView.setToolTipText(text);
		boolean allowColsResize = true;
		if (data.isTableMode())
		{ // if we are in table mode only allow change
			// if exist render label
			boolean hasRender = data.allowGallery();
			btnChangeView.setEnabled(hasRender);
			jsZoom.setEnabled(hasRender);
			jlZoom.setEnabled(hasRender);
			boolean isCol = data.isColumnFormat();
			allowColsResize = false;
			jsGoToImage.setEnabled(isCol && gallery.getSize() > 0);
			jlGoToImage.setEnabled(isCol);
		}
		jsColumns.setEnabled(allowColsResize);
		jlColumns.setEnabled(allowColsResize);
		jsRows.setEnabled(allowColsResize);
		jlRows.setEnabled(allowColsResize);
		jcbAutoAdjustColumns.setEnabled(allowColsResize);
	}

	public void reloadTableData()
	{
		reloadTableData(true);
	}


	/** Reload table data */
	public void reloadTableData(boolean changed)
	{
		try
		{
			DEBUG.printMessage("reloadTableData...");
			if(table != null)
				table.removeAll();
			createModel();
			// gallery.setShowLabels(menu.getShowLabel());
			createTable();

			menu.update();
			updateCombos();
			if (dlgSave != null && changed)
				dlgSave.setInitialValues();

			this.saved = !changed;

			setGalleryTitle();

		}
		catch (Exception e)
		{
			e.printStackTrace();
		}
	}

	private void reloadMd() throws Exception
	{
		reloadMd(true);
	}

	/**
	 * Reload metadata info, rebuild the table This function is called whenever
	 * a change is made on metadata, that's why changes are reported to
	 * GalleryData
	 * */

	private void reloadMd(boolean changed) throws Exception
	{
		data.loadMd();
		reloadTableData(changed);
		data.setMdChanges(changed);

	}// function reloadMd

	/**
	 * Fill some label mode can be: "constant", "linear", "uniform", "gaussian"
	 * values is a list of string
	 * */
	public void fillLabel(int label, String mode, String... values) throws Exception
	{
		if (mode.equalsIgnoreCase(MetaData.FILL_CONSTANT))
			data.md.fillConstant(label, values[0]);
		else
		{
			Double v1 = Double.parseDouble(values[0]);
			Double v2 = Double.parseDouble(values[1]);
			if (mode.equalsIgnoreCase(MetaData.FILL_LINEAR))
				data.md.fillLinear(label, v1, v2);
			else if (mode.equalsIgnoreCase(MetaData.FILL_RAND_UNIFORM))
				data.md.fillRandom(label, "uniform", v1, v2);
			else if (mode.equalsIgnoreCase(MetaData.FILL_RAND_GAUSSIAN))
				data.md.fillRandom(label, "gaussian", v1, v2);
			else
				throw new Exception("Unknown label fill mode: " + mode);
		}
		reloadMd();
	}

	/**
	 * Delete selected or disabled items if 'selected' is true, selection is
	 * removed if false, the disabled items
	 * */
	public void removeObjects(boolean selected)
	{
		try
		{
			String type = selected ? "selected" : "disabled";
			if (XmippDialog.showWarning(this, String.format("Are you sure to delete %s items?", type)))
			{
				if (selected)
					data.removeSelection();
				else
					data.md.removeDisabled();
				reloadMd();
			}
		}
		catch (Exception ex)
		{
			showException(ex);
		}
	}

	/** Save selected items as a metadata */
	public void saveSelection() throws Exception
	{
		SaveJDialog dlg = new SaveJDialog(this);
		if (dlg.showDialog())
			data.getSelectionMd().write(dlg.getMdFilename());

	}

	/** Find and replace in metadata */
	public void findReplace() throws Exception
	{
		MDSearchJDialog dlg = new MDSearchJDialog(this, table, data.md);
		dlg.setVisible(true);
	}

	/** Drop some label from the metadata */
	public void removeLabel(int label) throws Exception
	{
		data.md.removeLabel(label);
		reloadMd();
	}

	/***
	 * Function to create the main toolbar
	 */
	protected void createToolbar()
	{
		// Create Main TOOLBAR
		toolBar = new JToolBar();
		toolBar.setRollover(true);
		toolBar.setLayout(new FlowLayout(FlowLayout.LEFT));

		btnChangeView = new JButton();
		// updateViewState();
		btnChangeView.addActionListener(new ActionListener()
		{
			@Override
			public void actionPerformed(ActionEvent e)
			{
				data.changeMode();
				reloadTableData();
				makeVisible(gallery.getFirstSelectedIndex());
			}
		});

		toolBar.add(btnChangeView);
		toolBar.addSeparator();

		jlZoom = new javax.swing.JLabel();
		jsZoom = new javax.swing.JSpinner();
		jlZoom.setIcon(XmippResource.getIcon(XmippResource.ZOOM));
		jlZoom.setToolTipText(XmippLabel.LABEL_ZOOM);
		toolBar.add(jlZoom);

		jsZoom.setModel(new javax.swing.SpinnerNumberModel(Integer.valueOf(1), Integer.valueOf(1), null, Integer.valueOf(1)));
		jsZoom.addChangeListener(new javax.swing.event.ChangeListener()
		{
			public void stateChanged(javax.swing.event.ChangeEvent evt)
			{
				Integer zoom = (Integer) jsZoom.getValue();
				gallery.setZoom(zoom);
				makeVisible(gallery.getFirstSelectedIndex());
				// gallery.updateTableSelection(table);
			}
		});

		toolBar.add(jsZoom);
		toolBar.addSeparator();

		jlGoToImage = new javax.swing.JLabel();
		jsGoToImage = new javax.swing.JSpinner();
		jlGoToImage.setIcon(XmippResource.getIcon(XmippResource.GOTO));
		jlGoToImage.setToolTipText(XmippLabel.LABEL_GOTO_ITEM);
		toolBar.add(jlGoToImage);

		if(gallery.getSize() > 0)
			jsGoToImage.setValue(1);

		jsGoToImage.addChangeListener(new javax.swing.event.ChangeListener()
		{
			public void stateChanged(javax.swing.event.ChangeEvent evt)
			{
				jsGoToImageStateChanged(evt);
			}
		});
		toolBar.add(jsGoToImage);

		toolBar.addSeparator();

		jcbAutoAdjustColumns = new JToggleButton();
		setupButton(jcbAutoAdjustColumns, XmippResource.ADJUST_COLS, XmippLabel.MSG_ADJUST_COLS, new java.awt.event.ActionListener()
		{
			public void actionPerformed(java.awt.event.ActionEvent evt)
			{
				autoAdjustColumns(jcbAutoAdjustColumns.isSelected());
			}
		});
		jcbAutoAdjustColumns.setSelected(true);
		jlRows = new javax.swing.JLabel();
		jsRows = new javax.swing.JSpinner();
		jlColumns = new javax.swing.JLabel();
		jsColumns = new javax.swing.JSpinner();
		toolBar.add(jcbAutoAdjustColumns);

		jlColumns.setText(XmippLabel.LABEL_COLUMNS);
		toolBar.add(jlColumns);

		jsColumns.addChangeListener(new javax.swing.event.ChangeListener()
		{
			public void stateChanged(javax.swing.event.ChangeEvent evt)
			{
				jsColumnsStateChanged(evt);
			}
		});
		toolBar.add(jsColumns);

		jlRows.setText(XmippLabel.LABEL_ROWS);
		toolBar.add(jlRows);

		jsRows.addChangeListener(new javax.swing.event.ChangeListener()
		{
			public void stateChanged(javax.swing.event.ChangeEvent evt)
			{
				jsRowsStateChanged(evt);
			}
		});
		toolBar.add(jsRows);


		// Some settings of the spinners
		if (gallery.getSize() > 0)
		{

			jsRows.setModel(new SpinnerNumberModel(1, 1, gallery.getSize(), 1));
			jsColumns.setModel(new SpinnerNumberModel(1, 1, gallery.getSize(), 1));
			jsGoToImage.setModel(new SpinnerNumberModel(1, 1, gallery.getSize(), 1));
		}

		int TEXTWIDTH = 4;
		((JSpinner.NumberEditor) jsZoom.getEditor()).getTextField().setColumns(TEXTWIDTH);
		((JSpinner.NumberEditor) jsGoToImage.getEditor()).getTextField().setColumns(TEXTWIDTH);
		((JSpinner.NumberEditor) jsRows.getEditor()).getTextField().setColumns(TEXTWIDTH);
		((JSpinner.NumberEditor) jsColumns.getEditor()).getTextField().setColumns(TEXTWIDTH);

	}// function createToolbar

	/** Create combos for selection of block and volume if its the case */
	protected void createCombos()
	{
		cbPanel = new JPanel();
		cbPanel.setLayout(new FlowLayout(FlowLayout.LEFT));

		// Add blocks selector combo
		jlBlocks = new JLabel(XmippLabel.LABEL_BLOCK);
		jcbBlocks = new JComboBox();
		if (data.getNumberOfBlocks() > 0)
		{
			cbPanel.add(jlBlocks);
			jcbBlocks.setModel(new ComboBoxModel()
			{

<<<<<<< HEAD
			@Override
			public Object getElementAt(int index)
			{

				return data.mdBlocks[index];
			}
=======
				@Override
				public int getSize()
				{
					return data.getNumberOfBlocks();
				}
>>>>>>> 80d0103b

				@Override
				public Object getElementAt(int index)
				{
					return data.getBlock(index);
				}

				@Override
				public void setSelectedItem(Object item)
				{
					if (proceedWithChanges())
					{
						data.selectBlock((String) item);
						jcbVolumes.invalidate();
						try
						{
							data.loadMd();
							reloadTableData();
						}
						catch (Exception e)
						{
							// TODO Auto-generated catch block
							e.printStackTrace();
						}
					}
				}

				@Override
				public Object getSelectedItem()
				{
					return data.selectedBlock;
				}

				@Override
				public void removeListDataListener(ListDataListener arg0)
				{
				}

				@Override
				public void addListDataListener(ListDataListener arg0)
				{
					// TODO Auto-generated method stub
				}
			});

			cbPanel.add(jcbBlocks);
		}
		// Add volumes selector combo
		jlVolumes = new JLabel(XmippLabel.LABEL_VOLUME);
		cbPanel.add(jlVolumes);
		jcbVolumes = new JComboBox();
		jcbVolumes.setModel(new ComboBoxModel()
		{

			@Override
			public int getSize()
			{
				return data.getNumberOfVols();
			}

			@Override
			public Object getElementAt(int index)
			{
				return removePrefix(data.getVolumeAt(index));
			}

			@Override
			public void setSelectedItem(Object anItem)
			{
				data.selectVolume(data.commonVolPrefix + (String) anItem);
				reloadTableData();
			}

			@Override
			public Object getSelectedItem()
			{
				return removePrefix(data.selectedVolFn);
			}

			@Override
			public void addListDataListener(ListDataListener arg0)
			{
				// TODO Auto-generated method stub

			}

			@Override
			public void removeListDataListener(ListDataListener arg0)
			{
				// TODO Auto-generated method stub

			}

			public String removePrefix(String value)
			{
				return value.replaceFirst(data.commonVolPrefix, "");
			}
		});
		cbPanel.add(jcbVolumes);
	}

	protected void updateCombos()
	{

		boolean showBlocks = data.getNumberOfBlocks() > 0;
		boolean showVols = data.getNumberOfVols() > 1 && data.isVolumeMode();
		jcbBlocks.setVisible(showBlocks);
		jcbVolumes.setVisible(showVols);
		jlBlocks.setVisible(showBlocks);
		jlVolumes.setVisible(showVols);
		cbPanel.setVisible(showBlocks || showVols);

	}

	private void jsRowsStateChanged(javax.swing.event.ChangeEvent evt)
	{// GEN-FIRST:event_jsRowsStateChanged
		if (!isUpdating)
		{
			gallery.setRows((Integer) jsRows.getValue());
		}
	}

	private void jsColumnsStateChanged(javax.swing.event.ChangeEvent evt)
	{// GEN-FIRST:event_jsColumnsStateChanged
		if (!isUpdating)
		{
			gallery.setColumns((Integer) jsColumns.getValue());
		}
	}

	private void jsGoToImageStateChanged(javax.swing.event.ChangeEvent evt)
	{
		if (!isUpdating)
		{
			Integer intValue = (Integer) jsGoToImage.getValue();
			if (intValue < 0)
				intValue = 1;
			else if (intValue >= gallery.getSize())
				intValue = gallery.getSize();
			goToImage(intValue - 1);
		}
	}

	private void formComponentResized(java.awt.event.ComponentEvent evt)
	{
		width = getSize().width;
		if (!isUpdating && autoAdjustColumns)
		{
			adjustColumns();
		}
	}

	public void selectIndex(int index)
	{
		gallery.clearSelection();
		gallery.touchItem(index, 0);
		makeVisible(index);
	}

	private void tableMouseClicked(MouseEvent evt)
	{
		final Point p = evt.getPoint();
		int row = table.rowAtPoint(p);
		int col = table.columnAtPoint(p);

		if (evt.getButton() == MouseEvent.BUTTON1)
		{ // Left click.
			if (evt.getClickCount() > 1)
			{
				try
				{
					gallery.handleDoubleClick(row, col);
				}
				catch (Exception e)
				{
					XmippDialog.showError(this, e.getMessage());
				}
			}
			else
			{
				// Ctrl adds items to selection, otherwise previous ones are
				// removed.
				boolean move = true;
				if (!evt.isControlDown() && !evt.isShiftDown())
				{

					boolean clear = true;

					if (gallery.getSelectionCount() > 1)
					{
						clear = XmippDialog.showQuestion(this, "You will lose previous selection.\nDo you want to proceed?");
					}

					if (clear)
					{
						gallery.clearSelection();
						gallery.touchItem(row, col);

					}
					else
					{
						gallery.fireTableDataChanged();
						move = false;
					}
				}
				else
				{
					if (evt.isShiftDown())
					{
						gallery.selectRange(previousSelectedRow, previousSelectedCol, row, col, true);
					}
					else if (evt.isControlDown())
					{
						gallery.touchItem(row, col);
					}
				}
				if (move)
				{
					isUpdating = true;
					int index = gallery.getIndex(row, col);
					if (gallery.isValidIndex(index))
						jsGoToImage.setValue(index + 1);
					isUpdating = false;
				}
				if (!evt.isShiftDown())
				{
					previousSelectedRow = row;
					previousSelectedCol = col;
				}
			}

		}
		else if (evt.getButton() == MouseEvent.BUTTON3)
		{ // Right click.

			final MouseEvent me = evt;
			if (gallery.handleRightClick(row, col, jpopUpMenuTable))
			{
				if (gallery.getSelectionCount() < 2)
				{
					gallery.clearSelection();
					gallery.touchItem(row, col);
				}
				SwingUtilities.invokeLater(new Runnable()
				{
					public void run()
					{
						jpopUpMenuTable.show(me.getComponent(), p);
					}
				});
			}
		}
		table.invalidate();
		table.repaint();
		refreshExtractFrame();
	}// function tableMouseClicked

	private void autoAdjustColumns(boolean value)
	{
		setAutoAdjustColumns(value);
		adjustColumns();
	}

	private void setResliceView(int view)
	{
		data.resliceView = view;
		reloadTableData();
	}

	class GalleryMenu extends XmippMenuBarCreator
	{

		@Override
		protected void createItems() throws Exception
		{
			// File
			addItem(FILE, "File");
			addItem(FILE_OPEN, "Open ...", null, "control released O");
			addItem(FILE_OPENWITH_IJ, "Open with ImageJ", "ij.gif", "control released J");
			addItem(FILE_OPENWITH_CHIMERA, "Open with Chimera", "chimera.gif", "control released H");

			addItem(FILE_OPENMICROGRAPHS, "Open Particle Micrographs");

			addSeparator(FILE);
			addItem(FILE_SAVE, "Save", "save.gif", "control released S");
			addItem(FILE_SAVEAS, "Save as", "save_as.gif");
			addItem(FILE_REFRESH, "Refresh", "refresh.gif", "released F5");
			addSeparator(FILE);
			addItem(FILE_EXIT, "Exit", null, "control released Q");
			// Display
			addItem(DISPLAY, "Display");
			addItem(DISPLAY_NORMALIZE, "Global normalization", null, "control released N");
			addItem(DISPLAY_SHOWLABELS, "Show labels", null, "control released L");
			addSeparator(DISPLAY);
			addItem(DISPLAY_RENDERIMAGES, "Render images", null, "control released R");
			addItem(DISPLAY_APPLYGEO, "Apply geometry", null, "control released G");
			addItem(DISPLAY_WRAP, "Wrap", null, "control released W");
			addItem(DISPLAY_COLUMNS, "Columns ...", "columns.gif");
			addItem(DISPLAY_RESLICE, "Reslice");
			String text[] = { "Z Negative (Front)", "Y Negative (Top)", "X Negative (Left)", "Y Positive (Bottom)", "X Positive (Right)" };
			for (int i = 0; i < ImageGeneric.VIEWS.length; ++i)
				addItem(DISPLAY_RESLICE_VIEWS[i], text[i]);
			// Metadata operations
			addItem(METADATA, "Metadata");
			addItem(STATS, "Statistics");
			addItem(STATS_AVGSTD, "Avg & Std images");
			addItem(STATS_PCA, "PCA");
			addItem(STATS_FSC, "FSC");
			addItem(MD_PLOT, "Plot", "plot.png");
			addItem(MD_CLASSES, "Classes");
			addItem(MD_EDIT_COLS, "Edit labels", "edit.gif");
			addItem(MD_ADD_OBJECT, "Add new object", "new_object.gif");
			addItem(MD_REMOVE_DISABLED, "Remove disabled", "delete.gif");
			addItem(MD_REMOVE_SELECTION, "Remove selection");
			addItem(MD_SAVE_SELECTION, "Save selection", "save.gif");
			addSeparator(METADATA);
			addItem(MD_FIND_REPLACE, "Find & Replace", "search.gif", "control released F");
			// Help
			addItem(HELP, "Help");
			addItem(HELP_ONLINE, "Online help", "online_help.gif");
		}// function createItems

		public void update()
		{
			boolean galMode = data.isGalleryMode();
			boolean volMode = data.isVolumeMode();
			setItemEnabled(FILE_OPENWITH_CHIMERA, volMode);
			setItemEnabled(FILE_OPENMICROGRAPHS, data.hasMicrographParticles());
			setItemEnabled(FILE_SAVE, !volMode);
			setItemEnabled(FILE_SAVEAS, !volMode);
			setItemSelected(DISPLAY_NORMALIZE, gallery.getNormalized());
			setItemEnabled(DISPLAY_APPLYGEO, data.containsGeometryInfo());
			setItemEnabled(DISPLAY_WRAP, data.containsGeometryInfo() && data.useGeo);
			setItemSelected(DISPLAY_WRAP, data.wrap);
			setItemSelected(DISPLAY_APPLYGEO, data.useGeo);
			setItemEnabled(DISPLAY_RENDERIMAGES, !galMode && data.hasRenderLabel());
			setItemSelected(DISPLAY_RENDERIMAGES, data.globalRender);
			for (int i = 0; i < ImageGeneric.VIEWS.length; ++i)
				setItemSelected(DISPLAY_RESLICE_VIEWS[i], (data.resliceView == ImageGeneric.VIEWS[i]));
			setItemEnabled(DISPLAY_COLUMNS, !galMode);
			setItemEnabled(DISPLAY_RESLICE, volMode);
			setItemEnabled(MD_CLASSES, data.is2DClassificationMd());
			setItemEnabled(MD_PLOT, data.isTableMode());
			boolean isCol = data.isColumnFormat();
			setItemEnabled(STATS, isCol && !volMode);
			setItemEnabled(MD_ADD_OBJECT, isCol);
			setItemEnabled(MD_REMOVE_DISABLED, isCol);
			setItemEnabled(MD_REMOVE_SELECTION, isCol);
			setItemEnabled(MD_SAVE_SELECTION, isCol);
			setItemEnabled(MD_FIND_REPLACE, isCol && !galMode);
		}// function update

		@Override
		protected void handleActionPerformed(ActionEvent evt)
		{
			String cmd = evt.getActionCommand();
			try
			{
				if (cmd.equals(DISPLAY_NORMALIZE))
				{
					gallery.setNormalized(getItemSelected(DISPLAY_NORMALIZE));
				}
				else if (cmd.equals(DISPLAY_APPLYGEO) || cmd.equals(DISPLAY_WRAP))
				{
					if (data.containsGeometryInfo())
					{
						((MetadataGalleryTableModel) gallery).setUseGeometry(getItemSelected(DISPLAY_APPLYGEO), getItemSelected(DISPLAY_WRAP));
						setItemEnabled(DISPLAY_WRAP, data.containsGeometryInfo() && data.useGeo);

					}
				}
				else if (cmd.equals(DISPLAY_SHOWLABELS))
				{
					gallery.setShowLabels(getItemSelected(DISPLAY_SHOWLABELS));
				}
				else if (cmd.equals(DISPLAY_RENDERIMAGES))
				{
					gallery.setRenderImages(getItemSelected(DISPLAY_RENDERIMAGES));
					makeVisible(gallery.getFirstSelectedIndex());
				}
				else if (cmd.equals(DISPLAY_COLUMNS))
				{
					ColumnsJDialog dialog = new ColumnsJDialog(GalleryJFrame.this);
					boolean result = dialog.showDialog();
					if (result)
					{
						ArrayList<ColumnInfo> columns = dialog.getColumnsResult();
						isUpdating = true;
						((MetadataGalleryTableModel) gallery).updateColumnInfo(columns);
						gallery.fireTableDataChanged();
						setItemEnabled(DISPLAY_RENDERIMAGES, data.globalRender);
						// menu.enableRenderImages(data.globalRender);
						isUpdating = false;
					}
				}
				else if (cmd.equals(STATS_AVGSTD))
					runInBackground(Worker.STATS);
				else if (cmd.equals(STATS_PCA))
					runInBackground(Worker.PCA);
				else if (cmd.equals(STATS_FSC))
					runInBackground(Worker.FSC);
				else if (cmd.equals(FILE_OPEN))
				{
					if (fc.showOpenDialog(GalleryJFrame.this) != XmippFileChooser.CANCEL_OPTION)
					{
						if (Filename.exists(fc.getSelectedFile().getPath()))
							ImagesWindowFactory.openFileAsDefault(fc.getSelectedPath());
						else
							XmippDialog.showError(GalleryJFrame.this, String.format("File: '%s' doesn't exist.", fc.getSelectedPath()));
					}
				}
				else if (cmd.equals(FILE_SAVE))
				{
					save();
				}
				else if (cmd.equals(FILE_SAVEAS))
				{
					saveAs();
				}
				else if (cmd.equals(FILE_EXIT))
				{
					close();
				}
				else if (cmd.equals(FILE_OPENWITH_CHIMERA))
				{
					try
					{
						String args = data.selectedVolFn;
						if (Filename.isSpiderVolume(args))
							args = "spider:" + args;
						// FIXME: Check chimera is installed
						Process p = new ProcessBuilder("chimera", args).start();
					}
					catch (Exception ex)
					{
						ex.printStackTrace();
					}
				}
				else if (cmd.equals(FILE_OPENMICROGRAPHS))
				{
					openMicrographs();
				}

				else if (cmd.equals(FILE_OPENWITH_IJ))
				{
					try
					{
						ImagePlusLoader loader = gallery.getImageLoader();
						ImagesWindowFactory.openXmippImageWindow(GalleryJFrame.this, loader, true);
						XmippIJUtil.showImageJ(Tool.VIEWER);
					}
					catch (Exception e1)
					{
						e1.printStackTrace();
					}
				}
				else if (cmd.equals(FILE_REFRESH))
				{
					data.readMd();
					reloadTableData();

				}
				else if (cmd.contains(DISPLAY_RESLICE))
				{
					for (int i = 0; i < ImageGeneric.VIEWS.length; ++i)
						if (cmd.equals(DISPLAY_RESLICE_VIEWS[i]))
						{
							setResliceView(ImageGeneric.VIEWS[i]);
							break;
						}
				}
				else if (cmd.equals(MD_PLOT))
				{
					PlotJDialog dlg = new PlotJDialog(GalleryJFrame.this);
					dlg.showDialog();
				}
				else if (cmd.equals(MD_CLASSES))
				{
					openClassesDialog();
				}
				else if (cmd.equals(MD_EDIT_COLS))
				{
					EditLabelsJDialog dlg = new EditLabelsJDialog(GalleryJFrame.this);
					dlg.showDialog();
				}
				else if (cmd.equals(MD_REMOVE_SELECTION))
				{
					if (gallery.getSelectionCount() > 0)
						removeObjects(true);
				}
				else if (cmd.equals(MD_REMOVE_DISABLED))
				{
					removeObjects(false);
				}
				else if (cmd.equals(MD_SAVE_SELECTION))
				{
					saveSelection();
				}
				else if (cmd.equals(MD_FIND_REPLACE))
				{
					findReplace();
				}
				else if (cmd.equals(MD_ADD_OBJECT))
				{
					AddObjectJDialog dlg = new AddObjectJDialog(GalleryJFrame.this);
					if (dlg.showDialog())
					{
						data.md.unionAll(dlg.md);
						reloadMd();
					}
				}
				else if (cmd.equals(HELP_ONLINE))
				{
					XmippWindowUtil.openURI("http://xmipp.cnb.csic.es/twiki/bin/view/Xmipp/WebHome");
				}

			}
			catch (Exception e)
			{
				showException(e);
			}
		}// function handleActionPerformed
	}// class GalleryMenu

	class GalleryPopupMenu extends XmippPopupMenuCreator
	{
		protected int row;
		protected int col;

		@Override
		protected void createItems() throws Exception
		{
			addItem(ENABLED, "Enable", "enable.gif");
			addItem(DISABLED, "Disable", "disable.gif");
			addItem(REFRESH, "Refresh", "refresh.gif");
			// addSeparator();
			addItem(OPEN, "Open");
			addItem(OPEN_ASTEXT, "Open as text");
			addItem(CTF_PROFILE, "Show CTF profile");
			addItem(CTF_RECALCULATE, "Recalculate CTF");
			addSeparator();
			addItem(SET_CLASS, "Set class");
			addItem(OPEN_IMAGES, "Open images");
			addItem(SELECT, "Select");
			addItem(SELECT_ALL, "All", null, "control released A");
			addItem(SELECT_TOHERE, "To here");
			addItem(SELECT_FROMHERE, "From here");
			initItems();
		}// function createItems

		public void show(Component cmpnt, Point location)
		{
			setItemVisible(SET_CLASS, data.is2DClassificationMd());
			// This item visibility depends on current selection
			setItemVisible(OPEN_IMAGES, data.is2DClassificationMd() && gallery.getSelectionCount() == 1);
			// Update menu items status depending on item.
			row = table.rowAtPoint(location);
			col = table.columnAtPoint(location);
			getPopupMenu().show(cmpnt, location.x, location.y);

		}// function show

		private void selectRange(int first, int last)
		{
			gallery.selectRange(first, last, true);
		}

		private void showCTF(boolean profile)
		{
			try
			{
				String ctfModel = data.md.getValueString(MDLabel.MDL_CTF_MODEL, data.ids[row]);
				String displayFilename = data.md.getValueString(MDLabel.MDL_PSD_ENHANCED, data.ids[row]);
				String psdFile = data.md.getValueString(MDLabel.MDL_PSD, data.ids[row]);

				ImageGeneric img = new ImageGeneric(displayFilename);
				ImagePlus imp = XmippImageConverter.readToImagePlus(img);

				if (profile)
					ImagesWindowFactory.openCTFWindow(imp, ctfModel, psdFile);
				else
				{
					MetaData mdRow = data.md.getRow(data.ids[row]);
					String sortFn = psdFile.replace(".psd", ".tmpSort.xmd");
					mdRow.write(sortFn);
					ImagesWindowFactory.openCTFImage(imp, ctfModel, psdFile, ctfTasks, data.md.getFilename(), row, sortFn);
				}

			}
			catch (Exception e)
			{
				XmippDialog.showError(GalleryJFrame.this, e.getMessage());
			}
		}

		/** Set values to defaults */
		@Override
		public void initItems()
		{
			setItemVisible(OPEN, false);
			setItemVisible(OPEN_ASTEXT, false);
			setItemVisible(CTF_PROFILE, false);
			setItemVisible(CTF_RECALCULATE, false);
		}

		@Override
		protected void handleActionPerformed(ActionEvent evt)
		{
			String cmd = evt.getActionCommand();
			if (cmd.equals(SELECT_ALL))
			{
				selectRange(0, gallery.getSize() - 1);
			}
			else if (cmd.equals(SELECT_TOHERE))
			{
				selectRange(0, gallery.getIndex(row, col));
			}
			else if (cmd.equals(SELECT_FROMHERE))
			{
				selectRange(gallery.getIndex(row, col), gallery.getSize() - 1);
			}
			else if (cmd.equals(ENABLED))
			{
				gallery.setSelectionEnabled(true);
				// gallery.clearSelection();
				refreshExtractFrame();

			}
			else if (cmd.equals(DISABLED))
			{
				gallery.setSelectionEnabled(false);
				// gallery.clearSelection();
				refreshExtractFrame();

			}
			else if (cmd.equals(REFRESH))
			{
				gallery.refreshAt(row, col);

			}
			else if (cmd.equals(OPEN))
			{
				MetadataGalleryTableModel mg = (MetadataGalleryTableModel) gallery;
				ColumnInfo ci = mg.visibleLabels.get(col);

				if (ci.allowRender)
					gallery.handleDoubleClick(row, col);
				else
				{
					String file = data.getValueFromCol(row, ci);

					ImagesWindowFactory.openFileAsDefault(file);
				}
			}
			else if (cmd.equals(OPEN_ASTEXT))
			{
				String file = gallery.getValueAt(row, col).toString();
				ImagesWindowFactory.openFileAsText(file, null);
			}
			else if (cmd.equals(CTF_PROFILE))
			{
				showCTF(true);
			}
			else if (cmd.equals(CTF_RECALCULATE))
			{
				showCTF(false);
			}
			else if (cmd.equals(SET_CLASS))
			{
				if (openClassesDialog())
				{
					int classNumber = dlgClasses.getSelectedClass();
					// DEBUG.printMessage(String.format("class: %d",
					// classNumber));
					gallery.setSelectionClass(classNumber);
				}
			}
			else if (cmd.equals(OPEN_IMAGES))
			{
				int index = gallery.getIndex(row, col);
				MetaData md = data.getClassImages(index);
				if (md != null)
					openMetadata(md);
				else
					XmippDialog.showWarning(GalleryJFrame.this, "This class has no images");
			}
			initItems();

		}

	}// class JPopUpMenuGallery

	public void showException(Exception e)
	{
		XmippDialog.showException(this, e);
	}

	@Override
	public void setRunning(boolean running)
	{
		// XmippDialog.showInfo(this, String.format("Calculating ctf"));
		// XmippWindowUtil.blockGUI(getRootPane(), "Calculating CTF");
	}

	@Override
	public void setRowBusy(int row)
	{

		((MicrographsTableModel) gallery).setRowBusy(row);
	}

	@Override
	public void setRowIdle(int row)
	{
		((MicrographsTableModel) gallery).setRowIdle(row);

	}

	@Override
	public String getFilename()
	{
		return data.getMdFilename();
	}

	@Override
	public void done()
	{
		XmippDialog.showInfo(this, String.format("Calculating ctf: DONE"));
	}
<<<<<<< HEAD
	
=======

	private void saveMd() throws Exception
	{
		saveMd(dlgSave.getMdFilename());
	}
>>>>>>> 80d0103b

	private void saveMd(String path) throws Exception
	{
		try
		{
			if (path == null)
				throw new IllegalArgumentException();

			boolean overwrite;
			String file = path.substring(path.lastIndexOf("@") + 1, path.length());
			if (!new File(file).exists())//overwrite or append, save active metadata
				data.md.write(path);
			else
			{
				overwrite = dlgSave.isOverwrite() && dlgSave.saveActiveMetadataOnly();
				if (overwrite)
					data.md.write(path);//overwrite with active block only, other blocks were dismissed
				else
					data.md.writeBlock(path);//either if save active block or all, save active, other blocks where already managed

			}

			data.setMdChanges(false);
			gallery.data.setFileName(file);
			if(path.contains("@"))
				gallery.data.selectBlock(path.substring(0, path.lastIndexOf("@")));
			reloadFile(file, false);
		}
		catch (Exception e)
		{
			e.printStackTrace();
		}
	}// function saveMd

<<<<<<< HEAD


=======
>>>>>>> 80d0103b
	private void saveAll() throws Exception
	{
		String from = data.getFileName();
		String blockto = dlgSave.getMdFilename();
		String to = blockto.substring(blockto.lastIndexOf('@') + 1, blockto.length());
		if (from != null && !from.equals(to))
		{// no sense in overwritting or appending
			MetaData frommd;
			frommd = new MetaData();
			if (dlgSave.isOverwrite())
				new File(to).delete();
			for (String blockit : data.mdBlocks)
			{
				frommd.read(blockit + "@" + from);
				if(blockit.equals(getBlock()))
					frommd.writeBlock(blockto);//might save active metadata with other name, updated later
				else
					frommd.writeBlock(blockit + "@" + to);
			}
		}
		saveMd(blockto);
	}

<<<<<<< HEAD

	
=======
	public String getBlock()
	{
		return (String) jcbBlocks.getSelectedItem();
	}

>>>>>>> 80d0103b
	private void save() throws Exception
	{
		if (!saved)
			saveAs();
		else
			saveMd(dlgSave.getMdFilename());
	}// function save

	private void saveAs() throws Exception
	{
		if (dlgSave == null)
			dlgSave = new SaveJDialog(this, data.getMdFilename());
		else
			dlgSave.setMdFilename(data.getMdFilename());
		boolean save = dlgSave.showDialog(); // displays dialog and waits until
												// save or cancel clicked
		if (save)
		{
			if (dlgSave.saveActiveMetadataOnly())
				saveMd();
			else
				saveAll();

			setGalleryTitle();
			if (dlgSave.doSaveImages())
				data.md.writeImages(dlgSave.getOutput(), dlgSave.isOutputIndependent(), dlgSave.getImageLabel());
		}
<<<<<<< HEAD
		
	}

	public void openMicrographs()
	{
		if (extractframe == null || !extractframe.isVisible())
			extractframe = ExtractParticlePicker.open(data.getFileName(), this);
		refreshExtractFrame();
	}

	private void refreshExtractFrame()
	{

		if (extractframe == null)
			return;
		for (int i = 0; i < data.selection.length; i++)
			if (data.selection[i])
				extractframe.refreshActive(data.ids[i], data.isEnabled(i));

	}

	public void refreshActive(long id, boolean enabled)
	{
		for (int i = 0; i < data.ids.length; i++)
			if (id == data.ids[i])
			{
				goToImage(i);
				gallery.setSelectionEnabled(enabled);
			}

	}

	public String getBlock()
	{
		return (String) jcbBlocks.getSelectedItem();
	}
=======

	}// function saveAs
>>>>>>> 80d0103b

	public void reloadFile(String file, boolean changed) throws Exception
	{
		createModel();
		reloadMd(changed);
		createCombos();
		jcbBlocks.setSelectedItem(gallery.data.selectedBlock);

	}

	private void saveMd() throws Exception
	{
		saveMd(dlgSave.getMdFilename());
	}

	protected void initAxisButtonMenu()
	{
		// Create the popup menu.
		final JPopupMenu popup = new JPopupMenu();
		popup.add(new JMenuItem(new AbstractAction("Option 1")
		{
			public void actionPerformed(ActionEvent e)
			{
			}
		}));
		popup.add(new JMenuItem(new AbstractAction("Option 2")
		{
			public void actionPerformed(ActionEvent e)
			{
			}
		}));

		final JButton button = new JButton("Options");
		button.addMouseListener(new MouseAdapter()
		{
			public void mousePressed(MouseEvent e)
			{
				popup.show(e.getComponent(), e.getX(), e.getY());
			}
		});
		toolBar.add(button);

	}

	


}// class JFrameGallery<|MERGE_RESOLUTION|>--- conflicted
+++ resolved
@@ -183,10 +183,7 @@
 		aux = (float) MAX_HEIGHT * DIM_RATE;
 		MAX_WIDTH = Math.round(aux);
 	}
-<<<<<<< HEAD
-
-=======
->>>>>>> 80d0103b
+
 
 	/** Initialization function after GalleryData structure is created */
 	private void init(GalleryData data)
@@ -753,11 +750,6 @@
 		winStd.setVisible(true);
 	}
 
-<<<<<<< HEAD
-
-
-=======
->>>>>>> 80d0103b
 	private boolean openClassesDialog()
 	{
 		if (dlgClasses == null)
@@ -949,10 +941,26 @@
 	/** Save selected items as a metadata */
 	public void saveSelection() throws Exception
 	{
-		SaveJDialog dlg = new SaveJDialog(this);
-		if (dlg.showDialog())
-			data.getSelectionMd().write(dlg.getMdFilename());
-
+		MetaData md = data.getSelectionMd();
+		SaveJDialog dlg = new SaveJDialog(this, "selection.xmd", true);
+		boolean save = dlg.showDialog();
+		if (save)
+		{
+			boolean overwrite;
+			String path = dlg.getMdFilename();
+			String file = path.substring(path.lastIndexOf("@") + 1, path.length());
+			if (!new File(file).exists())//overwrite or append, save selection
+				md.write(path);
+			else
+			{
+				overwrite = dlg.isOverwrite();
+				if (overwrite)
+					md.write(path);//overwrite with active block only, other blocks were dismissed
+				else
+					md.writeBlock(path);//append selection
+
+			}
+		}
 	}
 
 	/** Find and replace in metadata */
@@ -1108,20 +1116,12 @@
 			jcbBlocks.setModel(new ComboBoxModel()
 			{
 
-<<<<<<< HEAD
-			@Override
-			public Object getElementAt(int index)
-			{
-
-				return data.mdBlocks[index];
-			}
-=======
+
 				@Override
 				public int getSize()
 				{
 					return data.getNumberOfBlocks();
 				}
->>>>>>> 80d0103b
 
 				@Override
 				public Object getElementAt(int index)
@@ -1851,15 +1851,12 @@
 	{
 		XmippDialog.showInfo(this, String.format("Calculating ctf: DONE"));
 	}
-<<<<<<< HEAD
-	
-=======
+
 
 	private void saveMd() throws Exception
 	{
 		saveMd(dlgSave.getMdFilename());
 	}
->>>>>>> 80d0103b
 
 	private void saveMd(String path) throws Exception
 	{
@@ -1894,11 +1891,7 @@
 		}
 	}// function saveMd
 
-<<<<<<< HEAD
-
-
-=======
->>>>>>> 80d0103b
+
 	private void saveAll() throws Exception
 	{
 		String from = data.getFileName();
@@ -1922,16 +1915,7 @@
 		saveMd(blockto);
 	}
 
-<<<<<<< HEAD
-
-	
-=======
-	public String getBlock()
-	{
-		return (String) jcbBlocks.getSelectedItem();
-	}
-
->>>>>>> 80d0103b
+
 	private void save() throws Exception
 	{
 		if (!saved)
@@ -1943,7 +1927,7 @@
 	private void saveAs() throws Exception
 	{
 		if (dlgSave == null)
-			dlgSave = new SaveJDialog(this, data.getMdFilename());
+			dlgSave = new SaveJDialog(this, data.getMdFilename(), false);
 		else
 			dlgSave.setMdFilename(data.getMdFilename());
 		boolean save = dlgSave.showDialog(); // displays dialog and waits until
@@ -1959,7 +1943,7 @@
 			if (dlgSave.doSaveImages())
 				data.md.writeImages(dlgSave.getOutput(), dlgSave.isOutputIndependent(), dlgSave.getImageLabel());
 		}
-<<<<<<< HEAD
+
 		
 	}
 
@@ -1996,10 +1980,7 @@
 	{
 		return (String) jcbBlocks.getSelectedItem();
 	}
-=======
-
-	}// function saveAs
->>>>>>> 80d0103b
+
 
 	public void reloadFile(String file, boolean changed) throws Exception
 	{
@@ -2010,11 +1991,6 @@
 
 	}
 
-	private void saveMd() throws Exception
-	{
-		saveMd(dlgSave.getMdFilename());
-	}
-
 	protected void initAxisButtonMenu()
 	{
 		// Create the popup menu.
