--- conflicted
+++ resolved
@@ -1517,12 +1517,8 @@
 			addSeparator(FILE);
 			addItem(FILE_SAVE, "Save", "save.gif", "control released S");
 			addItem(FILE_SAVEAS, "Save as", "save_as.gif");
-<<<<<<< HEAD
-
-                        addItem(FILE_EXPORTIMAGES, "Export Images ...");
-=======
+
                         addItem(FILE_EXPORTIMAGES, "Export Images ...", "export_wiz.gif");
->>>>>>> ee578975
 			addItem(FILE_REFRESH, "Refresh", "refresh.gif", "released F5");
 			addSeparator(FILE);
 			addItem(FILE_EXIT, "Exit", null, "control released Q");
