/***************************************************************************
 * Authors:     Juanjo Vega
 * 				J.M. de la Rosa Trevin (jmdelarosa@cnb.csic.es)
 *
 *
 * Unidad de  Bioinformatica of Centro Nacional de Biotecnologia , CSIC
 *
 * This program is free software; you can redistribute it and/or modify
 * it under the terms of the GNU General Public License as published by
 * the Free Software Foundation; either version 2 of the License, or
 * (at your option) any later version.
 *
 * This program is distributed in the hope that it will be useful,
 * but WITHOUT ANY WARRANTY; without even the implied warranty of
 * MERCHANTABILITY or FITNESS FOR A PARTICULAR PURPOSE.  See the
 * GNU General Public License for more details.
 *
 * You should have received a copy of the GNU General Public License
 * along with this program; if not, write to the Free Software
 * Foundation, Inc., 59 Temple Place, Suite 330, Boston, MA
 * 02111-1307  USA
 *
 *  All comments concerning this program package may be sent to the
 *  e-mail address 'xmipp@cnb.csic.es'
 ***************************************************************************/

package xmipp.viewer.windows;

import ij.ImagePlus;

import java.awt.Component;
import java.awt.Container;
import java.awt.Dimension;
import java.awt.FlowLayout;
import java.awt.GridBagConstraints;
import java.awt.GridBagLayout;
import java.awt.Point;
import java.awt.Rectangle;
import java.awt.Toolkit;
import java.awt.event.ActionEvent;
import java.awt.event.ActionListener;
import java.awt.event.KeyEvent;
import java.awt.event.KeyListener;
import java.awt.event.MouseAdapter;
import java.awt.event.MouseEvent;
import java.awt.event.MouseWheelEvent;
import java.awt.event.MouseWheelListener;
import java.awt.event.WindowAdapter;
import java.awt.event.WindowEvent;
import java.io.File;
import java.util.ArrayList;
import java.util.Collections;
import java.util.Enumeration;
import java.util.Hashtable;
import java.util.LinkedHashMap;
import java.util.Map;

import javax.swing.AbstractAction;
import javax.swing.AbstractButton;
import javax.swing.ActionMap;
import javax.swing.ButtonGroup;
import javax.swing.ComboBoxModel;
import javax.swing.ImageIcon;
import javax.swing.InputMap;
import javax.swing.JButton;
import javax.swing.JCheckBox;
import javax.swing.JComboBox;
import javax.swing.JComponent;
import javax.swing.JFrame;
import javax.swing.JLabel;
import javax.swing.JList;
import javax.swing.JMenuItem;
import javax.swing.JPanel;
import javax.swing.JPopupMenu;
import javax.swing.JRadioButtonMenuItem;
import javax.swing.JScrollPane;
import javax.swing.JSpinner;
import javax.swing.JTable;
import javax.swing.JToggleButton;
import javax.swing.JToolBar;
import javax.swing.KeyStroke;
import javax.swing.LookAndFeel;
import javax.swing.SpinnerNumberModel;
import javax.swing.SwingUtilities;
import javax.swing.event.ListDataListener;
import javax.swing.event.TableModelEvent;
import javax.swing.event.TableModelListener;
import javax.swing.table.JTableHeader;
import xmipp.ij.commons.ImagePlusLoader;
import xmipp.ij.commons.Tool;
import xmipp.ij.commons.XmippApplication;
import xmipp.ij.commons.XmippUtil;
import xmipp.ij.commons.XmippImageConverter;
import xmipp.ij.commons.XmippImageWindow;
import xmipp.jni.Filename;
import xmipp.jni.ImageGeneric;
import xmipp.jni.MDLabel;
import xmipp.jni.MetaData;
import xmipp.jni.MDRow;
import xmipp.utils.DEBUG;
import xmipp.utils.Param;
import xmipp.utils.QuickHelpJDialog;
import xmipp.utils.XmippDialog;
import xmipp.utils.XmippFileChooser;
import xmipp.utils.XmippLabel;
import xmipp.utils.XmippMenuBarCreator;
import xmipp.utils.XmippPopupMenuCreator;
import xmipp.utils.XmippQuestionDialog;
import xmipp.utils.XmippResource;
import xmipp.utils.XmippWindowUtil;
import xmipp.viewer.RowHeaderRenderer;
import xmipp.viewer.ctf.TasksEngine;
import xmipp.viewer.ctf.iCTFGUI;
import xmipp.viewer.models.ColumnInfo;
import xmipp.viewer.models.GalleryData;
import xmipp.viewer.models.GalleryRowHeaderModel;
import xmipp.viewer.models.ImageGalleryTableModel;
import xmipp.viewer.models.MetadataGalleryTableModel;
import xmipp.viewer.models.MicrographsTableModel;
import xmipp.viewer.particlepicker.extract.ExtractParticlePicker;
import xmipp.viewer.particlepicker.extract.ExtractPickerJFrame;


/**
 * This is the main frame used in showj
 * @author airen
 *
 */
public class GalleryJFrame extends JFrame implements iCTFGUI
{
	private static final long serialVersionUID = -8957336972082018823L;

	private final static int DELAY_TO_UPDATE = 500;
	private static int update_counter = 0;
	// The following counter will be used to keep track of how many
	// windows are opened, the last one, should do System.exit
	// private static short windows_counter = 0;
	public ImageGalleryTableModel gallery;
	private GalleryRowHeaderModel rowHeaderModel;
	private int previousSelectedRow, previousSelectedCol;
	private JList rowHeader;
	// this flag will be used to avoid firing properties change events
	// when the change is from our code and not external user interaction
	private boolean isUpdating;
	private boolean autoAdjustColumns = false;
	private GalleryPopupMenu jpopUpMenuTable;
	private GalleryMenu menu;
	private XmippFileChooser fc;
	private SaveJDialog dlgSave = null;
	private boolean saved = false;
	private ClassesJDialog dlgClasses = null;

	private JLabel jlZoom;
	private JLabel jlGoToImage;
	private JLabel jlRows;
	private JLabel jlColumns;
	private JToggleButton jcbAutoAdjustColumns;
	private JButton btnChangeView;
	private JCheckBox jcbShowLabels;
	protected JPanel jpBottom;
	protected JSpinner jsColumns;
	protected JSpinner jsGoToImage;
	private JScrollPane jspContent;
	protected JSpinner jsRows;
	protected JSpinner jsZoom;
	// Components for combos
	protected JPanel cbPanel;
	protected JComboBox jcbBlocks;
	protected JComboBox jcbVolumes;
	protected JLabel jlBlocks;
	protected JLabel jlVolumes;
	protected TasksEngine ctfTasks;
	// private javax.swing.JToggleButton jtbNormalize;
	// private javax.swing.JToggleButton jtbUseGeometry;
	private JTable table;
	private JToolBar toolBar;
	private int width = -1;
	private JButton reslicebt;
	private String[] reslices = new String[] { "Z Negative (Front)", "Y Negative (Top)", "X Negative (Left)", "Y Positive (Bottom)",
			"X Positive (Right)" };;

	protected static final float MAX_HEIGHT_RATE = 2.0f / 3.0f;
	// this rate is width/height
	protected static final float DIM_RATE = 4.0f / 3.0f;
	protected static final int MIN_WIDTH = 650;
	protected static int MIN_HEIGHT;
	protected static int MAX_HEIGHT;
	protected static int MAX_WIDTH;
	protected static Dimension screenSize;
	private Integer rows, columns;


	/** Store data about visualization */
	GalleryData data;
	private ExtractPickerJFrame extractframe;
	private ButtonGroup reslicegroup;

	private JComboBox imagecolumnscb;

	private JMenuItem rendercolumnmi;

	private Hashtable<String, ColumnInfo> imagecolumns;

	protected JPanel buttonspn;
	/** Some static initialization for fancy default dimensions */
	static
	{
		screenSize = Toolkit.getDefaultToolkit().getScreenSize();
		float aux = (float) screenSize.height * MAX_HEIGHT_RATE;
		MAX_HEIGHT = Math.round(aux);
		aux = (float) MIN_WIDTH / DIM_RATE;
		MIN_HEIGHT = Math.round(aux);
		aux = (float) MAX_HEIGHT * DIM_RATE;
		MAX_WIDTH = Math.round(aux);
	}
    

	/** Initialization function after GalleryData structure is created */
	private void init(GalleryData data)
	{
		try
		{
			this.data = data;
			createModel();
			createGUI();
			XmippApplication.addInstance(false);
		}
		catch (Exception e)
		{
			DEBUG.printException(e);
		}
	}

	/** Constructors */
	public GalleryJFrame(String filename, Param parameters)
	{
		super();
		init(new GalleryData(this, filename, parameters, null));
	}

	public GalleryJFrame(String filename, MetaData md, Param parameters)
	{
		super();
		init(new GalleryData(this, filename, parameters, md));
	}

	/**
	 * Open another metadata separataly *
	 */
	public void openMetadata(MetaData md)
	{
		new GalleryJFrame(null, md, new Param());
	}

	/**
	 * Function to create the gallery type depending on the filename
	 * 
	 * @throws Exception
	 */
	private void createModel() throws Exception
	{
		gallery = data.createModel();
	}

	public GalleryData getData()
	{
		return data;
	}

	/** Close the application, check if changes first */
	public void close()
	{
		if (proceedWithChanges())
		{
			setVisible(false);
			dispose();
			XmippApplication.removeInstance(false);

		}
	}// function close

	/** Check if there are changes to proceed */
	public boolean proceedWithChanges()
	{
		boolean proceed = true;
		if (data.hasMdChanges())
		{
			XmippQuestionDialog dlg = new XmippQuestionDialog(GalleryJFrame.this, "Do you want to save metadata changes?");
			if (dlg.showDialog())
				try
				{
					save();
				}
				catch (Exception e)
				{
					showException(e);
				}
			else
				proceed = !dlg.isCanceled();
		}
		return proceed;
	}

	/** Set the title of the main windows depending on the gallery */
	private void setGalleryTitle()
	{
		setTitle(gallery.getTitle());
	}

	/**
	 * Function to create general GUI base on a TableModel. It will use helper
	 * functions to create different components of the GUI
	 */
	protected void createGUI()
	{
		// Create file chooser and set current dir
		setIconImage(XmippResource.getIcon("xmipp_logo.png").getImage());
		if (data.getFileName() != null)
			fc = new XmippFileChooser(new File(data.getFileName()));
		else
			fc = new XmippFileChooser();
		ctfTasks = new TasksEngine(GalleryJFrame.this);

		isUpdating = true; // avoid handling some changes events

		setGalleryTitle();
		setDefaultCloseOperation(DO_NOTHING_ON_CLOSE);
		setMinimumSize(new Dimension(MIN_WIDTH, MIN_HEIGHT));
		addWindowListener(new WindowAdapter()
		{
			@Override
			public void windowClosing(WindowEvent arg0)
			{
				close();
			}
		});

		// Get main pane and set layout
		Container pane = getContentPane();
		JPanel container = new JPanel(new GridBagLayout());
		pane.add(container);
		// container.setLayout(new GridBagLayout());
		GridBagConstraints c = new GridBagConstraints();

		// Create toolbar buttons
		createToolbar();
		container.add(toolBar, XmippWindowUtil.getConstraints(c, 0, 0, 1, 1, GridBagConstraints.HORIZONTAL));
		setInitialValues();

		// Create combos for selection of blocks and/or volumes
		createCombos();
		container.add(cbPanel, XmippWindowUtil.getConstraints(c, 0, 1, 1, 1, GridBagConstraints.HORIZONTAL));
		updateVisibleCombos();

		jspContent = new GalleryScroll();
		// Create table
		createTable();
		
		c.weightx = 1.0;
		c.weighty = 1.0;
		container.add(jspContent, XmippWindowUtil.getConstraints(c, 0, 2, 1, 1, GridBagConstraints.BOTH));
<<<<<<< HEAD
		c.weightx = 0;
		c.weighty = 0;
=======
		
		c.weightx = 0;
		c.weighty = 0;
		buttonspn = new JPanel(new FlowLayout(FlowLayout.TRAILING));
		
		container.add(buttonspn, XmippWindowUtil.getConstraints(c, 0, 3, 1, 1, GridBagConstraints.HORIZONTAL));
>>>>>>> c067a9ba
		
		
		buttonspn = new JPanel(new FlowLayout(FlowLayout.TRAILING));
		
		container.add(buttonspn, XmippWindowUtil.getConstraints(c, 0, 3, 1, 1, GridBagConstraints.HORIZONTAL));
						
		// Create the menu for table
		menu = new GalleryMenu();
		setJMenuBar(menu.getMenuBar());
		jpopUpMenuTable = new GalleryPopupMenu();
		menu.update();

		// pack();
		isUpdating = false;

		// Zoom in with Ctrl + P
		InputMap imap = container.getInputMap(JComponent.WHEN_IN_FOCUSED_WINDOW);
		ActionMap amap = container.getActionMap();
		imap.put(KeyStroke.getKeyStroke("ctrl released P"), "zoomIn");
		amap.put("zoomIn", new AbstractAction()
		{
			@Override
			public void actionPerformed(ActionEvent e)
			{
				zoomChange(true);
			}

		});
		// Zoom in with Ctrl + O
		imap.put(KeyStroke.getKeyStroke("ctrl released M"), "zoomOut");
		amap.put("zoomOut", new AbstractAction()
		{
			@Override
			public void actionPerformed(ActionEvent e)
			{
				zoomChange(false);
			}

		});

		// Change view with Ctrl + Tab
		imap.put(KeyStroke.getKeyStroke("ctrl released I"), "changeView");
		amap.put("changeView", new AbstractAction()
		{
			@Override
			public void actionPerformed(ActionEvent e)
			{
				data.changeMode();
				reloadTableData();
			}
		});

		pack();
		XmippWindowUtil.centerWindows(this);
		setVisible(true);
		SwingUtilities.invokeLater(new Runnable()
		{
			public void run()
			{
				addComponentListener(new java.awt.event.ComponentAdapter()
				{
					public void componentResized(java.awt.event.ComponentEvent evt)
					{
						formComponentResized(evt);
					}
				});
			}
		});
	}

	private void setInitialValues()
	{
		boolean adjust = false;
		if (data.parameters.columns > 0)
			gallery.setColumns(data.parameters.columns);
		else if (data.parameters.rows > 0)
			gallery.setRows(data.parameters.rows);
		else if (!data.isRotSpectraMode())
			adjust = true;

		if (data.isMicrographsMode())
		{
			// setExtendedState(JFrame.MAXIMIZED_BOTH);
			width = screenSize.width - 50;
			int h = screenSize.height - 100;
			setPreferredSize(new Dimension(width, h));
		}
		else
		{
			int desiredCols = adjust ? (int) Math.ceil(Math.sqrt(gallery.getSize())) : gallery.getColumnCount();
			width = desiredCols * gallery.cellDim.width + 50;
			width = Math.min(Math.max(width, MIN_WIDTH), MAX_WIDTH);
			if (adjust)
			{
				gallery.adjustColumn(width - 50);
			}
			int h = gallery.getRowCount() * gallery.cellDim.height;
			h = Math.min(Math.max(h, MIN_HEIGHT), MAX_HEIGHT);
			setPreferredSize(new Dimension(width, h));
		}
		setAutoAdjustColumns(adjust);
	}

	/** Some tweaks over traditional JTable */
	public class GalleryScroll extends JScrollPane
	{
	}// class GalleryTable

	private void createTable()
	{
		// Create row header for enumerate rows
		try
		{
			rowHeaderModel = (data.md.isColumnFormat() || !data.isTableMode()) ? new GalleryRowHeaderModel(gallery.getRowCount(), 1)
					: new GalleryRowHeaderModel(data);
		}
		catch (Exception e1)
		{
			// TODO Auto-generated catch block
			e1.printStackTrace();
		}
		rowHeader = new JList();
		rowHeader.setModel(rowHeaderModel);
		LookAndFeel.installColorsAndFont(rowHeader, "TableHeader.background", "TableHeader.foreground", "TableHeader.font");
		rowHeader.setCellRenderer(new RowHeaderRenderer());
		jspContent.setRowHeaderView(rowHeader);

		table = new JTable()
		{
			protected JTableHeader createDefaultTableHeader()
			{
				return gallery.getTableHeaderModel();
			}
		};
		// Create column model
		table.setColumnModel(gallery.getColumnModel());
		table.setModel(gallery);
		// int h = 25;
		// table.setRowHeight(h);
		// rowHeader.setFixedCellHeight(h);
		jspContent.setViewportView(table);

		gallery.setupTable(table);
		table.setRowSelectionAllowed(true);
		// DEBUG.printMessage("WIDTH: " + jspContent.getVisibleRect().width);
		// DEBUG.printMessage("preferred: " + getPreferredSize().toString());
		gallery.addTableModelListener(new TableModelListener()
		{

			@Override
			public void tableChanged(TableModelEvent e)
			{
				updateTable();
			}
		});

		table.addMouseListener(new java.awt.event.MouseAdapter()
		{
			public void mouseClicked(java.awt.event.MouseEvent evt)
			{
				tableMouseClicked(evt);
			}
		});

		// Zoom with Shift + MouseWeel
		table.addMouseWheelListener(new MouseWheelListener()
		{
			@Override
			public void mouseWheelMoved(MouseWheelEvent evt)
			{
				if (evt.isShiftDown())
					zoomChange(evt.getWheelRotation() < 0);
				else
					table.getParent().dispatchEvent(evt);
			}
		});

		// Add listener to recognize UP and DOWN keys
		table.addKeyListener(new KeyListener()
		{
			@Override
			public void keyTyped(KeyEvent arg0)
			{
			}

			@Override
			public void keyReleased(KeyEvent arg0)
			{
			}

			@Override
			public void keyPressed(KeyEvent arg0)
			{
				
				int vdir = 0, hdir = 0;

				switch (arg0.getKeyCode())
				{
				case KeyEvent.VK_DELETE:
					removeObjects(true);
					break;
				case KeyEvent.VK_UP:
					vdir = -1;
					break;
				case KeyEvent.VK_DOWN:
					vdir = 1;
					break;
				case KeyEvent.VK_LEFT:
					hdir = -1;
					break;
				case KeyEvent.VK_RIGHT:
					hdir = 1;
					break;
				}
				if (vdir != 0 || hdir != 0)
				{
					
					int newRow = table.getSelectedRow() + vdir;
					int col = (table.getSelectedColumn() == -1)? 0 : table.getSelectedColumn() + hdir;//col is -1 in metadata mode
					//System.err.format("newRow: %d, col: %d\n", newRow, col);
					selectItem(newRow, col);

				}
			}// function keyPressed
		});

		updateViewState();

		if (!adjustColumns())
			updateTable(); // update table if columns have not changed
	}// function createTable

	private void zoomChange(boolean increase)
	{
		
		int deltha = increase ? 10 : -10;
		jsZoom.setValue((Integer) jsZoom.getValue() + deltha);
	}

	private void updateTable()
	{
		// if (table.isShowing()) {
		boolean updatingState = isUpdating;
		isUpdating = true;
		update_counter++;
		//DEBUG.printMessage(" *** Updating table: " + update_counter); // );
		//DEBUG.printStackTrace();

		// FIXME:gallery.updateSort();

		if (gallery.getSize() > 0)
		{
			// DEBUG.printMessage(String.format("updateTable: Table Model:\nsize: %d, cols: %d rows: %d",
			// gallery.getSize(), gallery.getColumnCount(),
			// gallery.getRowCount()));
			Dimension dimension = gallery.getCellSize();
			// renderer.setPreferredSize(dimension);

			// Adjusts rows size.
			table.setRowHeight(dimension.height);
			rowHeader.setFixedCellHeight(dimension.height);
			rowHeaderModel.setSize(gallery.getRowCount());
		}
		// Adjusts columns width
		if (gallery.adjustWidth)
			gallery.getColumnModel().adjustColumnsWidth(table);
		else
			gallery.adjustWidth = true;
		// columnModel.setWidth(dimension.width);

		// If auto adjust columns is enabled, refresh!
		jsRows.setValue(gallery.getRowCount());
		jsColumns.setValue(gallery.getColumnCount());

		rowHeader.revalidate();
		rowHeader.repaint();
		// table.revalidate();
		// repaint();
		// }

		jsZoom.setValue(data.zoom);
		isUpdating = updatingState;
		SwingUtilities.invokeLater(new Runnable()
		{
			public void run()
			{
				gallery.updateTableSelection(table);
			}
		});

		// }
	}// function updateTable

	/** Adjust the columns depending on the current windows width and cell width */
	private boolean adjustColumns()
	{
		if (autoAdjustColumns){
			//DEBUG.printStackTrace();
			return gallery.adjustColumn(width - 50);
		}
		return false;
		// DEBUG.printMessage(String.format(
		// "==>> JFrameGallery.autoAdjust: width: %d", width));
		// int rw = rowHeader.getWidth();
		// FIXME
		// gallery.autoAdjustColumns(
		// // jsPanel.getVisibleRect().width - rowHeader.getWidth(),
		// // jsPanel.getViewportBorderBounds().width -
		// // rowHeader.getWidth(),
		// // jspContent.getViewport().getWidth() - rowHeader.getWidth()
		// w - rw, table.getIntercellSpacing().width);
		// updateColumnsRowsValues();
	}

	public void setAutoAdjustColumns(boolean autoAdjustColumns)
	{
		this.autoAdjustColumns = autoAdjustColumns;
		jcbAutoAdjustColumns.setSelected(autoAdjustColumns);
		jsColumns.setEnabled(!autoAdjustColumns);
		jsRows.setEnabled(!autoAdjustColumns);
	}

	private void makeVisible(int index)
	{
		int coords[] = gallery.getCoords(index);
		//DEBUG.printMessage(String.format("gotoImage, index: %d, row: %d, col:%d", index, coords[0], coords[1]));

		// Gets current selected cell bounds.
		Rectangle rect = table.getCellRect(coords[0], coords[1], true);

		// Ensures item is visible
		Point pos = jspContent.getViewport().getViewPosition();
		rect.translate(-pos.x, -pos.y);
		jspContent.getViewport().scrollRectToVisible(rect);

		repaint();
	}

	private void goToImage(int index)
	{
		gallery.gotoItem(index);
		makeVisible(index);
	}

	public class Worker implements Runnable
	{
		public static final int STATS = 0;
		public static final int PCA = 1;
		public static final int FSC = 2;
		public String message;
		/** Constructor selecting operation */
		private int op; // store operation
		private MetaData imagesmd;

		public Worker(int operation, MetaData imagesmd)
		{
			op = operation;
			this.imagesmd = imagesmd;
			if (imagesmd.findObjects().length == 0)
				throw new IllegalArgumentException("No images available");
		}

		public void run()
		{
			try
			{
				switch (op)
				{
				case STATS:
					computeStatsImages(imagesmd);
					break;
				case PCA:
					pca(imagesmd);
					break;
				case FSC:
					fsc(imagesmd);
					break;
				}
				imagesmd.destroy();
			}
			catch (Exception e)
			{
				XmippWindowUtil.releaseGUI(GalleryJFrame.this.getRootPane());
				showException(e);
				return;

			}
			XmippWindowUtil.releaseGUI(GalleryJFrame.this.getRootPane());
		}

		public String getMessage()
		{
			switch (op)
			{
			case STATS:
				return "Computing average and std images...";
			case PCA:
				return "Computing PCA...";
			case FSC:
				return "Computing FSC...";
			}
			return "";
		}

	}

	/** Function to create and launch the worker, blocking the gui */
	public void runInBackground(int operation)
	{

		MetaData imagesmd = data.getImagesMd();
		Worker w = new Worker(operation, imagesmd);
		XmippWindowUtil.blockGUI(this, w.getMessage());
		Thread thr = new Thread(w);
		thr.start();

	}

	private void computeStatsImages(MetaData imagesmd) throws Exception
	{
		ImageGeneric imgAvg = new ImageGeneric();
		ImageGeneric imgStd = new ImageGeneric();

		imagesmd.getStatsImages(imgAvg, imgStd, data.useGeo, data.getRenderLabel());
		ImagePlus impAvg = XmippImageConverter.convertToImagePlus(imgAvg);
		ImagePlus impStd = XmippImageConverter.convertToImagePlus(imgStd);
		imgAvg.destroy();
		imgStd.destroy();

		XmippImageWindow winAvg = new XmippImageWindow(new ImagePlusLoader(impAvg), "AVG: " + data.getFileName());
		XmippWindowUtil.setLocation(0.2f, 0.5f, winAvg, this);
		winAvg.setVisible(true);
		XmippImageWindow winStd = new XmippImageWindow(new ImagePlusLoader(impStd), "STD: " + data.getFileName());

		XmippWindowUtil.setLocation(0.8f, 0.5f, winStd, this);
		winStd.setVisible(true);
		imagesmd.destroy();
	}

	private boolean openClassesDialog()
	{
		if (dlgClasses == null)
		{
			dlgClasses = new ClassesJDialog(GalleryJFrame.this);
		}
		boolean result = dlgClasses.showDialog();
		dlgClasses.resetClasses();
		return result;
	}

	static String forceExtension(String filename, String ext)
	{
		int dot = filename.lastIndexOf(".");
		return filename.substring(0, dot) + ext;
	}

	public void pca(MetaData imagesmd) throws Exception
	{
		ImageGeneric image = new ImageGeneric();
		imagesmd.getPCAbasis(image, data.getRenderLabel());
		ImagePlus imp = XmippImageConverter.convertToImagePlus(image);
		imp.setTitle("PCA: " + data.getFileName());
		ImagesWindowFactory.openXmippImageWindow(this, imp, false);
		imagesmd.destroy();

	}

	public void fsc(MetaData imagesmd) throws Exception
	{
		FSCJFrame frame = new FSCJFrame(data, imagesmd);
		XmippWindowUtil.centerWindows(frame, this);
		frame.setVisible(true);
	}

	/***
	 * Helper function to create toolbar toggle buttons
	 */
	protected void setupButton(AbstractButton btn, String icon, String text, ActionListener listener)
	{
		// Add toggle button to set/unset global normalization
		// JToggleButton btn = new javax.swing.JToggleButton();
		btn.setFocusable(false);
		btn.setIcon(XmippResource.getIcon(icon));
		btn.setToolTipText(text);
		btn.setHorizontalTextPosition(javax.swing.SwingConstants.CENTER);
		btn.setVerticalTextPosition(javax.swing.SwingConstants.BOTTOM);
		btn.addActionListener(listener);
		// return btn;
	}

	private void updateViewState()
	{
		ImageIcon icon;
		String text;
		if (!data.isGalleryMode())
		{
			icon = XmippResource.VIEW_GALLERY_ICON;
			text = XmippLabel.LABEL_VIEW_GALLERY;
		}
		else
		{
			icon = XmippResource.VIEW_MD_ICON;
			text = XmippLabel.LABEL_VIEW_MD;
		}
		btnChangeView.setIcon(icon);
		btnChangeView.setToolTipText(text);
		boolean allowColsResize = true;
		if (data.isTableMode())
		{ // if we are in table mode only allow change
			// if exist render label
			boolean hasRender = data.allowGallery();
			btnChangeView.setEnabled(hasRender);
			jsZoom.setEnabled(hasRender);
			jlZoom.setEnabled(hasRender);
			boolean isCol = data.isColumnFormat();
			allowColsResize = false;
			jsGoToImage.setEnabled(isCol && gallery.getSize() > 0);
			jlGoToImage.setEnabled(isCol);
		}
		jsColumns.setEnabled(allowColsResize);
		jlColumns.setEnabled(allowColsResize);
		jsRows.setEnabled(allowColsResize);
		jlRows.setEnabled(allowColsResize);
		jcbAutoAdjustColumns.setEnabled(allowColsResize);
	}

	public void reloadTableData()
	{
		reloadTableData(true);
	}

	/** Reload table data */
	public void reloadTableData(boolean changed)
	{
		try
		{
			//DEBUG.printMessage("reloadTableData...");
			if (table != null)
				table.removeAll();
			createModel();
			// gallery.setShowLabels(menu.getShowLabel());
			createTable();

			menu.update();
			updateVisibleCombos();
			if (dlgSave != null && changed)
				dlgSave.setInitialValues();

			this.saved = !changed;

			setGalleryTitle();

			if (rows != null)
				gallery.setRows(rows);
			if (columns != null)
				gallery.setColumns(columns);

		}
		catch (Exception e)
		{
			e.printStackTrace();
		}
	}

	private void reloadMd() throws Exception
	{
		reloadMd(true);
	}

	/**
	 * Reload metadata info, rebuild the table This function is called whenever
	 * a change is made on metadata, that's why changes are reported to
	 * GalleryData
	 * */

	private void reloadMd(boolean changed) throws Exception
	{
		data.loadMd();
		reloadTableData(changed);
		data.setMdChanges(changed);

	}// function reloadMd

	/**
	 * Fill some label mode can be: "constant", "linear", "uniform", "gaussian"
	 * values is a list of string
	 * */
	public void fillLabel(int label, String mode, String... values) throws Exception
	{
		if (mode.equalsIgnoreCase(MetaData.FILL_CONSTANT))
			data.md.fillConstant(label, values[0]);
		else
		{
			Double v1 = Double.parseDouble(values[0]);
			Double v2 = Double.parseDouble(values[1]);
			if (mode.equalsIgnoreCase(MetaData.FILL_LINEAR))
				data.md.fillLinear(label, v1, v2);
			else if (mode.equalsIgnoreCase(MetaData.FILL_RAND_UNIFORM))
				data.md.fillRandom(label, "uniform", v1, v2);
			else if (mode.equalsIgnoreCase(MetaData.FILL_RAND_GAUSSIAN))
				data.md.fillRandom(label, "gaussian", v1, v2);
			else
				throw new Exception("Unknown label fill mode: " + mode);
		}
		reloadMd();
	}

	/**
	 * Delete selected or disabled items if 'selected' is true, selection is
	 * removed if false, the disabled items
	 * */
	public void removeObjects(boolean selected)
	{
		try
		{
			String type = selected ? "selected" : "disabled";
			if (XmippDialog.showWarning(this, String.format("Are you sure to delete %s items?", type)))
			{
				if (selected)
					data.removeSelection();
				else
					data.md.removeDisabled();
				reloadMd();
			}
		}
		catch (Exception ex)
		{
			showException(ex);
		}
	}

	/** Save selected items as a metadata */
	public void saveSelection() throws Exception
	{
		MetaData md = data.getSelectionMd();
		SaveJDialog dlg = new SaveJDialog(this, "selection.xmd", true);
		boolean save = dlg.showDialog();
		if (save)
		{
			boolean overwrite= dlg.isOverwrite();
			String path = dlg.getMdFilename();
			saveSelection(path, overwrite);
		}
		md.destroy();
	}
        
        	/** Save selected items as a metadata */
	public void saveSelection(String path, boolean overwrite) throws Exception
	{
		MetaData md = data.getSelectionMd();
                String file = path.substring(path.lastIndexOf("@") + 1, path.length());
                if (!new File(file).exists())// overwrite or append, save selection
                        md.write(path);
                else
                {
                        if (overwrite)
                                md.write(path);// overwrite with active block only, other
                                                                // blocks were dismissed
                        else
                                md.writeBlock(path);// append selection

                }
		
		md.destroy();
	}

	/** Find and replace in metadata */
	public void findReplace() throws Exception
	{
		MDSearchJDialog dlg = new MDSearchJDialog(this, table, data.md);
		dlg.setVisible(true);
	}

	/** Drop some label from the metadata */
	public void removeLabel(int label) throws Exception
	{
		data.md.removeLabel(label);
		reloadMd();
	}

	/***
	 * Function to create the main toolbar
	 */
	protected void createToolbar()
	{
		// Create Main TOOLBAR
		toolBar = new JToolBar();
		toolBar.setRollover(true);
		toolBar.setLayout(new FlowLayout(FlowLayout.LEFT));

		btnChangeView = new JButton();
		// updateViewState();
		btnChangeView.addActionListener(new ActionListener()
		{
			@Override
			public void actionPerformed(ActionEvent e)
			{
				data.changeMode();
				reloadTableData();
				makeVisible(gallery.getFirstSelectedIndex());
			}
		});

		toolBar.add(btnChangeView);
		toolBar.addSeparator();

		jlZoom = new javax.swing.JLabel();
		jsZoom = new javax.swing.JSpinner();
		jlZoom.setIcon(XmippResource.getIcon(XmippResource.ZOOM));
		jlZoom.setToolTipText(XmippLabel.LABEL_ZOOM);
		toolBar.add(jlZoom);

		jsZoom.setModel(new javax.swing.SpinnerNumberModel(Integer.valueOf(1), Integer.valueOf(1), null, Integer.valueOf(1)));
		jsZoom.addChangeListener(new javax.swing.event.ChangeListener()
		{
			public void stateChanged(javax.swing.event.ChangeEvent evt)
			{
				Integer zoom = (Integer) jsZoom.getValue();
				if (gallery.getCellSize().getHeight() < 30 && zoom < gallery.data.zoom)
				{
					jsZoom.setValue(gallery.data.zoom);//keep previous zoom
					return;
				}
				gallery.setZoom(zoom);
				makeVisible(gallery.getFirstSelectedIndex());
				// gallery.updateTableSelection(table);
			}
		});

		toolBar.add(jsZoom);
		toolBar.addSeparator();

		jlGoToImage = new javax.swing.JLabel();
		jsGoToImage = new javax.swing.JSpinner();
		jlGoToImage.setIcon(XmippResource.getIcon(XmippResource.GOTO));
		jlGoToImage.setToolTipText(XmippLabel.LABEL_GOTO_ITEM);
		toolBar.add(jlGoToImage);

		if (gallery.getSize() > 0)
			jsGoToImage.setValue(1);

		jsGoToImage.addChangeListener(new javax.swing.event.ChangeListener()
		{
			public void stateChanged(javax.swing.event.ChangeEvent evt)
			{
				jsGoToImageStateChanged(evt);
			}
		});
		toolBar.add(jsGoToImage);

		toolBar.addSeparator();

		jcbAutoAdjustColumns = new JToggleButton();
		setupButton(jcbAutoAdjustColumns, XmippResource.ADJUST_COLS, XmippLabel.MSG_ADJUST_COLS, new java.awt.event.ActionListener()
		{
			public void actionPerformed(java.awt.event.ActionEvent evt)
			{
				autoAdjustColumns(jcbAutoAdjustColumns.isSelected());
			}
		});
		jcbAutoAdjustColumns.setSelected(true);
		jlRows = new javax.swing.JLabel();
		jsRows = new javax.swing.JSpinner();
		jlColumns = new javax.swing.JLabel();
		jsColumns = new javax.swing.JSpinner();
		toolBar.add(jcbAutoAdjustColumns);

		jlColumns.setText(XmippLabel.LABEL_COLUMNS);
		toolBar.add(jlColumns);

		jsColumns.addChangeListener(new javax.swing.event.ChangeListener()
		{
			public void stateChanged(javax.swing.event.ChangeEvent evt)
			{
				jsColumnsStateChanged(evt);
			}
		});
		toolBar.add(jsColumns);

		jlRows.setText(XmippLabel.LABEL_ROWS);
		toolBar.add(jlRows);

		jsRows.addChangeListener(new javax.swing.event.ChangeListener()
		{
			public void stateChanged(javax.swing.event.ChangeEvent evt)
			{
				jsRowsStateChanged(evt);
			}
		});
		toolBar.add(jsRows);

		// Some settings of the spinners

		if (gallery.getSize() > 0)
		{

			jsRows.setModel(new SpinnerNumberModel(1, 1, gallery.getSize(), 1));
			jsColumns.setModel(new SpinnerNumberModel(1, 1, gallery.getSize(), 1));
			jsGoToImage.setModel(new SpinnerNumberModel(1, 1, gallery.getSize(), 1));
		}

		int TEXTWIDTH = 4;
		((JSpinner.NumberEditor) jsZoom.getEditor()).getTextField().setColumns(TEXTWIDTH);
		((JSpinner.NumberEditor) jsGoToImage.getEditor()).getTextField().setColumns(TEXTWIDTH);
		((JSpinner.NumberEditor) jsRows.getEditor()).getTextField().setColumns(TEXTWIDTH);
		((JSpinner.NumberEditor) jsColumns.getEditor()).getTextField().setColumns(TEXTWIDTH);
		
		initResliceButtonMenu();
		toolBar.add(reslicebt);

	}// function createToolbar

	/** Create combos for selection of block and volume if its the case */
	protected void createCombos()
	{
		cbPanel = new JPanel();
		cbPanel.setLayout(new FlowLayout(FlowLayout.LEFT));

		// Add blocks selector combo
		jlBlocks = new JLabel(XmippLabel.LABEL_BLOCK);
		jcbBlocks = new JComboBox();
		DEBUG.printFormat("data.getNumberOfBlocks: %d\n", data.getNumberOfBlocks());
		
		if (data.getNumberOfBlocks() > 0)
		{
			cbPanel.add(jlBlocks);
			jcbBlocks.setModel(new ComboBoxModel()
			{

				@Override
				public int getSize()
				{
					return data.getNumberOfBlocks();
				}

				@Override
				public Object getElementAt(int index)
				{
					return data.getBlock(index);
				}

				@Override
				public void setSelectedItem(Object item)
				{
					if (proceedWithChanges())
					{
						data.selectBlock((String) item);
						jcbVolumes.invalidate();
						try
						{
							data.loadMd();
							reloadTableData();
						}
						catch (Exception e)
						{
							// TODO Auto-generated catch block
							e.printStackTrace();
						}
					}
				}

				@Override
				public Object getSelectedItem()
				{
					return data.selectedBlock;
				}

				@Override
				public void removeListDataListener(ListDataListener arg0)
				{
				}

				@Override
				public void addListDataListener(ListDataListener arg0)
				{
					// TODO Auto-generated method stub
				}
			});

			cbPanel.add(jcbBlocks);
		}
		// Add volumes selector combo
		jlVolumes = new JLabel(XmippLabel.LABEL_VOLUME);
		cbPanel.add(jlVolumes);
		jcbVolumes = new JComboBox();
		jcbVolumes.setModel(new ComboBoxModel()
		{

			@Override
			public int getSize()
			{
				return data.getNumberOfVols();
			}

			@Override
			public Object getElementAt(int index)
			{
				return removePrefix(data.getVolumeAt(index));
			}

			@Override
			public void setSelectedItem(Object anItem)
			{
				data.selectVolume(data.commonVolPrefix + (String) anItem);
				reloadTableData();
			}

			@Override
			public Object getSelectedItem()
			{
				return removePrefix(data.selectedVolFn);
			}

			@Override
			public void addListDataListener(ListDataListener arg0)
			{
				// TODO Auto-generated method stub

			}

			@Override
			public void removeListDataListener(ListDataListener arg0)
			{
				// TODO Auto-generated method stub

			}

			public String removePrefix(String value)
			{
				return value.replaceFirst(data.commonVolPrefix, "");
			}
		});
		cbPanel.add(jcbVolumes);
	}

	protected void updateVisibleCombos()
	{

		boolean showBlocks = data.getNumberOfBlocks() > 0;
		boolean showVols = data.getNumberOfVols() > 1 && data.isVolumeMode();
		jcbBlocks.setVisible(showBlocks);
		jcbVolumes.setVisible(showVols);
		jlBlocks.setVisible(showBlocks);
		jlVolumes.setVisible(showVols);
		cbPanel.setVisible(showBlocks || showVols);
		//pack();
	}

	private void jsRowsStateChanged(javax.swing.event.ChangeEvent evt)
	{// GEN-FIRST:event_jsRowsStateChanged
		if (!isUpdating)
		{
			rows = (Integer) jsRows.getValue();
			columns = null;
			gallery.setRows(rows);
		}
	}

	private void jsColumnsStateChanged(javax.swing.event.ChangeEvent evt)
	{// GEN-FIRST:event_jsColumnsStateChanged
		if (!isUpdating)
		{
			columns = (Integer) jsColumns.getValue();
			rows = null;
			gallery.setColumns(getLastColums());

		}
	}

	public int getLastRows()
	{
		return rows;
	}

	public int getLastColums()
	{
		return columns;
	}

	private void jsGoToImageStateChanged(javax.swing.event.ChangeEvent evt)
	{
		if (!isUpdating)
		{
			Integer intValue = (Integer) jsGoToImage.getValue();
			if (intValue < 0)
				intValue = 1;
			else if (intValue >= gallery.getSize())
				intValue = gallery.getSize();
			goToImage(intValue - 1);
		}
	}

	private void formComponentResized(java.awt.event.ComponentEvent evt)
	{
		width = getSize().width;
		if (!isUpdating && autoAdjustColumns)
		{
			adjustColumns();
		}
	}

	public void selectItem(int row, int col)
	{
		if (row < 0 || row > table.getRowCount() - 1 || col < 0 || col > table.getColumnCount())
			return;
		
		if (gallery.data.isGalleryMode() && 
			row * table.getColumnCount() + col + 1 > gallery.getSize())
		{
			int[] coords = gallery.getCoords(gallery.getSize() - 1);
			row = coords[0];
			col = coords[1];

		}

		gallery.clearSelection();
		gallery.touchItem(row, col);
		makeVisible(row);

	}

	protected void tableMouseClicked(MouseEvent evt)
	{
		final Point p = evt.getPoint();
		int row = table.rowAtPoint(p);
		int col = table.columnAtPoint(p);

		if (evt.getButton() == MouseEvent.BUTTON1)
		{ // Left click.
			if (evt.getClickCount() > 1)
			{
				try
				{
					gallery.handleDoubleClick(row, col);
				}
				catch (Exception e)
				{
					XmippDialog.showError(this, e.getMessage());
				}
			}
			else
			{
				// Ctrl adds items to selection, otherwise previous ones are
				// removed.
				boolean move = true;
				if (!evt.isControlDown() && !evt.isShiftDown())
				{

					boolean clear = true;

					if (gallery.getSelectionCount() > 1)
					{
						clear = XmippDialog.showQuestion(this, "You will lose previous selection.\nDo you want to proceed?");
					}

					if (clear)
					{
						gallery.clearSelection();
						gallery.touchItem(row, col);

					}
					else
					{
						gallery.fireTableDataChanged();
						move = false;
					}
				}
				else
				{
					if (evt.isShiftDown())
					{
						gallery.selectRange(previousSelectedRow, previousSelectedCol, row, col, true);
					}
					else if (evt.isControlDown())
					{
						gallery.touchItem(row, col);
					}
				}
				if (move)
				{
					isUpdating = true;
					int index = gallery.getIndex(row, col);
					if (gallery.isValidIndex(index))
						jsGoToImage.setValue(index + 1);
					isUpdating = false;
				}
				if (!evt.isShiftDown())
				{
					previousSelectedRow = row;
					previousSelectedCol = col;
				}
			}

		}
		else if (evt.getButton() == MouseEvent.BUTTON3)
		{ // Right click.

			final MouseEvent me = evt;
			if (gallery.handleRightClick(row, col, jpopUpMenuTable))
			{
				if (gallery.getSelectionCount() < 2)
				{
					gallery.clearSelection();
					gallery.touchItem(row, col);
				}
				SwingUtilities.invokeLater(new Runnable()
				{
					public void run()
					{
						jpopUpMenuTable.show(me.getComponent(), p);
					}
				});
			}
		}
		table.invalidate();
		table.repaint();
		refreshExtractFrame();
	}// function tableMouseClicked

	private void autoAdjustColumns(boolean value)
	{
		setAutoAdjustColumns(value);
		adjustColumns();
	}

	private void setResliceView(int view)
	{
		data.resliceView = view;
		reloadTableData();
	}

	class GalleryMenu extends XmippMenuBarCreator
	{

		private QuickHelpJDialog quickhelpdlg;

		@Override
		protected void createItems() throws Exception
		{
			// File
			addItem(FILE, "File");
			addItem(FILE_OPEN, "Open ...", null, "control released O");
			addItem(FILE_OPENWITH_IJ, "Open with ImageJ", "ij.gif", "control released J");
			addItem(FILE_OPENWITH_CHIMERA, "Open with Chimera", "chimera.gif", "control released H");
			addItem(FILE_OPENMICROGRAPHS, "Open Particle Micrographs");
			addItem(FILE_INFO, "File info ...");

			addSeparator(FILE);
			addItem(FILE_SAVE, "Save", "save.gif", "control released S");
			addItem(FILE_SAVEAS, "Save as", "save_as.gif");

                        addItem(FILE_EXPORTIMAGES, "Export Images ...", "export_wiz.gif");
			addItem(FILE_REFRESH, "Refresh", "refresh.gif", "released F5");
			addSeparator(FILE);
			addItem(FILE_EXIT, "Exit", null, "control released Q");
			// Display
			addItem(DISPLAY, "Display");
			addItem(DISPLAY_NORMALIZE, "Global normalization", null, "control released N");
			addItem(DISPLAY_SHOWLABELS, "Display labels", null, "control released L");
			addSeparator(DISPLAY);
			addItem(DISPLAY_RENDERIMAGES, "Render images", null, "control released R");
			
			addRenderImageColumnItem();
			
		
			addItem(DISPLAY_APPLYGEO, "Apply geometry", null, "control released G");
			addItem(DISPLAY_WRAP, "Wrap", null, "control released W");
			addItem(DISPLAY_COLUMNS, "Columns ...", "columns.gif");
			addItem(DISPLAY_RESLICE, "Reslice");
			for (int i = 0; i < ImageGeneric.VIEWS.length; ++i)
				addItem(DISPLAY_RESLICE_VIEWS[i], reslices[i]);
			// Metadata operations
			addItem(METADATA, "Metadata");
			addItem(STATS, "Statistics");
			addItem(STATS_AVGSTD, "Avg & Std images");
			addItem(STATS_PCA, "PCA");
			addItem(STATS_FSC, "FSC");
			addItem(MD_PLOT, "Plot", "plot.png");
			addItem(MD_CLASSES, "Classes");
			addItem(MD_EDIT_COLS, "Edit labels", "edit.gif");
			addItem(MD_ADD_OBJECT, "Add new object", "new_object.gif");
			addItem(MD_REMOVE_DISABLED, "Remove disabled", "delete.gif");
			addItem(MD_REMOVE_SELECTION, "Remove selection");
			addItem(MD_SAVE_SELECTION, "Save selection", "save.gif");
			addSeparator(METADATA);
			addItem(MD_FIND_REPLACE, "Find & Replace", "search.gif", "control released F");
			// Help
			addItem(HELP, "Help");
			addItem(HELP_ONLINE, "Online help", "online_help.gif");
			addItem(KEY_ASSIST, "Key Assist...");
		}// function createItems

		public void update()
		{
			boolean galMode = data.isGalleryMode();
			boolean volMode = data.isVolumeMode();
			setItemEnabled(FILE_OPENWITH_CHIMERA, volMode);
			setItemEnabled(FILE_OPENMICROGRAPHS, data.hasMicrographParticles());
                        setItemEnabled(FILE_EXPORTIMAGES, data.hasRenderLabel() && !volMode);
			setItemEnabled(FILE_SAVE, !volMode);
			setItemEnabled(FILE_SAVEAS, !volMode);
			setItemSelected(DISPLAY_NORMALIZE, gallery.getNormalized());
			setItemEnabled(DISPLAY_APPLYGEO, data.containsGeometryInfo());
			setItemEnabled(DISPLAY_WRAP, data.containsGeometryInfo() && data.useGeo);
			setItemSelected(DISPLAY_WRAP, data.wrap);
			setItemSelected(DISPLAY_APPLYGEO, data.useGeo);
			setItemEnabled(DISPLAY_RENDERIMAGES, !galMode && data.hasRenderLabel());
			setItemSelected(DISPLAY_RENDERIMAGES, data.globalRender);
			setItemEnabled(DISPLAY_RENDERIMAGECOLUMN, galMode);
			for (int i = 0; i < ImageGeneric.VIEWS.length; ++i)
				setItemSelected(DISPLAY_RESLICE_VIEWS[i], (data.resliceView == ImageGeneric.VIEWS[i]));
			setItemEnabled(DISPLAY_COLUMNS, !galMode);
			setItemEnabled(DISPLAY_RESLICE, volMode);
			setItemEnabled(MD_CLASSES, data.is2DClassificationMd());
			setItemEnabled(MD_PLOT, data.isTableMode());
			boolean isCol = data.isColumnFormat();
			setItemEnabled(STATS, isCol && !volMode);
			setItemEnabled(MD_ADD_OBJECT, isCol);
			setItemEnabled(MD_REMOVE_DISABLED, isCol);
			setItemEnabled(MD_REMOVE_SELECTION, isCol);
			setItemEnabled(MD_SAVE_SELECTION, isCol);
			setItemEnabled(MD_FIND_REPLACE, isCol && !galMode);
			reslicebt.setEnabled(volMode);
		}// function update

		@Override
		protected void handleActionPerformed(ActionEvent evt)
		{
			String cmd = evt.getActionCommand();
			try
			{
				if (cmd.equals(DISPLAY_NORMALIZE))
				{
					gallery.setNormalized(getItemSelected(DISPLAY_NORMALIZE));
				}
				else if (cmd.equals(DISPLAY_APPLYGEO) || cmd.equals(DISPLAY_WRAP))
				{
					if (data.containsGeometryInfo())
					{
						((MetadataGalleryTableModel) gallery).setUseGeometry(getItemSelected(DISPLAY_APPLYGEO), getItemSelected(DISPLAY_WRAP));
						setItemEnabled(DISPLAY_WRAP, data.containsGeometryInfo() && data.useGeo);

					}
				}
				else if (cmd.equals(DISPLAY_SHOWLABELS))
				{
					gallery.setShowLabels(getItemSelected(DISPLAY_SHOWLABELS));
				}
				else if (cmd.equals(DISPLAY_RENDERIMAGES))
				{
					gallery.setRenderImages(getItemSelected(DISPLAY_RENDERIMAGES));
					makeVisible(gallery.getFirstSelectedIndex());
				}
				
				else if (cmd.equals(DISPLAY_COLUMNS))
				{
					ColumnsJDialog dialog = new ColumnsJDialog(GalleryJFrame.this);
					boolean result = dialog.showDialog();
					if (result)
					{
						ArrayList<ColumnInfo> columns = dialog.getColumnsResult();
						isUpdating = true;
						((MetadataGalleryTableModel) gallery).updateColumnInfo(columns);
						gallery.fireTableDataChanged();
						setItemEnabled(DISPLAY_RENDERIMAGES, data.globalRender);
						// menu.enableRenderImages(data.globalRender);
						isUpdating = false;
					}
				}
				else if (cmd.equals(STATS_AVGSTD))
					runInBackground(Worker.STATS);
				else if (cmd.equals(STATS_PCA))
					runInBackground(Worker.PCA);
				else if (cmd.equals(STATS_FSC))
					runInBackground(Worker.FSC);
				else if (cmd.equals(FILE_OPEN))
				{
					if (fc.showOpenDialog(GalleryJFrame.this) != XmippFileChooser.CANCEL_OPTION)
					{
						if (Filename.exists(fc.getSelectedFile().getPath()))
							ImagesWindowFactory.openFileAsDefault(fc.getSelectedPath());
						else
							XmippDialog.showError(GalleryJFrame.this, String.format("File: '%s' doesn't exist.", fc.getSelectedPath()));
					}
				}
				else if (cmd.equals(FILE_SAVE))
				{
					save();
				}
				else if (cmd.equals(FILE_SAVEAS))
				{
					saveAs();
				}
                                else if (cmd.equals(FILE_EXPORTIMAGES))
				{

                                        exportImages();

				}
				else if (cmd.equals(FILE_EXIT))
				{
					close();
				}
				else if (cmd.equals(FILE_OPENWITH_CHIMERA))
				{
					try
					{
						String args = data.selectedVolFn;
						// if (Filename.isSpiderVolume(args))
						// args = "spider:" + args;
						// // FIXME: Check chimera is installed
						// Process p = new ProcessBuilder("chimera",
						// args).start();
                                                String run = String.format("xmipp_chimera_client -i %s --mode projector", args);
						Runtime.getRuntime().exec(run);
					}
					catch (Exception ex)
					{
						ex.printStackTrace();
					}
				}
				else if (cmd.equals(FILE_OPENMICROGRAPHS))
				{
					openMicrographs();
				}

				else if (cmd.equals(FILE_INFO))
				{
					XmippDialog.showInfo(GalleryJFrame.this, data.getFileInfo());
				}

				else if (cmd.equals(FILE_OPENWITH_IJ))
				{
					try
					{
                                                XmippUtil.showImageJ(Tool.VIEWER);
						ImagePlusLoader loader = gallery.getImageLoader();
						ImagesWindowFactory.openXmippImageWindow(GalleryJFrame.this, loader, true);

                                                
					}
					catch (Exception e1)
					{
						e1.printStackTrace();
					}
				}
				else if (cmd.equals(FILE_REFRESH))
				{
					data.readMd();
					reloadTableData();

				}
				else if (cmd.contains(DISPLAY_RESLICE))
				{
					for (int i = 0; i < ImageGeneric.VIEWS.length; ++i)
						if (cmd.equals(DISPLAY_RESLICE_VIEWS[i]))
						{
							setResliceView(ImageGeneric.VIEWS[i]);
							break;
						}
				}
				else if (cmd.equals(MD_PLOT))
				{
					PlotJDialog dlg = new PlotJDialog(GalleryJFrame.this);
					dlg.showDialog();
				}
				else if (cmd.equals(MD_CLASSES))
				{
					openClassesDialog();
				}
				else if (cmd.equals(MD_EDIT_COLS))
				{
					EditLabelsJDialog dlg = new EditLabelsJDialog(GalleryJFrame.this);
					dlg.showDialog();
				}
				else if (cmd.equals(MD_REMOVE_SELECTION))
				{
					if (gallery.getSelectionCount() > 0)
						removeObjects(true);
				}
				else if (cmd.equals(MD_REMOVE_DISABLED))
				{
					removeObjects(false);
				}
				else if (cmd.equals(MD_SAVE_SELECTION))
				{
					saveSelection();
				}
				else if (cmd.equals(MD_FIND_REPLACE))
				{
					findReplace();
				}
				else if (cmd.equals(MD_ADD_OBJECT))
				{
					AddObjectJDialog dlg = new AddObjectJDialog(GalleryJFrame.this);
					if (dlg.showDialog())
					{
						data.md.unionAll(dlg.md);
						reloadMd();
					}
				}
				else if (cmd.equals(HELP_ONLINE))
				{
					XmippWindowUtil.openURI("http://xmipp.cnb.csic.es/twiki/bin/view/Xmipp/WebHome");
				}
				else if (cmd.equals(KEY_ASSIST))
				{
					if (quickhelpdlg == null)
						quickhelpdlg = new QuickHelpJDialog(GalleryJFrame.this, false, "Key Assist", getKeyAssist());
					quickhelpdlg.setVisible(true);

				}

			}
			catch (Exception e)
			{
				showException(e);
			}
		}// function handleActionPerformed
		
		
		protected void addRenderImageColumnItem()
		{                  
			addItem(DISPLAY_RENDERIMAGECOLUMN, "Render Image Column");
			JMenuItem mi;
			
			imagecolumns = new Hashtable<String, ColumnInfo>();
			for (ColumnInfo column : data.getColumns())
				if (column.allowRender)
					imagecolumns.put(column.toString(), column);
			boolean rendercolumn = imagecolumns.size() > 1;
			setItemEnabled(DISPLAY_RENDERIMAGECOLUMN, rendercolumn);
			if(rendercolumn)
			{
				// Create the popup menu.
				String id, column;
				Enumeration<String> keys = imagecolumns.keys();
				while (keys.hasMoreElements())
				{
					column = keys.nextElement();
					id = String.format("Display.RenderImagesColumn.%s_rb", column);
					mi = addItem(id, column);
					mi.addActionListener(new RenderColumnActionListener());
					if(data.getRenderColumn().toString().equals(column))
						setItemSelected(id, true);
				}
			}

		}
		
		class RenderColumnActionListener implements ActionListener
		{

			@Override
			public void actionPerformed(ActionEvent e)
			{
				JRadioButtonMenuItem mi = (JRadioButtonMenuItem)e.getSource();
				String key = mi.getText();
				data.setRenderColumn(imagecolumns.get(key));
				reloadTableData();
			}

		}
			
	}// class GalleryMenu //////////////////////////////////////////////////////////
	
	
	
	
	
	
	
	
	

	class GalleryPopupMenu extends XmippPopupMenuCreator
	{
		protected int row;
		protected int col;

		@Override
		protected void createItems() throws Exception
		{
			addItem(ENABLED, "Enable", "enable.gif");
			addItem(DISABLED, "Disable", "disable.gif");
			addItem(REFRESH, "Refresh", "refresh.gif");
			// addSeparator();
			addItem(OPEN, "Open");
			addItem(OPEN_ASTEXT, "Open as text");
			addItem(CTF_PROFILE, "Show CTF profile");
			addItem(CTF_RECALCULATE, "Recalculate CTF");
			addSeparator();
			addItem(OPEN_IMAGES, "Open images");
			addItem(SAVE_IMAGES, "Save images", "save.gif");
			addItem(SET_CLASS, "Set class");
			addItem(SELECT, "Select");
			addItem(SELECT_ALL, "All", null, "control released A");
			addItem(SELECT_TOHERE, "To here");
			addItem(SELECT_FROMHERE, "From here");
			initItems();
		}// function createItems

		public void show(Component cmpnt, Point location)
		{
			setItemVisible(SET_CLASS, data.is2DClassificationMd());
			// This item visibility depends on current selection
			setItemVisible(SAVE_IMAGES, data.is2DClassificationMd() && gallery.getSelectionCount() > 0);
			setItemVisible(OPEN_IMAGES, data.is2DClassificationMd() && gallery.getSelectionCount() == 1);
					
			// Update menu items status depending on item.
			row = table.rowAtPoint(location);
			col = table.columnAtPoint(location);
			getPopupMenu().show(cmpnt, location.x, location.y);

		}// function show

		private void selectRange(int first, int last)
		{
			gallery.selectRange(first, last, true);
		}

		private void showCTF(boolean profile)
		{
			try
			{
				String ctfModel = data.md.getValueString(MDLabel.MDL_CTF_MODEL, data.ids[row]);
				String displayFilename = data.md.getValueString(MDLabel.MDL_PSD_ENHANCED, data.ids[row]);
				String psdFile = data.md.getValueString(MDLabel.MDL_PSD, data.ids[row]);

				ImageGeneric img = new ImageGeneric(displayFilename);
				ImagePlus imp = XmippImageConverter.readToImagePlus(img);

				if (profile)
					ImagesWindowFactory.openCTFWindow(imp, ctfModel, psdFile);
				else
				{
					MetaData mdRow = new MetaData(); 
					MDRow row2 = new MDRow();
					data.md.getRow(row2, data.ids[row]);
					mdRow.setRow(row2, mdRow.addObject());
					String sortFn = psdFile.replace(".psd", ".xmd");
					mdRow.write(sortFn);
					mdRow.destroy();
					ImagesWindowFactory.openCTFImage(imp, ctfModel, psdFile, ctfTasks, data.md.getFilename(), row, sortFn);
				}

			}
			catch (Exception e)
			{
				XmippDialog.showError(GalleryJFrame.this, e.getMessage());
			}
		}

		/** Set values to defaults */
		@Override
		public void initItems()
		{
			setItemVisible(OPEN, false);
			setItemVisible(OPEN_ASTEXT, false);
			setItemVisible(CTF_PROFILE, false);
			setItemVisible(CTF_RECALCULATE, false);
		}

		@Override
		protected void handleActionPerformed(ActionEvent evt)
		{
			String cmd = evt.getActionCommand();
			if (cmd.equals(SELECT_ALL))
			{
				selectRange(0, gallery.getSize() - 1);
			}
			else if (cmd.equals(SELECT_TOHERE))
			{
				selectRange(0, gallery.getIndex(row, col));
			}
			else if (cmd.equals(SELECT_FROMHERE))
			{
				selectRange(gallery.getIndex(row, col), gallery.getSize() - 1);
			}
			else if (cmd.equals(ENABLED))
			{
				gallery.setSelectionEnabled(true);
				// gallery.clearSelection();
				refreshExtractFrame();

			}
			else if (cmd.equals(DISABLED))
			{
				gallery.setSelectionEnabled(false);
				// gallery.clearSelection();
				refreshExtractFrame();

			}
			else if (cmd.equals(REFRESH))
			{
				gallery.refreshAt(row, col);

			}
			else if (cmd.equals(OPEN))
			{
                               
                                MetadataGalleryTableModel mg = (MetadataGalleryTableModel) gallery;

                                ColumnInfo ci = mg.visibleLabels.get(col);

                                if (ci.allowRender)
                                        gallery.handleDoubleClick(row, col);
                                else
                                {
                                        String file = data.getValueFromCol(row, ci);

                                        ImagesWindowFactory.openFileAsDefault(file);
                                }
                                
			}
			else if (cmd.equals(OPEN_ASTEXT))
			{
				String file = gallery.getValueAt(row, col).toString();
				ImagesWindowFactory.openFileAsText(file, null);
			}
			else if (cmd.equals(CTF_PROFILE))
			{
				showCTF(true);
			}
			else if (cmd.equals(CTF_RECALCULATE))
			{
				showCTF(false);
			}
			else if (cmd.equals(SET_CLASS))
			{
				if (openClassesDialog())
				{
					int classNumber = dlgClasses.getSelectedClass();
					// DEBUG.printMessage(String.format("class: %d",
					// classNumber));
					gallery.setSelectionClass(classNumber);
				}
			}
			else if (cmd.equals(OPEN_IMAGES))
			{
				int index = gallery.getIndex(row, col);
				MetaData md = data.getClassImages(index);
				if (md != null)
					openMetadata(md);
				else
					XmippDialog.showWarning(GalleryJFrame.this, "This class has no images");
			}
			else if (cmd.equals(SAVE_IMAGES))
			{
				File f = new File(data.getFileName());
				SaveImagesJDialog dialog = new SaveImagesJDialog(GalleryJFrame.this, f.getParent() + "/images_selection.xmd");
				dialog.showDialog();					
			}
			initItems();

		}

	}// class JPopUpMenuGallery

	public void showException(Exception e)
	{
		XmippDialog.showException(this, e);
	}

	@Override
	public void setRunning(boolean running)
	{
		// XmippDialog.showInfo(this, String.format("Calculating ctf"));
		// XmippWindowUtil.blockGUI(getRootPane(), "Calculating CTF");
	}

	@Override
	public void setRowBusy(int row)
	{

		((MicrographsTableModel) gallery).setRowBusy(row);
	}

	@Override
	public void setRowIdle(int row)
	{
		((MicrographsTableModel) gallery).setRowIdle(row);

	}

	

	@Override
	public void done()
	{
		XmippDialog.showInfo(this, String.format("Calculating ctf: DONE"));
	}

	protected void saveMd() throws Exception
	{
		saveMd(dlgSave.getMdFilename(), false, dlgSave.isOverwrite(), true );
                
	}
        
      

	protected void saveMd(String path, boolean saveall, boolean isoverwrite, boolean reload) throws Exception
	{
		try
		{
			if (path == null)
				throw new IllegalArgumentException();

			boolean overwritewithblock;
			String file;
			if (path.contains("@"))
				file = path.substring(path.lastIndexOf("@") + 1, path.length());
			else
			{
				file = path;
				path = getBlock() + "@" + file;
			}

			File iofile = new File(file);
			if (!iofile.exists())// overwrite or append, save active
			{
				if (iofile.getParentFile() != null)
					iofile.getParentFile().mkdirs();
				data.md.write(path);
			}
			else
			{
				overwritewithblock = isoverwrite && !saveall;
				if (overwritewithblock)
					data.md.write(path);// overwrite with active block only,
										// other blocks were dismissed
				else
					data.md.writeBlock(path);// either if save active block or all, save active, other blocks where already managed

			}
			if (reload)
			{
				
				gallery.data.setFileName(file);
				if (path.contains("@"))
					gallery.data.selectBlock(path.substring(0, path.lastIndexOf("@")));
				reloadFile(file, false);
				setGalleryTitle();
			}
		}
		catch (Exception e)
		{
			e.printStackTrace();
		}
	}// function saveMd


        
	public String getFilename()
	{
		return data.getFileName();
	}
        
        
	private void saveAll() throws Exception
	{
		String from = data.getFileName();
		String blockto = dlgSave.getMdFilename();
		String to;
		if (blockto.contains("@"))
			to = blockto.substring(blockto.lastIndexOf("@") + 1, blockto.length());
		else
		{
			to = blockto;
			blockto = getBlock() + "@" + blockto;
		}
		
		if (from != null)
		{
			MetaData md;
			Hashtable<String, MetaData> mds = new Hashtable<String, MetaData>();
			for (String blockit : data.mdBlocks)
				mds.put(blockit, new MetaData(blockit + "@" + from));
			File file = new File(to);
			if (dlgSave.isOverwrite())
				file.delete();
			if (!file.exists() && file.getParentFile() != null)
				file.getParentFile().mkdirs();
			for (String blockit : data.mdBlocks)
			{
				md = mds.get(blockit);
				if (blockit.equals(getBlock()))
					saveMd(blockto, true, dlgSave.isOverwrite(), false );
				else
					md.writeBlock(blockit + "@" + to);
				md.destroy();
			}
		}
		else {
			saveMd(blockto, true, dlgSave.isOverwrite(), false );
		}

		data.setMdChanges(false);
		gallery.data.setFileName(to);
		if (blockto.contains("@"))
			gallery.data.selectBlock(blockto.substring(0, blockto.lastIndexOf("@")));
		this.saved = true;
//		reloadFile(to, false);
		reloadCombos();
		setGalleryTitle();
	}

	private void save() throws Exception
	{
		if (!saved)
			saveAs();
		else
		{
			if (dlgSave.saveActiveMetadataOnly())
				saveMd();
			else
				saveAll();
		}
	}// function save

	private void saveAs() throws Exception
	{
		if (dlgSave == null)
			dlgSave = new SaveJDialog(this, data.getMdSaveFileName(), false);
		else
			dlgSave.setMdFilename(data.getMdFilename());
		boolean save = dlgSave.showDialog(); // displays dialog and waits until
												// save or cancel clicked
		if (save)
		{
			if (dlgSave.saveActiveMetadataOnly())
				saveMd();
			else
				saveAll();

			
		}

	}
        
    private void exportImages() throws Exception
	{
		SwingUtilities.invokeLater(new Runnable() {

                    @Override
                    public void run() {
                        ExportImagesJDialog d = new ExportImagesJDialog(GalleryJFrame.this);
                    }
                });

			
		

	}

	public void openMicrographs()
	{
		if (extractframe == null || !extractframe.isVisible())
			extractframe = ExtractParticlePicker.open(getBlock(), data.getFileName(), gallery.getImageWidth(), this);
		refreshExtractFrame();
	}

	private void refreshExtractFrame()
	{

		if (extractframe == null || !extractframe.isVisible())
			return;
		for (int i = 0; i < data.selection.length; i++)
			if (data.selection[i])
				extractframe.refreshActive(data.ids[i], data.isEnabled(i));

	}

	public void refreshActive(long id, boolean enabled)
	{
		for (int i = 0; i < data.ids.length; i++)
			if (id == data.ids[i])
			{
				goToImage(i);
				gallery.setSelectionEnabled(enabled);
			}

	}

	public String getBlock()
	{
		return (String) jcbBlocks.getSelectedItem();
	}

	public void reloadFile(String file, boolean changed) throws Exception
	{
		createModel();
		reloadMd(changed);
		reloadCombos();
	}
	
	private void reloadCombos(){
		createCombos();
		updateVisibleCombos();
		jcbBlocks.setSelectedItem(gallery.data.selectedBlock);
		
	}

	protected void initResliceButtonMenu()
	{
		// Create the popup menu.
		String reslice;
		final JPopupMenu popup = new JPopupMenu();
		JRadioButtonMenuItem mi;
		reslicegroup = new ButtonGroup();
		for (int i = 0; i < reslices.length; i++)
		{
			reslice = reslices[i];
			mi = new JRadioButtonMenuItem(reslice);
			reslicegroup.add(mi);
			if (i == 0)
				reslicegroup.setSelected(mi.getModel(), true);
			mi.setActionCommand(String.valueOf(ImageGeneric.VIEWS[i]));
			popup.add(mi);
			mi.addActionListener(new ResliceActionListener());

		}
		reslicebt = new JButton(XmippResource.getIcon("topview.png"));
		reslicebt.setToolTipText("Reslice");
		reslicebt.setContentAreaFilled(false);
		reslicebt.setFocusPainted(false);
		reslicebt.setOpaque(false);

		reslicebt.addMouseListener(new MouseAdapter()
		{
			public void mousePressed(MouseEvent e)
			{
				popup.show(e.getComponent(), e.getX(), e.getY());
			}
		});

	}
	
	
		
	

	class ResliceActionListener implements ActionListener
	{

		@Override
		public void actionPerformed(ActionEvent e)
		{
			JRadioButtonMenuItem mi = (JRadioButtonMenuItem) e.getSource();
			int view = Integer.parseInt(mi.getActionCommand());
			setResliceView(view);
			reslicegroup.setSelected(mi.getModel(), true);
		}

	}

	public Map<String, String> getKeyAssist()
	{
		Map<String, String> map = Collections.synchronizedMap(new LinkedHashMap<String, String>());
		map.put("Shift + Scroll Up/Ctrl + P", "Zoom in if images displayed");
		map.put("Shift + Scroll Down/Ctrl + O", "Zoom out if images displayed");
		map.put("Left click", "Selects a cell in gallery mode and a row in table mode");
		map.put("Right click", "Selects a row in table mode and displays row menu");
		map.put("Supr", "Delete selected cell in gallery mode and row in table mode");
		map.put("Up", "Select  previous row in table mode and cell in previous row in gallery mode");
		map.put("Down", "Select next row in table mode and cell in next row in gallery mode");
		map.put("Left", "Select  previous cell in gallery mode");
		map.put("Right", "Select next cell in gallery mode");
		map.put("Ctrl + O", "Open file");
		map.put("Ctrl + J", "Open with ImageJ");
		map.put("Ctrl + S", "Save");
		map.put("F5", "Refresh");
		map.put("Ctrl + Q", "Exit");
		map.put("Ctrl + N", "Display global normalization");
		map.put("Ctrl + L", "Display labels");
		map.put("Ctrl + R", "Render images");
		map.put("Ctrl + G", "Apply geometry");
		map.put("Ctrl + W", "Wrap");

		return map;
	}
        
       public boolean isImageSelected()
       {
           if(!data.allowGallery())
               return false;
           //what if there are no images on metadata??
           return gallery.getSelectionCount() > 0;
       }
       
       public boolean is2DClassSelection()
        {
            return data.is2DClassificationMd() && gallery.getSelectionCount() > 0;
        }

}// class JFrameGallery<|MERGE_RESOLUTION|>--- conflicted
+++ resolved
@@ -359,17 +359,8 @@
 		c.weightx = 1.0;
 		c.weighty = 1.0;
 		container.add(jspContent, XmippWindowUtil.getConstraints(c, 0, 2, 1, 1, GridBagConstraints.BOTH));
-<<<<<<< HEAD
 		c.weightx = 0;
 		c.weighty = 0;
-=======
-		
-		c.weightx = 0;
-		c.weighty = 0;
-		buttonspn = new JPanel(new FlowLayout(FlowLayout.TRAILING));
-		
-		container.add(buttonspn, XmippWindowUtil.getConstraints(c, 0, 3, 1, 1, GridBagConstraints.HORIZONTAL));
->>>>>>> c067a9ba
 		
 		
 		buttonspn = new JPanel(new FlowLayout(FlowLayout.TRAILING));
