--- conflicted
+++ resolved
@@ -799,12 +799,7 @@
 
 	public void fsc(MetaData imagesmd) throws Exception
 	{
-<<<<<<< HEAD
-
-		FSCJFrame frame = new FSCJFrame(data);
-=======
 		FSCJFrame frame = new FSCJFrame(data, imagesmd);
->>>>>>> fb05f868
 		XmippWindowUtil.centerWindows(frame, this);
 		frame.setVisible(true);
 	}
