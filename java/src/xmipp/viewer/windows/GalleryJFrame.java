/***************************************************************************
 * Authors:     Juanjo Vega
 * 				J.M. de la Rosa Trevin (jmdelarosa@cnb.csic.es)
 *
 *
 * Unidad de  Bioinformatica of Centro Nacional de Biotecnologia , CSIC
 *
 * This program is free software; you can redistribute it and/or modify
 * it under the terms of the GNU General Public License as published by
 * the Free Software Foundation; either version 2 of the License, or
 * (at your option) any later version.
 *
 * This program is distributed in the hope that it will be useful,
 * but WITHOUT ANY WARRANTY; without even the implied warranty of
 * MERCHANTABILITY or FITNESS FOR A PARTICULAR PURPOSE.  See the
 * GNU General Public License for more details.
 *
 * You should have received a copy of the GNU General Public License
 * along with this program; if not, write to the Free Software
 * Foundation, Inc., 59 Temple Place, Suite 330, Boston, MA
 * 02111-1307  USA
 *
 *  All comments concerning this program package may be sent to the
 *  e-mail address 'xmipp@cnb.csic.es'
 ***************************************************************************/

package xmipp.viewer.windows;

import ij.ImagePlus;

import java.awt.Component;
import java.awt.Container;
import java.awt.Dimension;
import java.awt.FlowLayout;
import java.awt.GridBagConstraints;
import java.awt.GridBagLayout;
import java.awt.Point;
import java.awt.Rectangle;
import java.awt.Toolkit;
import java.awt.event.ActionEvent;
import java.awt.event.ActionListener;
import java.awt.event.KeyEvent;
import java.awt.event.KeyListener;
import java.awt.event.MouseAdapter;
import java.awt.event.MouseEvent;
import java.awt.event.MouseWheelEvent;
import java.awt.event.MouseWheelListener;
import java.awt.event.WindowAdapter;
import java.awt.event.WindowEvent;
import java.io.File;
import java.util.ArrayList;
import java.util.Collections;
import java.util.Enumeration;
import java.util.Hashtable;
import java.util.LinkedHashMap;
import java.util.Map;
import java.util.logging.Level;
import java.util.logging.Logger;

import javax.swing.AbstractAction;
import javax.swing.AbstractButton;
import javax.swing.ActionMap;
import javax.swing.ButtonGroup;
import javax.swing.ComboBoxModel;
import javax.swing.ImageIcon;
import javax.swing.InputMap;
import javax.swing.JButton;
import javax.swing.JCheckBox;
import javax.swing.JComboBox;
import javax.swing.JComponent;
import javax.swing.JFrame;
import javax.swing.JLabel;
import javax.swing.JList;
import javax.swing.JMenuItem;
import javax.swing.JPanel;
import javax.swing.JPopupMenu;
import javax.swing.JRadioButtonMenuItem;
import javax.swing.JScrollPane;
import javax.swing.JSpinner;
import javax.swing.JTable;
import javax.swing.JToggleButton;
import javax.swing.JToolBar;
import javax.swing.KeyStroke;
import javax.swing.LookAndFeel;
import javax.swing.SpinnerNumberModel;
import javax.swing.SwingUtilities;
import javax.swing.event.ListDataListener;
import javax.swing.event.TableModelEvent;
import javax.swing.event.TableModelListener;
import javax.swing.table.JTableHeader;
import xmipp.ij.commons.ImagePlusLoader;
import xmipp.ij.commons.Tool;
import xmipp.ij.commons.XmippApplication;
import xmipp.ij.commons.XmippUtil;
import xmipp.ij.commons.XmippImageConverter;
import xmipp.ij.commons.XmippImageWindow;
import xmipp.jni.Filename;
import xmipp.jni.ImageGeneric;
import xmipp.jni.MDLabel;
import xmipp.jni.MetaData;
import xmipp.jni.MDRow;
import xmipp.utils.DEBUG;
import xmipp.utils.Params;
import xmipp.utils.QuickHelpJDialog;
import xmipp.utils.StopWatch;
import xmipp.utils.XmippDialog;
import xmipp.utils.XmippFileChooser;
import xmipp.utils.XmippLabel;
import xmipp.utils.XmippMenuBarCreator;
import xmipp.utils.XmippPopupMenuCreator;
import xmipp.utils.XmippQuestionDialog;
import xmipp.utils.XmippResource;
import xmipp.utils.XmippStringUtils;
import xmipp.utils.XmippWindowUtil;
import xmipp.viewer.RowHeaderRenderer;
import xmipp.viewer.ctf.TasksEngine;
import xmipp.viewer.ctf.iCTFGUI;
import xmipp.viewer.models.ColumnInfo;
import xmipp.viewer.models.GalleryData;
import xmipp.viewer.models.GalleryRowHeaderModel;
import xmipp.viewer.models.ImageGalleryTableModel;
import xmipp.viewer.models.MetadataGalleryTableModel;
import xmipp.viewer.particlepicker.extract.ExtractParticlePicker;
import xmipp.viewer.particlepicker.extract.ExtractPickerJFrame;
import xmipp.viewer.scipion.ScipionGalleryJFrame;


/**
 * This is the main frame used in showj
 * @author airen
 *
 */
public class GalleryJFrame extends JFrame implements iCTFGUI
{
	private static final long serialVersionUID = -8957336972082018823L;

	private final static int DELAY_TO_UPDATE = 500;
	private static int update_counter = 0;
	// The following counter will be used to keep track of how many
	// windows are opened, the last one, should do System.exit
	// private static short windows_counter = 0;
	public ImageGalleryTableModel gallery;
	private GalleryRowHeaderModel rowHeaderModel;
	private int previousSelectedRow, previousSelectedCol;
	private JList rowHeader;
	// this flag will be used to avoid firing properties change events
	// when the change is from our code and not external user interaction
	private boolean isUpdating;
	private boolean autoAdjustColumns = false;
	private GalleryPopupMenu jpopUpMenuTable;
	private GalleryMenu menu;
	private XmippFileChooser fc;
	private SaveJDialog dlgSave = null;
	private boolean saved = false;
	private ClassesJDialog dlgClasses = null;

	private JLabel jlZoom;
	private JLabel jlGoToImage;
	private JLabel jlRows;
	private JLabel jlColumns;
	private JToggleButton jcbAutoAdjustColumns;
	private JButton btnChangeView;
	private JCheckBox jcbShowLabels;
	protected JPanel jpBottom;
	protected JSpinner jsColumns;
	protected JSpinner jsGoToImage;
	private JScrollPane jspContent;
	protected JSpinner jsRows;
	protected JSpinner jsZoom;
	// Components for combos
	protected JPanel cbPanel;
	protected JComboBox jcbBlocks;
	protected JComboBox jcbVolumes;
	protected JLabel jlBlocks;
	protected JLabel jlVolumes;
	protected TasksEngine ctfTasks;
	// private javax.swing.JToggleButton jtbNormalize;
	// private javax.swing.JToggleButton jtbUseGeometry;
	private JTable table;
	private JToolBar toolBar;
	private int width = -1;
	private JButton reslicebt;
	private String[] reslices = new String[] { "Z Negative (Front)", "Y Negative (Top)", "X Negative (Left)", "Y Positive (Bottom)",
			"X Positive (Right)" };;

	protected static final float MAX_HEIGHT_RATE = 2.0f / 3.0f;
	// this rate is width/height
	protected static final float DIM_RATE = 4.0f / 3.0f;
	protected static final int MIN_WIDTH = 650;
	protected static int MIN_HEIGHT;
	protected static int MAX_HEIGHT;
	protected static int MAX_WIDTH;
	protected static Dimension screenSize;
	private Integer rows, columns;


	/** Store data about visualization */
	GalleryData data;
	private ExtractPickerJFrame extractframe;
	private ButtonGroup reslicegroup;

	private JComboBox imagecolumnscb;

	private JMenuItem rendercolumnmi;

	private Hashtable<String, ColumnInfo> imagecolumns;

	protected JPanel buttonspn;
	/** Some static initialization for fancy default dimensions */
	static
	{
		screenSize = Toolkit.getDefaultToolkit().getScreenSize();
		float aux = (float) screenSize.height * MAX_HEIGHT_RATE;
		MAX_HEIGHT = Math.round(aux);
		aux = (float) MIN_WIDTH / DIM_RATE;
		MIN_HEIGHT = Math.round(aux);
		aux = (float) MAX_HEIGHT * DIM_RATE;
		MAX_WIDTH = Math.round(aux);
	}
<<<<<<< HEAD
    
=======
    private GalleryJFrame childFrame;
>>>>>>> 2cc68850

	/** Initialization function after GalleryData structure is created */
	private void init(GalleryData data)
	{
		try
		{
                    
			this.data = data;
                        StopWatch stopWatch = StopWatch.getInstance();
			createModel();
                        stopWatch.printElapsedTime("creating gui");
			createGUI();
                        stopWatch.printElapsedTime("done init");
			XmippApplication.addInstance(false);
		}
		catch (Exception e)
		{
			DEBUG.printException(e);
		}
	}

	/** Constructors */
	public GalleryJFrame(String filename, Params parameters)
	{
		super();
		init(new GalleryData(this, filename, parameters, null));
	}

	public GalleryJFrame(String filename, MetaData md, Params parameters)
	{
		super();
		init(new GalleryData(this, filename, parameters, md));
	}
        
        public GalleryJFrame(GalleryData data)
	{
		super();
		init(data);
	}

	/**
	 * Open another metadata separataly *
	 */
	public void openMetadata(MetaData md)
	{
<<<<<<< HEAD
		new GalleryJFrame(null, md, new Params());
=======
		childFrame = new GalleryJFrame(null, md, new Param());
>>>>>>> 2cc68850
	}

	/**
	 * Function to create the gallery type depending on the filename
	 * 
	 * @throws Exception
	 */
	private void createModel() throws Exception
	{
		gallery = data.createModel();
	}

	public GalleryData getData()
	{
		return data;
	}

	/** Close the application, check if changes first */
	public void close()
	{
		if (proceedWithChanges())
		{
			setVisible(false);
			dispose();
			XmippApplication.removeInstance(false);

		}
	}// function close

	/** Check if there are changes to proceed */
	public boolean proceedWithChanges()
	{
		boolean proceed = true;
		if (data.hasMdChanges())
		{
			XmippQuestionDialog dlg = new XmippQuestionDialog(GalleryJFrame.this, "Do you want to save metadata changes?");
			if (dlg.showDialog())
				try
				{
					save();
				}
				catch (Exception e)
				{
					showException(e);
				}
			else
				proceed = !dlg.isCanceled();
		}
		return proceed;
	}

	/** Set the title of the main windows depending on the gallery */
	private void setGalleryTitle()
	{
		setTitle(gallery.getTitle());
	}

	/**
	 * Function to create general GUI base on a TableModel. It will use helper
	 * functions to create different components of the GUI
	 */
	protected void createGUI()
	{
		// Create file chooser and set current dir
		setIconImage(XmippResource.getIcon("xmipp_logo.png").getImage());
		if (data.getFileName() != null)
			fc = new XmippFileChooser(new File(data.getFileName()));
		else
			fc = new XmippFileChooser();
		ctfTasks = new TasksEngine(GalleryJFrame.this);

		isUpdating = true; // avoid handling some changes events

		setGalleryTitle();
		setDefaultCloseOperation(DO_NOTHING_ON_CLOSE);
		setMinimumSize(new Dimension(MIN_WIDTH, MIN_HEIGHT));
		addWindowListener(new WindowAdapter()
		{
			@Override
			public void windowClosing(WindowEvent arg0)
			{
				close();
			}
		});

		// Get main pane and set layout
		Container pane = getContentPane();
		JPanel container = new JPanel(new GridBagLayout());
		pane.add(container);
		// container.setLayout(new GridBagLayout());
		GridBagConstraints c = new GridBagConstraints();

		// Create toolbar buttons
		createToolbar();
		container.add(toolBar, XmippWindowUtil.getConstraints(c, 0, 0, 1, 1, GridBagConstraints.HORIZONTAL));
		setInitialValues();

		// Create combos for selection of blocks and/or volumes
		createCombos();
		container.add(cbPanel, XmippWindowUtil.getConstraints(c, 0, 1, 1, 1, GridBagConstraints.HORIZONTAL));
		updateVisibleCombos();

		jspContent = new GalleryScroll();
		// Create table
		createTable();
		
		c.weightx = 1.0;
		c.weighty = 1.0;
		container.add(jspContent, XmippWindowUtil.getConstraints(c, 0, 2, 1, 1, GridBagConstraints.BOTH));
		c.weightx = 0;
		c.weighty = 0;
		
		
		buttonspn = new JPanel(new FlowLayout(FlowLayout.TRAILING));
		
		container.add(buttonspn, XmippWindowUtil.getConstraints(c, 0, 3, 1, 1, GridBagConstraints.HORIZONTAL));
                
						
		// Create the menu for table
		menu = new GalleryMenu();
		setJMenuBar(menu.getMenuBar());
		jpopUpMenuTable = new GalleryPopupMenu();
		menu.update();

		// pack();
		isUpdating = false;

		// Zoom in with Ctrl + P
		InputMap imap = container.getInputMap(JComponent.WHEN_IN_FOCUSED_WINDOW);
		ActionMap amap = container.getActionMap();
		imap.put(KeyStroke.getKeyStroke("ctrl released P"), "zoomIn");
		amap.put("zoomIn", new AbstractAction()
		{
			@Override
			public void actionPerformed(ActionEvent e)
			{
				zoomChange(true);
			}

		});
		// Zoom in with Ctrl + O
		imap.put(KeyStroke.getKeyStroke("ctrl released M"), "zoomOut");
		amap.put("zoomOut", new AbstractAction()
		{
			@Override
			public void actionPerformed(ActionEvent e)
			{
				zoomChange(false);
			}

		});

		// Change view with Ctrl + Tab
		imap.put(KeyStroke.getKeyStroke("ctrl released I"), "changeView");
		amap.put("changeView", new AbstractAction()
		{
			@Override
			public void actionPerformed(ActionEvent e)
			{
				data.changeMode();
				reloadTableData();
			}
		});

		pack();
		XmippWindowUtil.centerWindows(this);
		setVisible(true);
		SwingUtilities.invokeLater(new Runnable()
		{
			public void run()
			{
				addComponentListener(new java.awt.event.ComponentAdapter()
				{
					public void componentResized(java.awt.event.ComponentEvent evt)
					{
						formComponentResized(evt);
					}
				});
			}
		});
	}

	private void setInitialValues()
	{
		boolean adjust = false;
		if (data.parameters.columns > 0)
			gallery.setColumns(data.parameters.columns);
		else if (data.parameters.rows > 0)
			gallery.setRows(data.parameters.rows);
		else if (!data.isRotSpectraMode())
			adjust = true;

		if (data.isMicrographsMode())
		{
			// setExtendedState(JFrame.MAXIMIZED_BOTH);
			width = screenSize.width - 50;
			int h = screenSize.height - 100;
			setPreferredSize(new Dimension(width, h));
		}
		else
		{
			int desiredCols = adjust ? (int) Math.ceil(Math.sqrt(gallery.getSize())) : gallery.getColumnCount();
			width = desiredCols * gallery.cellDim.width + 50;
			width = Math.min(Math.max(width, MIN_WIDTH), MAX_WIDTH);
			if (adjust)
			{
				gallery.adjustColumn(width - 50);
			}
			int h = gallery.getRowCount() * gallery.cellDim.height;
			h = Math.min(Math.max(h, MIN_HEIGHT), MAX_HEIGHT);
			setPreferredSize(new Dimension(width, h));
		}
		setAutoAdjustColumns(adjust);
	}

	/** Some tweaks over traditional JTable */
	public class GalleryScroll extends JScrollPane
	{
	}// class GalleryTable

	private void createTable()
	{
		// Create row header for enumerate rows
		try
		{
			rowHeaderModel = (data.md.isColumnFormat() || !data.isTableMode()) ? new GalleryRowHeaderModel(gallery.getRowCount(), 1)
					: new GalleryRowHeaderModel(data);
		}
		catch (Exception e1)
		{
			// TODO Auto-generated catch block
			e1.printStackTrace();
		}
		rowHeader = new JList();
		rowHeader.setModel(rowHeaderModel);
		LookAndFeel.installColorsAndFont(rowHeader, "TableHeader.background", "TableHeader.foreground", "TableHeader.font");
		rowHeader.setCellRenderer(new RowHeaderRenderer());
		jspContent.setRowHeaderView(rowHeader);

		table = new JTable()
		{
			protected JTableHeader createDefaultTableHeader()
			{
				return gallery.getTableHeaderModel();
			}
		};
		// Create column model
		table.setColumnModel(gallery.getColumnModel());
		table.setModel(gallery);
		// int h = 25;
		// table.setRowHeight(h);
		// rowHeader.setFixedCellHeight(h);
		jspContent.setViewportView(table);

		gallery.setupTable(table);
		table.setRowSelectionAllowed(true);
		// DEBUG.printMessage("WIDTH: " + jspContent.getVisibleRect().width);
		// DEBUG.printMessage("preferred: " + getPreferredSize().toString());
		gallery.addTableModelListener(new TableModelListener()
		{

			@Override
			public void tableChanged(TableModelEvent e)
			{
				updateTable();
			}
		});

		table.addMouseListener(new java.awt.event.MouseAdapter()
		{
			public void mouseClicked(java.awt.event.MouseEvent evt)
			{
				tableMouseClicked(evt);
			}
		});

		// Zoom with Shift + MouseWeel
		table.addMouseWheelListener(new MouseWheelListener()
		{
			@Override
			public void mouseWheelMoved(MouseWheelEvent evt)
			{
				if (evt.isShiftDown())
					zoomChange(evt.getWheelRotation() < 0);
				else
					table.getParent().dispatchEvent(evt);
			}
		});

		// Add listener to recognize UP and DOWN keys
		table.addKeyListener(new KeyListener()
		{
			@Override
			public void keyTyped(KeyEvent arg0)
			{
			}

			@Override
			public void keyReleased(KeyEvent arg0)
			{
			}

			@Override
			public void keyPressed(KeyEvent arg0)
			{
				
				int vdir = 0, hdir = 0;

				switch (arg0.getKeyCode())
				{
				case KeyEvent.VK_DELETE:
					removeObjects(true);
					break;
				case KeyEvent.VK_UP:
					vdir = -1;
					break;
				case KeyEvent.VK_DOWN:
					vdir = 1;
					break;
				case KeyEvent.VK_LEFT:
					hdir = -1;
					break;
				case KeyEvent.VK_RIGHT:
					hdir = 1;
					break;
                                case KeyEvent.VK_SPACE:
                                        int from = -1, to = -1;
                                        for (int i = 0; i < data.selection.length; ++i)
                                        if (data.selection[i])
                                        {
                                            if(from == -1)
                                                from = i;
                                            data.setEnabled(i, !data.isEnabled(i));
                                            to = i;
                                        }
                                        if(from != -1)
                                            gallery.fireTableRowsUpdated(from, to);
				}
				if (vdir != 0 || hdir != 0)
				{
					
					int newRow = table.getSelectedRow() + vdir;
					int col = (table.getSelectedColumn() == -1)? 0 : table.getSelectedColumn() + hdir;//col is -1 in metadata mode
					//System.err.format("newRow: %d, col: %d\n", newRow, col);
					selectItem(newRow, col);

				}
			}// function keyPressed
		});

		updateViewState();

		if (!adjustColumns())
			updateTable(); // update table if columns have not changed
	}// function createTable

	private void zoomChange(boolean increase)
	{
		
		int deltha = increase ? 10 : -10;
		jsZoom.setValue((Integer) jsZoom.getValue() + deltha);
	}

	private void updateTable()
	{
		// if (table.isShowing()) {
		boolean updatingState = isUpdating;
		isUpdating = true;
		update_counter++;
		//DEBUG.printMessage(" *** Updating table: " + update_counter); // );
		//DEBUG.printStackTrace();

		// FIXME:gallery.updateSort();

		if (gallery.getSize() > 0)
		{
			// DEBUG.printMessage(String.format("updateTable: Table Model:\nsize: %d, cols: %d rows: %d",
			// gallery.getSize(), gallery.getColumnCount(),
			// gallery.getRowCount()));
			Dimension dimension = gallery.getCellSize();
			// renderer.setPreferredSize(dimension);

			// Adjusts rows size.
			table.setRowHeight(dimension.height);
			rowHeader.setFixedCellHeight(dimension.height);
			rowHeaderModel.setSize(gallery.getRowCount());
		}
		// Adjusts columns width
		if (gallery.adjustWidth)
			gallery.getColumnModel().adjustColumnsWidth(table);
		else
			gallery.adjustWidth = true;
		// columnModel.setWidth(dimension.width);

		// If auto adjust columns is enabled, refresh!
		jsRows.setValue(gallery.getRowCount());
		jsColumns.setValue(gallery.getColumnCount());

		rowHeader.revalidate();
		rowHeader.repaint();
		// table.revalidate();
		// repaint();
		// }

		jsZoom.setValue(data.zoom);
		isUpdating = updatingState;
		SwingUtilities.invokeLater(new Runnable()
		{
			public void run()
			{
				gallery.updateTableSelection(table);
			}
		});

		// }
	}// function updateTable

	/** Adjust the columns depending on the current windows width and cell width */
	private boolean adjustColumns()
	{
		if (autoAdjustColumns){
			//DEBUG.printStackTrace();
			return gallery.adjustColumn(width - 50);
		}
		return false;
		// DEBUG.printMessage(String.format(
		// "==>> JFrameGallery.autoAdjust: width: %d", width));
		// int rw = rowHeader.getWidth();
		// FIXME
		// gallery.autoAdjustColumns(
		// // jsPanel.getVisibleRect().width - rowHeader.getWidth(),
		// // jsPanel.getViewportBorderBounds().width -
		// // rowHeader.getWidth(),
		// // jspContent.getViewport().getWidth() - rowHeader.getWidth()
		// w - rw, table.getIntercellSpacing().width);
		// updateColumnsRowsValues();
	}

	public void setAutoAdjustColumns(boolean autoAdjustColumns)
	{
		this.autoAdjustColumns = autoAdjustColumns;
		jcbAutoAdjustColumns.setSelected(autoAdjustColumns);
		jsColumns.setEnabled(!autoAdjustColumns);
		jsRows.setEnabled(!autoAdjustColumns);
	}

	private void makeVisible(int index)
	{
		int coords[] = gallery.getCoords(index);
		//DEBUG.printMessage(String.format("gotoImage, index: %d, row: %d, col:%d", index, coords[0], coords[1]));

		// Gets current selected cell bounds.
		Rectangle rect = table.getCellRect(coords[0], coords[1], true);

		// Ensures item is visible
		Point pos = jspContent.getViewport().getViewPosition();
		rect.translate(-pos.x, -pos.y);
		jspContent.getViewport().scrollRectToVisible(rect);

		repaint();
	}

	private void goToImage(int index)
	{
		gallery.gotoItem(index);
		makeVisible(index);
	}

	public class Worker implements Runnable
	{
		public static final int STATS = 0;
		public static final int PCA = 1;
		public static final int FSC = 2;
		public String message;
		/** Constructor selecting operation */
		private int op; // store operation
		private MetaData imagesmd;

		public Worker(int operation, MetaData imagesmd)
		{
			op = operation;
			this.imagesmd = imagesmd;
			if (imagesmd.findObjects().length == 0)
				throw new IllegalArgumentException("No images available");
		}

		public void run()
		{
			try
			{
				switch (op)
				{
				case STATS:
					computeStatsImages(imagesmd);
					break;
				case PCA:
					pca(imagesmd);
					break;
				case FSC:
					fsc(imagesmd);
					break;
				}
				imagesmd.destroy();
			}
			catch (Exception e)
			{
				XmippWindowUtil.releaseGUI(GalleryJFrame.this.getRootPane());
				showException(e);
				return;

			}
			XmippWindowUtil.releaseGUI(GalleryJFrame.this.getRootPane());
		}

		public String getMessage()
		{
			switch (op)
			{
			case STATS:
				return "Computing average and std images...";
			case PCA:
				return "Computing PCA...";
			case FSC:
				return "Computing FSC...";
			}
			return "";
		}

	}

	/** Function to create and launch the worker, blocking the gui */
	public void runInBackground(int operation)
	{

		MetaData imagesmd, md;
                if(data.hasSelection())
                {
                    int result = XmippDialog.showQuestionYesNoCancel(this, "This operation processes all images by default. Would you like to use selection instead?");
                    if(result == XmippQuestionDialog.YES_OPTION)
                        md = data.getSelectionMd();
                    else if(result == XmippQuestionDialog.NO_OPTION)
                        md = data.md;
                    else
                        return;
                }
                else
                    md = data.md;
                    
                
                imagesmd = data.getImagesMd(md);
		Worker w = new Worker(operation, imagesmd);
		XmippWindowUtil.blockGUI(this, w.getMessage());
		Thread thr = new Thread(w);
		thr.start();

	}

	private void computeStatsImages(MetaData imagesmd) throws Exception
	{
		ImageGeneric imgAvg = new ImageGeneric();
		ImageGeneric imgStd = new ImageGeneric();

		imagesmd.getStatsImages(imgAvg, imgStd, data.useGeo, data.getRenderLabel());
		ImagePlus impAvg = XmippImageConverter.convertToImagePlus(imgAvg);
		ImagePlus impStd = XmippImageConverter.convertToImagePlus(imgStd);
		imgAvg.destroy();
		imgStd.destroy();

		XmippImageWindow winAvg = new XmippImageWindow(new ImagePlusLoader(impAvg), "AVG: " + data.getFileName());
		XmippWindowUtil.setLocation(0.2f, 0.5f, winAvg, this);
		winAvg.setVisible(true);
		XmippImageWindow winStd = new XmippImageWindow(new ImagePlusLoader(impStd), "STD: " + data.getFileName());

		XmippWindowUtil.setLocation(0.8f, 0.5f, winStd, this);
		winStd.setVisible(true);
		imagesmd.destroy();
	}

	private boolean openClassesDialog()
	{
		if (dlgClasses == null)
		{
			dlgClasses = new ClassesJDialog(GalleryJFrame.this);
		}
		boolean result = dlgClasses.showDialog();
		dlgClasses.resetClasses();
		return result;
	}

	static String forceExtension(String filename, String ext)
	{
		int dot = filename.lastIndexOf(".");
		return filename.substring(0, dot) + ext;
	}

	public void pca(MetaData imagesmd) throws Exception
	{
		ImageGeneric image = new ImageGeneric();
		imagesmd.getPCAbasis(image, data.getRenderLabel());
		ImagePlus imp = XmippImageConverter.convertToImagePlus(image);
		imp.setTitle("PCA: " + data.getFileName());
		ImagesWindowFactory.openXmippImageWindow(this, imp, false);
		imagesmd.destroy();

	}

	public void fsc(MetaData imagesmd) throws Exception
	{
		FSCJFrame frame = new FSCJFrame(data, imagesmd);
		XmippWindowUtil.centerWindows(frame, this);
		frame.setVisible(true);
	}

	/***
	 * Helper function to create toolbar toggle buttons
	 */
	protected void setupButton(AbstractButton btn, String icon, String text, ActionListener listener)
	{
		// Add toggle button to set/unset global normalization
		// JToggleButton btn = new javax.swing.JToggleButton();
		btn.setFocusable(false);
		btn.setIcon(XmippResource.getIcon(icon));
		btn.setToolTipText(text);
		btn.setHorizontalTextPosition(javax.swing.SwingConstants.CENTER);
		btn.setVerticalTextPosition(javax.swing.SwingConstants.BOTTOM);
		btn.addActionListener(listener);
		// return btn;
	}

	private void updateViewState()
	{
		ImageIcon icon;
		String text;
		if (!data.isGalleryMode())
		{
			icon = XmippResource.VIEW_GALLERY_ICON;
			text = XmippLabel.LABEL_VIEW_GALLERY;
		}
		else
		{
			icon = XmippResource.VIEW_MD_ICON;
			text = XmippLabel.LABEL_VIEW_MD;
		}
		btnChangeView.setIcon(icon);
		btnChangeView.setToolTipText(text);
		boolean allowColsResize = true;
		if (data.isTableMode())
		{ // if we are in table mode only allow change
			// if exist render label
			boolean hasRender = data.allowGallery();
			btnChangeView.setEnabled(hasRender);
			jsZoom.setEnabled(hasRender);
			jlZoom.setEnabled(hasRender);
			boolean isCol = data.isColumnFormat();
			allowColsResize = false;
			jsGoToImage.setEnabled(isCol && gallery.getSize() > 0);
			jlGoToImage.setEnabled(isCol);
		}
		jsColumns.setEnabled(allowColsResize);
		jlColumns.setEnabled(allowColsResize);
		jsRows.setEnabled(allowColsResize);
		jlRows.setEnabled(allowColsResize);
		jcbAutoAdjustColumns.setEnabled(allowColsResize);
	}

	public void reloadTableData()
	{
		reloadTableData(true);
	}

	/** Reload table data */
	public void reloadTableData(boolean changed)
	{
		try
		{
			//DEBUG.printMessage("reloadTableData...");
			if (table != null)
				table.removeAll();
			createModel();
			// gallery.setShowLabels(menu.getShowLabel());
			createTable();

			menu.update();
			updateVisibleCombos();
			if (dlgSave != null && changed)
				dlgSave.setInitialValues();

			this.saved = !changed;

			setGalleryTitle();

			if (rows != null)
				gallery.setRows(rows);
			if (columns != null)
				gallery.setColumns(columns);

		}
		catch (Exception e)
		{
			e.printStackTrace();
		}
	}

	private void reloadMd() throws Exception
	{
		reloadMd(true);
	}

	/**
	 * Reload metadata info, rebuild the table This function is called whenever
	 * a change is made on metadata, that's why changes are reported to
	 * GalleryData
	 * */

	private void reloadMd(boolean changed) throws Exception
	{
		data.loadMd();
		reloadTableData(changed);
		data.setMdChanges(changed);

	}// function reloadMd

	/**
	 * Fill some label mode can be: "constant", "linear", "uniform", "gaussian"
	 * values is a list of string
	 * */
	public void fillLabel(int label, String mode, String... values) throws Exception
	{
		if (mode.equalsIgnoreCase(MetaData.FILL_CONSTANT))
			data.md.fillConstant(label, values[0]);
		else
		{
			Double v1 = Double.parseDouble(values[0]);
			Double v2 = Double.parseDouble(values[1]);
			if (mode.equalsIgnoreCase(MetaData.FILL_LINEAR))
				data.md.fillLinear(label, v1, v2);
			else if (mode.equalsIgnoreCase(MetaData.FILL_RAND_UNIFORM))
				data.md.fillRandom(label, "uniform", v1, v2);
			else if (mode.equalsIgnoreCase(MetaData.FILL_RAND_GAUSSIAN))
				data.md.fillRandom(label, "gaussian", v1, v2);
			else
				throw new Exception("Unknown label fill mode: " + mode);
		}
		reloadMd();
	}

	/**
	 * Delete selected or disabled items if 'selected' is true, selection is
	 * removed if false, the disabled items
	 * */
	public void removeObjects(boolean selected)
	{
		try
		{
			String type = selected ? "selected" : "disabled";
			if (XmippDialog.showWarning(this, String.format("Are you sure to delete %s items?", type)))
			{
				if (selected)
					data.removeSelection();
				else
					data.md.removeDisabled();
				reloadMd();
			}
		}
		catch (Exception ex)
		{
			showException(ex);
		}
	}

	/** Save selected items as a metadata */
	public void saveSelection() throws Exception
	{
		MetaData md = data.getSelectionMd();
		SaveJDialog dlg = new SaveJDialog(this, "selection.xmd", true);
		boolean save = dlg.showDialog();
		if (save)
		{
			boolean overwrite= dlg.isOverwrite();
			String path = dlg.getMdFilename();
			saveSelection(path, overwrite);
		}
		md.destroy();
	}
        
        	/** Save selected items as a metadata */
	public void saveSelection(String path, boolean overwrite) throws Exception
	{
		MetaData md = data.getSelectionMd();

                String file = path.substring(path.lastIndexOf("@") + 1, path.length());
                if (!new File(file).exists())// overwrite or append, save selection
                        md.write(path);
                else
                {
                        if (overwrite)
                                md.write(path);// overwrite with active block only, other
                                                                // blocks were dismissed
                        else
                                md.writeBlock(path);// append selection

                }
		
		md.destroy();
	}

	/** Find and replace in metadata */
	public void findReplace() throws Exception
	{
		MDSearchJDialog dlg = new MDSearchJDialog(this, table, data.md);
		dlg.setVisible(true);
	}

	/** Drop some label from the metadata */
	public void removeLabel(int label) throws Exception
	{
		data.md.removeLabel(label);
		reloadMd();
	}

	/***
	 * Function to create the main toolbar
	 */
	protected void createToolbar()
	{
		// Create Main TOOLBAR
		toolBar = new JToolBar();
		toolBar.setRollover(true);
		toolBar.setLayout(new FlowLayout(FlowLayout.LEFT));

		btnChangeView = new JButton();
		// updateViewState();
		btnChangeView.addActionListener(new ActionListener()
		{
			@Override
			public void actionPerformed(ActionEvent e)
			{
				data.changeMode();
				reloadTableData();
				makeVisible(gallery.getFirstSelectedIndex());
			}
		});

		toolBar.add(btnChangeView);
		toolBar.addSeparator();

		jlZoom = new javax.swing.JLabel();
		jsZoom = new javax.swing.JSpinner();
		jlZoom.setIcon(XmippResource.getIcon(XmippResource.ZOOM));
		jlZoom.setToolTipText(XmippLabel.LABEL_ZOOM);
		toolBar.add(jlZoom);

		jsZoom.setModel(new javax.swing.SpinnerNumberModel(Integer.valueOf(1), Integer.valueOf(1), null, Integer.valueOf(1)));
		jsZoom.addChangeListener(new javax.swing.event.ChangeListener()
		{
			public void stateChanged(javax.swing.event.ChangeEvent evt)
			{
				Integer zoom = (Integer) jsZoom.getValue();
				if (gallery.getCellSize().getHeight() < 30 && zoom < gallery.data.zoom)
				{
					jsZoom.setValue(gallery.data.zoom);//keep previous zoom
					return;
				}
				gallery.setZoom(zoom);
				makeVisible(gallery.getFirstSelectedIndex());
				// gallery.updateTableSelection(table);
			}
		});

		toolBar.add(jsZoom);
		toolBar.addSeparator();

		jlGoToImage = new javax.swing.JLabel();
		jsGoToImage = new javax.swing.JSpinner();
		jlGoToImage.setIcon(XmippResource.getIcon(XmippResource.GOTO));
		jlGoToImage.setToolTipText(XmippLabel.LABEL_GOTO_ITEM);
		toolBar.add(jlGoToImage);

		if (gallery.getSize() > 0)
			jsGoToImage.setValue(1);

		jsGoToImage.addChangeListener(new javax.swing.event.ChangeListener()
		{
			public void stateChanged(javax.swing.event.ChangeEvent evt)
			{
				jsGoToImageStateChanged(evt);
			}
		});
		toolBar.add(jsGoToImage);

		toolBar.addSeparator();

		jcbAutoAdjustColumns = new JToggleButton();
		setupButton(jcbAutoAdjustColumns, XmippResource.ADJUST_COLS, XmippLabel.MSG_ADJUST_COLS, new java.awt.event.ActionListener()
		{
			public void actionPerformed(java.awt.event.ActionEvent evt)
			{
				autoAdjustColumns(jcbAutoAdjustColumns.isSelected());
			}
		});
		jcbAutoAdjustColumns.setSelected(true);
		jlRows = new javax.swing.JLabel();
		jsRows = new javax.swing.JSpinner();
		jlColumns = new javax.swing.JLabel();
		jsColumns = new javax.swing.JSpinner();
		toolBar.add(jcbAutoAdjustColumns);

		jlColumns.setText(XmippLabel.LABEL_COLUMNS);
		toolBar.add(jlColumns);

		jsColumns.addChangeListener(new javax.swing.event.ChangeListener()
		{
			public void stateChanged(javax.swing.event.ChangeEvent evt)
			{
				jsColumnsStateChanged(evt);
			}
		});
		toolBar.add(jsColumns);

		jlRows.setText(XmippLabel.LABEL_ROWS);
		toolBar.add(jlRows);

		jsRows.addChangeListener(new javax.swing.event.ChangeListener()
		{
			public void stateChanged(javax.swing.event.ChangeEvent evt)
			{
				jsRowsStateChanged(evt);
			}
		});
		toolBar.add(jsRows);

		// Some settings of the spinners

		if (gallery.getSize() > 0)
		{

			jsRows.setModel(new SpinnerNumberModel(1, 1, gallery.getSize(), 1));
			jsColumns.setModel(new SpinnerNumberModel(1, 1, gallery.getSize(), 1));
			jsGoToImage.setModel(new SpinnerNumberModel(1, 1, gallery.getSize(), 1));
		}

		int TEXTWIDTH = 4;
		((JSpinner.NumberEditor) jsZoom.getEditor()).getTextField().setColumns(TEXTWIDTH);
		((JSpinner.NumberEditor) jsGoToImage.getEditor()).getTextField().setColumns(TEXTWIDTH);
		((JSpinner.NumberEditor) jsRows.getEditor()).getTextField().setColumns(TEXTWIDTH);
		((JSpinner.NumberEditor) jsColumns.getEditor()).getTextField().setColumns(TEXTWIDTH);
		
		initResliceButtonMenu();
		toolBar.add(reslicebt);

	}// function createToolbar

	/** Create combos for selection of block and volume if its the case */
	protected void createCombos()
	{
		cbPanel = new JPanel();
		cbPanel.setLayout(new FlowLayout(FlowLayout.LEFT));

		// Add blocks selector combo
		jlBlocks = new JLabel(XmippLabel.LABEL_BLOCK);
		jcbBlocks = new JComboBox();
		DEBUG.printFormat("data.getNumberOfBlocks: %d\n", data.getNumberOfBlocks());
		
		if (data.getNumberOfBlocks() > 0)
		{
			cbPanel.add(jlBlocks);
			jcbBlocks.setModel(new ComboBoxModel()
			{

				@Override
				public int getSize()
				{
					return data.getNumberOfBlocks();
				}

				@Override
				public Object getElementAt(int index)
				{
					return data.getBlock(index);
				}

				@Override
				public void setSelectedItem(Object item)
				{
					if (proceedWithChanges())
					{
						data.selectBlock((String) item);
						jcbVolumes.invalidate();
						try
						{
							data.loadMd();
							reloadTableData();
						}
						catch (Exception e)
						{
							// TODO Auto-generated catch block
							e.printStackTrace();
						}
					}
				}

				@Override
				public Object getSelectedItem()
				{
					return data.selectedBlock;
				}

				@Override
				public void removeListDataListener(ListDataListener arg0)
				{
				}

				@Override
				public void addListDataListener(ListDataListener arg0)
				{
					// TODO Auto-generated method stub
				}
			});

			cbPanel.add(jcbBlocks);
		}
		// Add volumes selector combo
		jlVolumes = new JLabel(XmippLabel.LABEL_VOLUME);
		cbPanel.add(jlVolumes);
		jcbVolumes = new JComboBox();
		jcbVolumes.setModel(new ComboBoxModel()
		{

			@Override
			public int getSize()
			{
				return data.getNumberOfVols();
			}

			@Override
			public Object getElementAt(int index)
			{
				return removePrefix(data.getVolumeAt(index));
			}

			@Override
			public void setSelectedItem(Object anItem)
			{
				data.selectVolume(data.commonVolPrefix + (String) anItem);
				reloadTableData();
			}

			@Override
			public Object getSelectedItem()
			{
				return removePrefix(data.selectedVolFn);
			}

			@Override
			public void addListDataListener(ListDataListener arg0)
			{
				// TODO Auto-generated method stub

			}

			@Override
			public void removeListDataListener(ListDataListener arg0)
			{
				// TODO Auto-generated method stub

			}

			public String removePrefix(String value)
			{
				return value.replaceFirst(data.commonVolPrefix, "");
			}
		});
		cbPanel.add(jcbVolumes);
	}

	protected void updateVisibleCombos()
	{

		boolean showBlocks = data.getNumberOfBlocks() > 0;
		boolean showVols = data.getNumberOfVols() > 1 && data.isVolumeMode();
		jcbBlocks.setVisible(showBlocks);
		jcbVolumes.setVisible(showVols);
		jlBlocks.setVisible(showBlocks);
		jlVolumes.setVisible(showVols);
		cbPanel.setVisible(showBlocks || showVols);
		//pack();
	}

	private void jsRowsStateChanged(javax.swing.event.ChangeEvent evt)
	{// GEN-FIRST:event_jsRowsStateChanged
		if (!isUpdating)
		{
			rows = (Integer) jsRows.getValue();
			columns = null;
			gallery.setRows(rows);
		}
	}

	private void jsColumnsStateChanged(javax.swing.event.ChangeEvent evt)
	{// GEN-FIRST:event_jsColumnsStateChanged
		if (!isUpdating)
		{
			columns = (Integer) jsColumns.getValue();
			rows = null;
			gallery.setColumns(getLastColums());

		}
	}

	public int getLastRows()
	{
		return rows;
	}

	public int getLastColums()
	{
		return columns;
	}

	private void jsGoToImageStateChanged(javax.swing.event.ChangeEvent evt)
	{
		if (!isUpdating)
		{
			Integer intValue = (Integer) jsGoToImage.getValue();
			if (intValue < 0)
				intValue = 1;
			else if (intValue >= gallery.getSize())
				intValue = gallery.getSize();
			goToImage(intValue - 1);
		}
	}

	private void formComponentResized(java.awt.event.ComponentEvent evt)
	{
		width = getSize().width;
		if (!isUpdating && autoAdjustColumns)
		{
			adjustColumns();
		}
	}

	public void selectItem(int row, int col)
	{
		if (row < 0 || row > table.getRowCount() - 1 || col < 0 || col > table.getColumnCount())
			return;
		
		if (gallery.data.isGalleryMode() && 
			row * table.getColumnCount() + col + 1 > gallery.getSize())
		{
			int[] coords = gallery.getCoords(gallery.getSize() - 1);
			row = coords[0];
			col = coords[1];

		}

		gallery.clearSelection();
		gallery.touchItem(row, col);
		makeVisible(row);

	}

	protected void tableMouseClicked(MouseEvent evt)
	{
		final Point p = evt.getPoint();
		int row = table.rowAtPoint(p);
		int col = table.columnAtPoint(p);

		if (evt.getButton() == MouseEvent.BUTTON1)
		{ // Left click.
			if (evt.getClickCount() > 1)
			{
				try
				{
					gallery.handleDoubleClick(row, col);
				}
				catch (Exception e)
				{
					XmippDialog.showError(this, e.getMessage());
				}
			}
			else
			{
				// Ctrl adds items to selection, otherwise previous ones are
				// removed.
				boolean move = true;
				if (!evt.isControlDown() && !evt.isShiftDown())
				{
                                        gallery.clearSelection();
                                        gallery.touchItem(row, col);
					
				}
				else
				{
					if (evt.isShiftDown())
					{
						gallery.selectRange(previousSelectedRow, previousSelectedCol, row, col, true);
					}
					else if (evt.isControlDown())
					{
						gallery.touchItem(row, col);
					}
				}
				if (move)
				{
					isUpdating = true;
					int index = gallery.getIndex(row, col);
					if (gallery.isValidIndex(index))
						jsGoToImage.setValue(index + 1);
					isUpdating = false;
				}
				if (!evt.isShiftDown())
				{
					previousSelectedRow = row;
					previousSelectedCol = col;
				}
			}

		}
		else if (evt.getButton() == MouseEvent.BUTTON3)
		{ // Right click.

			final MouseEvent me = evt;
			if (gallery.handleRightClick(row, col, jpopUpMenuTable))
			{
				if (gallery.getSelectionCount() < 2)
				{
					gallery.clearSelection();
					gallery.touchItem(row, col);
				}
				SwingUtilities.invokeLater(new Runnable()
				{
					public void run()
					{
						jpopUpMenuTable.show(me.getComponent(), p);
					}
				});
			}
		}
		table.invalidate();
		table.repaint();
		refreshExtractFrame();
	}// function tableMouseClicked

	private void autoAdjustColumns(boolean value)
	{
		setAutoAdjustColumns(value);
		adjustColumns();
	}

	private void setResliceView(int view)
	{
		data.resliceView = view;
		reloadTableData();
	}

	class GalleryMenu extends XmippMenuBarCreator
	{

		private QuickHelpJDialog quickhelpdlg;

		@Override
		protected void createItems() throws Exception
		{
			// File
			addItem(FILE, "File");
			addItem(FILE_OPEN, "Open ...", null, "control released O");
			addItem(FILE_OPENWITH_IJ, "Open with ImageJ", "ij.gif", "control released J");
			addItem(FILE_OPENWITH_CHIMERA, "Open with Chimera", "chimera.gif", "control released H");
			addItem(FILE_OPENMICROGRAPHS, "Open Particle Micrographs");
			addItem(FILE_INFO, "File info ...");

			addSeparator(FILE);
			addItem(FILE_SAVE, "Save", "save.gif", "control released S");
			addItem(FILE_SAVEAS, "Save as", "save_as.gif");

                        addItem(FILE_EXPORTIMAGES, "Export Images ...", "export_wiz.gif");
			addItem(FILE_REFRESH, "Refresh", "refresh.gif", "released F5");
			addSeparator(FILE);
			addItem(FILE_EXIT, "Exit", null, "control released Q");
			// Display
			addItem(DISPLAY, "Display");
			addItem(DISPLAY_NORMALIZE, "Global normalization", null, "control released N");
			addItem(DISPLAY_SHOWLABELS, "Display labels", null, "control released L");
			addSeparator(DISPLAY);
			addItem(DISPLAY_RENDERIMAGES, "Render images", null, "control released R");
			
			addRenderImageColumnItem();
			
		
			addItem(DISPLAY_APPLYGEO, "Apply geometry", null, "control released G");
			addItem(DISPLAY_WRAP, "Wrap", null, "control released W");
			addItem(DISPLAY_COLUMNS, "Columns ...", "columns.gif");
			addItem(DISPLAY_RESLICE, "Reslice");
			for (int i = 0; i < ImageGeneric.VIEWS.length; ++i)
				addItem(DISPLAY_RESLICE_VIEWS[i], reslices[i]);
			// Metadata operations
			addItem(METADATA, "Metadata");
			addItem(STATS, "Statistics");
			addItem(STATS_AVGSTD, "Avg & Std images");
			addItem(STATS_PCA, "PCA");
			addItem(STATS_FSC, "FSC");
			addItem(MD_PLOT, "Plot", "plot.png");
			addItem(MD_CLASSES, "Classes");
			addItem(MD_EDIT_COLS, "Edit labels", "edit.gif");
			addItem(MD_ADD_OBJECT, "Add new object", "new_object.gif");
			addItem(MD_REMOVE_DISABLED, "Remove disabled", "delete.gif");
			addItem(MD_REMOVE_SELECTION, "Remove selection");
			addItem(MD_SAVE_SELECTION, "Save selection", "save.gif");
			addSeparator(METADATA);
			addItem(MD_FIND_REPLACE, "Find & Replace", "search.gif", "control released F");
			// Help
			addItem(HELP, "Help");
			addItem(HELP_ONLINE, "Online help", "online_help.gif");
			addItem(KEY_ASSIST, "Key Assist...");
		}// function createItems

		public void update()
		{
			boolean galMode = data.isGalleryMode();
			boolean volMode = data.isVolumeMode();
			setItemEnabled(FILE_OPENWITH_CHIMERA, volMode);
			setItemEnabled(FILE_OPENMICROGRAPHS, data.hasMicrographParticles());
                        setItemEnabled(FILE_EXPORTIMAGES, data.hasRenderLabel() && !volMode);
			setItemEnabled(FILE_SAVE, !volMode);
			setItemEnabled(FILE_SAVEAS, !volMode);
			setItemSelected(DISPLAY_NORMALIZE, gallery.getNormalized());
			setItemEnabled(DISPLAY_APPLYGEO, data.containsGeometryInfo());
			setItemEnabled(DISPLAY_WRAP, data.containsGeometryInfo() && data.useGeo);
			setItemSelected(DISPLAY_WRAP, data.wrap);
			setItemSelected(DISPLAY_APPLYGEO, data.useGeo);
			setItemEnabled(DISPLAY_RENDERIMAGES, !galMode && data.hasRenderLabel());
			setItemSelected(DISPLAY_RENDERIMAGES, data.renderImages);
			setItemEnabled(DISPLAY_RENDERIMAGECOLUMN, galMode);
			for (int i = 0; i < ImageGeneric.VIEWS.length; ++i)
				setItemSelected(DISPLAY_RESLICE_VIEWS[i], (data.resliceView == ImageGeneric.VIEWS[i]));
			setItemEnabled(DISPLAY_COLUMNS, !galMode);
			setItemEnabled(DISPLAY_RESLICE, volMode);
			setItemEnabled(MD_CLASSES, data.isClassificationMd());
			setItemEnabled(MD_PLOT, data.isTableMode());
			boolean isCol = data.isColumnFormat();
			setItemEnabled(STATS, isCol && !volMode);
			setItemEnabled(MD_ADD_OBJECT, isCol);
			setItemEnabled(MD_REMOVE_DISABLED, isCol);
			setItemEnabled(MD_REMOVE_SELECTION, isCol);
			setItemEnabled(MD_SAVE_SELECTION, isCol);
			setItemEnabled(MD_FIND_REPLACE, isCol && !galMode);
			reslicebt.setEnabled(volMode);
                        setItemEnabled(METADATA, !(GalleryJFrame.this instanceof ScipionGalleryJFrame));
		}// function update

		@Override
		protected void handleActionPerformed(ActionEvent evt)
		{
			String cmd = evt.getActionCommand();
			try
			{
				if (cmd.equals(DISPLAY_NORMALIZE))
				{
					gallery.setNormalized(getItemSelected(DISPLAY_NORMALIZE));
				}
				else if (cmd.equals(DISPLAY_APPLYGEO) || cmd.equals(DISPLAY_WRAP))
				{
					if (data.containsGeometryInfo())
					{
						((MetadataGalleryTableModel) gallery).setUseGeometry(getItemSelected(DISPLAY_APPLYGEO), getItemSelected(DISPLAY_WRAP));
						setItemEnabled(DISPLAY_WRAP, data.containsGeometryInfo() && data.useGeo);

					}
				}
				else if (cmd.equals(DISPLAY_SHOWLABELS))
				{
					gallery.setShowLabels(getItemSelected(DISPLAY_SHOWLABELS));
				}
				else if (cmd.equals(DISPLAY_RENDERIMAGES))
				{
					gallery.setRenderImages(getItemSelected(DISPLAY_RENDERIMAGES));
					makeVisible(gallery.getFirstSelectedIndex());
				}
				
				else if (cmd.equals(DISPLAY_COLUMNS))
				{
					ColumnsJDialog dialog = new ColumnsJDialog(GalleryJFrame.this);
					boolean result = dialog.showDialog();
					if (result)
					{
						ArrayList<ColumnInfo> columns = dialog.getColumnsResult();
						isUpdating = true;
						((MetadataGalleryTableModel) gallery).updateColumnInfo(columns);
						gallery.fireTableDataChanged();
						setItemEnabled(DISPLAY_RENDERIMAGES, data.renderImages);
						// menu.enableRenderImages(data.globalRender);
						isUpdating = false;
					}
				}
				else if (cmd.equals(STATS_AVGSTD))
					runInBackground(Worker.STATS);
				else if (cmd.equals(STATS_PCA))
					runInBackground(Worker.PCA);
				else if (cmd.equals(STATS_FSC))
					runInBackground(Worker.FSC);
				else if (cmd.equals(FILE_OPEN))
				{
					if (fc.showOpenDialog(GalleryJFrame.this) != XmippFileChooser.CANCEL_OPTION)
					{
						if (Filename.exists(fc.getSelectedFile().getPath()))
							ImagesWindowFactory.openFileAsDefault(fc.getSelectedPath());
						else
							XmippDialog.showError(GalleryJFrame.this, String.format("File: '%s' doesn't exist.", fc.getSelectedPath()));
					}
				}
				else if (cmd.equals(FILE_SAVE))
				{
					save();
				}
				else if (cmd.equals(FILE_SAVEAS))
				{
					saveAs();
				}
                                else if (cmd.equals(FILE_EXPORTIMAGES))
				{

                                        exportImages();

				}
				else if (cmd.equals(FILE_EXIT))
				{
					close();
				}
				else if (cmd.equals(FILE_OPENWITH_CHIMERA))
				{
					try
					{
						String args = data.selectedVolFn;
						// if (Filename.isSpiderVolume(args))
						// args = "spider:" + args;
						// // FIXME: Check chimera is installed
						// Process p = new ProcessBuilder("chimera",
						// args).start();
                                                String run = String.format("xmipp_chimera_client -i %s --mode projector", args);
						Runtime.getRuntime().exec(run);
					}
					catch (Exception ex)
					{
						ex.printStackTrace();
					}
				}
				else if (cmd.equals(FILE_OPENMICROGRAPHS))
				{
					openMicrographs();
				}

				else if (cmd.equals(FILE_INFO))
				{
					XmippDialog.showInfo(GalleryJFrame.this, data.getFileInfo());
				}

				else if (cmd.equals(FILE_OPENWITH_IJ))
				{
					try
					{
                                                XmippUtil.showImageJ(Tool.VIEWER);
						ImagePlusLoader loader = gallery.getImageLoader();
						ImagesWindowFactory.openXmippImageWindow(GalleryJFrame.this, loader, true);

                                                
					}
					catch (Exception e1)
					{
						e1.printStackTrace();
					}
				}
				else if (cmd.equals(FILE_REFRESH))
				{
					data.readMd();
					reloadTableData();

				}
				else if (cmd.contains(DISPLAY_RESLICE))
				{
					for (int i = 0; i < ImageGeneric.VIEWS.length; ++i)
						if (cmd.equals(DISPLAY_RESLICE_VIEWS[i]))
						{
							setResliceView(ImageGeneric.VIEWS[i]);
							break;
						}
				}
				else if (cmd.equals(MD_PLOT))
				{
					PlotJDialog dlg = new PlotJDialog(GalleryJFrame.this);
					dlg.showDialog();
				}
				else if (cmd.equals(MD_CLASSES))
				{
					openClassesDialog();
				}
				else if (cmd.equals(MD_EDIT_COLS))
				{
					EditLabelsJDialog dlg = new EditLabelsJDialog(GalleryJFrame.this);
					dlg.showDialog();
				}
				else if (cmd.equals(MD_REMOVE_SELECTION))
				{
					if (gallery.getSelectionCount() > 0)
						removeObjects(true);
				}
				else if (cmd.equals(MD_REMOVE_DISABLED))
				{
					removeObjects(false);
				}
				else if (cmd.equals(MD_SAVE_SELECTION))
				{
					saveSelection();
				}
				else if (cmd.equals(MD_FIND_REPLACE))
				{
					findReplace();
				}
				else if (cmd.equals(MD_ADD_OBJECT))
				{
					AddObjectJDialog dlg = new AddObjectJDialog(GalleryJFrame.this);
					if (dlg.showDialog())
					{
						data.md.unionAll(dlg.md);
						reloadMd();
					}
				}
				else if (cmd.equals(HELP_ONLINE))
				{
					XmippWindowUtil.openURI("http://xmipp.cnb.csic.es/twiki/bin/view/Xmipp/WebHome");
				}
				else if (cmd.equals(KEY_ASSIST))
				{
					if (quickhelpdlg == null)
						quickhelpdlg = new QuickHelpJDialog(GalleryJFrame.this, false, "Key Assist", getKeyAssist());
					quickhelpdlg.setVisible(true);

				}

			}
			catch (Exception e)
			{
				showException(e);
			}
		}// function handleActionPerformed
		
		
		protected void addRenderImageColumnItem()
		{                  
			addItem(DISPLAY_RENDERIMAGECOLUMN, "Render Image Column");
			JMenuItem mi;
			
			imagecolumns = new Hashtable<String, ColumnInfo>();
			for (ColumnInfo column : data.getColumns())
				if (column.allowRender)
					imagecolumns.put(column.toString(), column);
			boolean rendercolumn = imagecolumns.size() > 0;
			setItemEnabled(DISPLAY_RENDERIMAGECOLUMN, rendercolumn);
			if(rendercolumn)
			{
				// Create the popup menu.
				String id, column;
				Enumeration<String> keys = imagecolumns.keys();
				while (keys.hasMoreElements())
				{
					column = keys.nextElement();
					id = String.format("Display.RenderImagesColumn.%s_rb", column);
					mi = addItem(id, column);
					mi.addActionListener(new RenderColumnActionListener());
					if(data.getRenderColumn().toString().equals(column))
						setItemSelected(id, true);
				}
			}

		}
		
		class RenderColumnActionListener implements ActionListener
		{

			@Override
			public void actionPerformed(ActionEvent e)
			{
				JRadioButtonMenuItem mi = (JRadioButtonMenuItem)e.getSource();
				String key = mi.getText();
				data.setRenderColumn(imagecolumns.get(key));
				reloadTableData();
			}

		}
			
	}// class GalleryMenu //////////////////////////////////////////////////////////
	
	
	
	
	
	
	
	
	

	class GalleryPopupMenu extends XmippPopupMenuCreator
	{
		protected int row;
		protected int col;

		@Override
		protected void createItems() throws Exception
		{
			addItem(ENABLED, "Enable", "enable.gif");
			addItem(DISABLED, "Disable", "disable.gif");
			addItem(REFRESH, "Refresh", "refresh.gif");
			// addSeparator();
			addItem(OPEN, "Open");
			addItem(OPEN_ASTEXT, "Open as text");
			addItem(CTF_PROFILE, "Show CTF profile");
			addItem(CTF_RECALCULATE, "Recalculate CTF");
			addSeparator();
			addItem(OPEN_IMAGES, "Open images");
			addItem(SAVE_IMAGES, "Save images", "save.gif");
			addItem(SET_CLASS, "Set class");
			addItem(SELECT, "Select");
			addItem(SELECT_ALL, "All", null, "control released A");
			addItem(SELECT_TOHERE, "To here");
			addItem(SELECT_FROMHERE, "From here");
			initItems();
		}// function createItems

		public void show(Component cmpnt, Point location)
		{
			setItemVisible(SET_CLASS, data.isClassificationMd());
			// This item visibility depends on current selection
			setItemVisible(SAVE_IMAGES, data.isClassificationMd() && gallery.getSelectionCount() > 0);
			setItemVisible(OPEN_IMAGES, data.isClassificationMd() && gallery.getSelectionCount() == 1);
					
			// Update menu items status depending on item.
			row = table.rowAtPoint(location);
			col = table.columnAtPoint(location);
			getPopupMenu().show(cmpnt, location.x, location.y);

		}// function show

		private void selectRange(int first, int last)
		{
			gallery.selectRange(first, last, true);
		}

		private void showCTF(boolean profile)
		{
			try
			{
				String ctfModel = data.md.getValueString(MDLabel.MDL_CTF_MODEL, data.ids[row]);
				String displayFilename = data.md.getValueString(MDLabel.MDL_PSD_ENHANCED, data.ids[row]);
				String psdFile = data.md.getValueString(MDLabel.MDL_PSD, data.ids[row]);

				ImageGeneric img = new ImageGeneric(displayFilename);
				ImagePlus imp = XmippImageConverter.readToImagePlus(img);

				if (profile)
					ImagesWindowFactory.openCTFWindow(imp, ctfModel, psdFile);
				else
				{
					MetaData mdRow = new MetaData(); 
					MDRow row2 = new MDRow();
					data.md.getRow(row2, data.ids[row]);
					mdRow.setRow(row2, mdRow.addObject());
					String sortFn = psdFile.replace(".psd", ".xmd");
					mdRow.write(sortFn);
					mdRow.destroy();
					ImagesWindowFactory.openCTFImage(imp, ctfModel, psdFile, ctfTasks, data.md.getFilename(), row, sortFn);
				}

			}
			catch (Exception e)
			{
				XmippDialog.showError(GalleryJFrame.this, e.getMessage());
			}
		}

		/** Set values to defaults */
		@Override
		public void initItems()
		{
			setItemVisible(OPEN, false);
			setItemVisible(OPEN_ASTEXT, false);
			setItemVisible(CTF_PROFILE, data.isCTFMd());
			setItemVisible(CTF_RECALCULATE, data.isCTFMd());
		}

		@Override
		protected void handleActionPerformed(ActionEvent evt)
		{
			String cmd = evt.getActionCommand();
			if (cmd.equals(SELECT_ALL))
			{
				selectRange(0, gallery.getSize() - 1);
			}
			else if (cmd.equals(SELECT_TOHERE))
			{
				selectRange(0, gallery.getIndex(row, col));
			}
			else if (cmd.equals(SELECT_FROMHERE))
			{
				selectRange(gallery.getIndex(row, col), gallery.getSize() - 1);
			}
			else if (cmd.equals(ENABLED))
			{
				gallery.setSelectionEnabled(true);
				// gallery.clearSelection();
				refreshExtractFrame();

			}
			else if (cmd.equals(DISABLED))
			{
				gallery.setSelectionEnabled(false);
				// gallery.clearSelection();
				refreshExtractFrame();

			}
			else if (cmd.equals(REFRESH))
			{
				gallery.refreshAt(row, col);

			}
			else if (cmd.equals(OPEN))
			{
                               
                                MetadataGalleryTableModel mg = (MetadataGalleryTableModel) gallery;

                                ColumnInfo ci = mg.visibleLabels.get(col);

                                if (ci.allowRender)
                                        gallery.handleDoubleClick(row, col);
                                else
                                {
                                        String file = data.getValueFromCol(row, ci);

                                        ImagesWindowFactory.openFileAsDefault(file);
                                }
                                
			}
			else if (cmd.equals(OPEN_ASTEXT))
			{
				String file = gallery.getValueAt(row, col).toString();
				ImagesWindowFactory.openFileAsText(file, null);
			}
			else if (cmd.equals(CTF_PROFILE))
			{
				showCTF(true);
			}
			else if (cmd.equals(CTF_RECALCULATE))
			{
				showCTF(false);
			}
			else if (cmd.equals(SET_CLASS))
			{
				if (openClassesDialog())
				{
					int classNumber = dlgClasses.getSelectedClass();
					// DEBUG.printMessage(String.format("class: %d",
					// classNumber));
					gallery.setSelectionClass(classNumber);
				}
			}
			else if (cmd.equals(OPEN_IMAGES))
			{
				int index = gallery.getIndex(row, col);
				MetaData md = data.getClassImages(index);
				if (md != null)
					openMetadata(md);
				else
					XmippDialog.showWarning(GalleryJFrame.this, "This class has no images");
			}
			else if (cmd.equals(SAVE_IMAGES))
			{
				File f = new File(data.getFileName());
				SaveImagesJDialog dialog = new SaveImagesJDialog(GalleryJFrame.this, f.getParent() + "/images_selection.xmd");
				dialog.showDialog();					
			}
			initItems();

		}

	}// class JPopUpMenuGallery

	public void showException(Exception e)
	{
		XmippDialog.showException(this, e);
	}

	@Override
	public void setRunning(boolean running)
	{
		// XmippDialog.showInfo(this, String.format("Calculating ctf"));
		// XmippWindowUtil.blockGUI(getRootPane(), "Calculating CTF");
	}

	@Override
	public void setRowBusy(int row)
	{

		gallery.setRowBusy(row);
	}

	@Override
	public void setRowIdle(int row)
	{
		gallery.setRowIdle(row);

	}

	

	@Override
	public void done()
	{
		XmippDialog.showInfo(this, String.format("Calculating ctf: DONE"));
	}

	protected void saveMd() throws Exception
	{
		saveMd(dlgSave.getMdFilename(), false, dlgSave.isOverwrite(), true );
	}
        
      

	protected void saveMd(String path, boolean saveall, boolean isoverwrite, boolean reload) throws Exception
	{
		try
		{
			if (path == null)
				throw new IllegalArgumentException();

			boolean overwritewithblock;
			String file;
			if (path.contains("@"))
				file = path.substring(path.lastIndexOf("@") + 1, path.length());
			else
			{
				file = path;
				path = getBlock() + "@" + file;
			}

			File iofile = new File(file);
			if (!iofile.exists())// overwrite or append, save active
			{
				if (iofile.getParentFile() != null)
					iofile.getParentFile().mkdirs();
				data.md.write(path);
			}
			else
			{
				overwritewithblock = isoverwrite && !saveall;
				if (overwritewithblock)
					data.md.write(path);// overwrite with active block only,
										// other blocks were dismissed
				else
					data.md.writeBlock(path);// either if save active block or all, save active, other blocks where already managed

			}
			if (reload)
			{
				
				gallery.data.setFileName(file);
				if (path.contains("@"))
					gallery.data.selectBlock(path.substring(0, path.lastIndexOf("@")));
				reloadFile(file, false);
				setGalleryTitle();
			}
		}
		catch (Exception e)
		{
			e.printStackTrace();
		}
	}// function saveMd


        
	public String getFilename()
	{
		return data.getFileName();
	}
        
        
	private void saveAll() throws Exception
	{
		String from = data.getFileName();
		String blockto = dlgSave.getMdFilename();
		String to;
		if (blockto.contains("@"))
			to = blockto.substring(blockto.lastIndexOf("@") + 1, blockto.length());
		else
		{
			to = blockto;
			blockto = getBlock() + "@" + blockto;
		}
		
		if (from != null)
		{
			MetaData md;
			Hashtable<String, MetaData> mds = new Hashtable<String, MetaData>();
			for (String blockit : data.mdBlocks)
				mds.put(blockit, new MetaData(blockit + "@" + from));
			File file = new File(to);
			if (dlgSave.isOverwrite())
				file.delete();
			if (!file.exists() && file.getParentFile() != null)
				file.getParentFile().mkdirs();
			for (String blockit : data.mdBlocks)
			{
				md = mds.get(blockit);
				if (blockit.equals(getBlock()))
					saveMd(blockto, true, dlgSave.isOverwrite(), false );
				else
					md.writeBlock(blockit + "@" + to);
				md.destroy();
			}
		}
		else {
			saveMd(blockto, true, dlgSave.isOverwrite(), false );
		}

		data.setMdChanges(false);
		gallery.data.setFileName(to);
		if (blockto.contains("@"))
			gallery.data.selectBlock(blockto.substring(0, blockto.lastIndexOf("@")));
		this.saved = true;
//		reloadFile(to, false);
		reloadCombos();
		setGalleryTitle();
	}

	private void save() throws Exception
	{
		if (!saved)
			saveAs();
		else
		{
			if (dlgSave.saveActiveMetadataOnly())
				saveMd();
			else
				saveAll();
		}
	}// function save

	private void saveAs() throws Exception
	{
		if (dlgSave == null)
			dlgSave = new SaveJDialog(this, data.getMdSaveFileName(), false);
		else
			dlgSave.setMdFilename(data.getMdFilename());
		boolean save = dlgSave.showDialog(); // displays dialog and waits until
												// save or cancel clicked
		if (save)
		{
			if (dlgSave.saveActiveMetadataOnly())
				saveMd();
			else
				saveAll();

			
		}

	}
        
    private void exportImages() throws Exception
	{
		SwingUtilities.invokeLater(new Runnable() {

                    @Override
                    public void run() {
                        ExportImagesJDialog d = new ExportImagesJDialog(GalleryJFrame.this);
                    }
                });

			
		

	}

	public void openMicrographs()
	{
		if (extractframe == null || !extractframe.isVisible())
			extractframe = ExtractParticlePicker.open(getBlock(), data.getFileName(), gallery.getImageWidth(), this);
		refreshExtractFrame();
	}

	private void refreshExtractFrame()
	{

		if (extractframe == null || !extractframe.isVisible())
			return;
		for (int i = 0; i < data.selection.length; i++)
			if (data.selection[i])
				extractframe.refreshActive(data.ids[i], data.isEnabled(i));

	}

	public void refreshActive(long id, boolean enabled)
	{
		for (int i = 0; i < data.ids.length; i++)
			if (id == data.ids[i])
			{
				goToImage(i);
				gallery.setSelectionEnabled(enabled);
			}

	}

	public String getBlock()
	{
		return (String) jcbBlocks.getSelectedItem();
	}

	public void reloadFile(String file, boolean changed) throws Exception
	{
		createModel();
		reloadMd(changed);
		reloadCombos();
	}
	
	private void reloadCombos(){
		createCombos();
		updateVisibleCombos();
		jcbBlocks.setSelectedItem(gallery.data.selectedBlock);
		
	}

	protected void initResliceButtonMenu()
	{
		// Create the popup menu.
		String reslice;
		final JPopupMenu popup = new JPopupMenu();
		JRadioButtonMenuItem mi;
		reslicegroup = new ButtonGroup();
		for (int i = 0; i < reslices.length; i++)
		{
			reslice = reslices[i];
			mi = new JRadioButtonMenuItem(reslice);
			reslicegroup.add(mi);
			if (i == 0)
				reslicegroup.setSelected(mi.getModel(), true);
			mi.setActionCommand(String.valueOf(ImageGeneric.VIEWS[i]));
			popup.add(mi);
			mi.addActionListener(new ResliceActionListener());

		}
		reslicebt = new JButton(XmippResource.getIcon("topview.png"));
		reslicebt.setToolTipText("Reslice");
		reslicebt.setContentAreaFilled(false);
		reslicebt.setFocusPainted(false);
		reslicebt.setOpaque(false);

		reslicebt.addMouseListener(new MouseAdapter()
		{
			public void mousePressed(MouseEvent e)
			{
				popup.show(e.getComponent(), e.getX(), e.getY());
			}
		});

	}
	
	
		
	

	class ResliceActionListener implements ActionListener
	{

		@Override
		public void actionPerformed(ActionEvent e)
		{
			JRadioButtonMenuItem mi = (JRadioButtonMenuItem) e.getSource();
			int view = Integer.parseInt(mi.getActionCommand());
			setResliceView(view);
			reslicegroup.setSelected(mi.getModel(), true);
		}

	}

	public Map<String, String> getKeyAssist()
	{
		Map<String, String> map = Collections.synchronizedMap(new LinkedHashMap<String, String>());
		map.put("Shift + Scroll Up/Ctrl + P", "Zoom in if images displayed");
		map.put("Shift + Scroll Down/Ctrl + O", "Zoom out if images displayed");
		map.put("Left click", "Selects a cell in gallery mode and a row in table mode");
		map.put("Right click", "Selects a row in table mode and displays row menu");
		map.put("Supr", "Delete selected cell in gallery mode and row in table mode");
		map.put("Up", "Select  previous row in table mode and cell in previous row in gallery mode");
		map.put("Down", "Select next row in table mode and cell in next row in gallery mode");
		map.put("Left", "Select  previous cell in gallery mode");
		map.put("Right", "Select next cell in gallery mode");
		map.put("Ctrl + O", "Open file");
		map.put("Ctrl + J", "Open with ImageJ");
		map.put("Ctrl + S", "Save");
		map.put("F5", "Refresh");
		map.put("Ctrl + Q", "Exit");
		map.put("Ctrl + N", "Display global normalization");
		map.put("Ctrl + L", "Display labels");
		map.put("Ctrl + R", "Render images");
		map.put("Ctrl + G", "Apply geometry");
		map.put("Ctrl + W", "Wrap");
                map.put("Space Bar", "Enable/Disable selection");

		return map;
	}
        
       public boolean isImageSelected()
       {
           if(!data.allowGallery())
               return false;
           
           //what if there are no images on metadata??
           return gallery.getSelectionCount() > 0;
       }
       
       public boolean isClassSelection()
        {
            return data.isClassificationMd() && gallery.getSelectionCount() > 0;
        }
       
       public boolean isClassificationMd()
       {
           return data.isClassificationMd();
       }
       
       public void saveImagesFromClassSelection(String path)
       {
            MetaData imagesMd = gallery.data.getImagesFromClassSelection();
            imagesMd.write(path);
            imagesMd.destroy();
       }
       
       public void saveClassSelection(String path)
       {
            try {
                String classesmdfile = "classes" + Filename.SEPARATOR + path;
                saveSelection(classesmdfile, true);
                data.saveClassSelection(path);
            } catch (Exception ex) {
                Logger.getLogger(GalleryJFrame.class.getName()).log(Level.SEVERE, null, ex);
            }
       }
       
       public String getFileExtension()
       {
           if(data.getFileName() == null)
               return "";
           return XmippStringUtils.getFileExtension(data.getFileName());
       }

       
}// class JFrameGallery<|MERGE_RESOLUTION|>--- conflicted
+++ resolved
@@ -198,14 +198,13 @@
 	GalleryData data;
 	private ExtractPickerJFrame extractframe;
 	private ButtonGroup reslicegroup;
-
 	private JComboBox imagecolumnscb;
-
 	private JMenuItem rendercolumnmi;
-
 	private Hashtable<String, ColumnInfo> imagecolumns;
-
 	protected JPanel buttonspn;
+        private GalleryJFrame childFrame;
+        
+        
 	/** Some static initialization for fancy default dimensions */
 	static
 	{
@@ -217,11 +216,9 @@
 		aux = (float) MAX_HEIGHT * DIM_RATE;
 		MAX_WIDTH = Math.round(aux);
 	}
-<<<<<<< HEAD
-    
-=======
-    private GalleryJFrame childFrame;
->>>>>>> 2cc68850
+
+
+
 
 	/** Initialization function after GalleryData structure is created */
 	private void init(GalleryData data)
@@ -267,11 +264,7 @@
 	 */
 	public void openMetadata(MetaData md)
 	{
-<<<<<<< HEAD
-		new GalleryJFrame(null, md, new Params());
-=======
-		childFrame = new GalleryJFrame(null, md, new Param());
->>>>>>> 2cc68850
+            childFrame = new GalleryJFrame(null, md, new Param());
 	}
 
 	/**
