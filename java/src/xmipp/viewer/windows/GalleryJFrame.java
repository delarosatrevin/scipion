/***************************************************************************
 * Authors:     Juanjo Vega
 * 				J.M. de la Rosa Trevin (jmdelarosa@cnb.csic.es)
 *
 *
 * Unidad de  Bioinformatica of Centro Nacional de Biotecnologia , CSIC
 *
 * This program is free software; you can redistribute it and/or modify
 * it under the terms of the GNU General Public License as published by
 * the Free Software Foundation; either version 2 of the License, or
 * (at your option) any later version.
 *
 * This program is distributed in the hope that it will be useful,
 * but WITHOUT ANY WARRANTY; without even the implied warranty of
 * MERCHANTABILITY or FITNESS FOR A PARTICULAR PURPOSE.  See the
 * GNU General Public License for more details.
 *
 * You should have received a copy of the GNU General Public License
 * along with this program; if not, write to the Free Software
 * Foundation, Inc., 59 Temple Place, Suite 330, Boston, MA
 * 02111-1307  USA
 *
 *  All comments concerning this program package may be sent to the
 *  e-mail address 'xmipp@cnb.csic.es'
 ***************************************************************************/

package xmipp.viewer.windows;

import ij.ImagePlus;

import java.awt.Component;
import java.awt.Container;
import java.awt.Dimension;
import java.awt.FlowLayout;
import java.awt.GridBagConstraints;
import java.awt.GridBagLayout;
import java.awt.Point;
import java.awt.Rectangle;
import java.awt.Toolkit;
import java.awt.event.ActionEvent;
import java.awt.event.ActionListener;
import java.awt.event.KeyEvent;
import java.awt.event.KeyListener;
import java.awt.event.MouseAdapter;
import java.awt.event.MouseEvent;
import java.awt.event.MouseWheelEvent;
import java.awt.event.MouseWheelListener;
import java.awt.event.WindowAdapter;
import java.awt.event.WindowEvent;
import java.io.File;
import java.util.ArrayList;
import java.util.Collections;
import java.util.Enumeration;
import java.util.Hashtable;
import java.util.LinkedHashMap;
import java.util.List;
import java.util.Map;

import javax.swing.AbstractAction;
import javax.swing.AbstractButton;
import javax.swing.ActionMap;
import javax.swing.ButtonGroup;
import javax.swing.ComboBoxModel;
import javax.swing.ImageIcon;
import javax.swing.InputMap;
import javax.swing.JButton;
import javax.swing.JCheckBox;
import javax.swing.JComboBox;
import javax.swing.JComponent;
import javax.swing.JFrame;
import javax.swing.JLabel;
import javax.swing.JList;
import javax.swing.JMenuItem;
import javax.swing.JOptionPane;
import javax.swing.JPanel;
import javax.swing.JPopupMenu;
import javax.swing.JRadioButtonMenuItem;
import javax.swing.JScrollPane;
import javax.swing.JSpinner;
import javax.swing.JTable;
import javax.swing.JToggleButton;
import javax.swing.JToolBar;
import javax.swing.KeyStroke;
import javax.swing.LookAndFeel;
import javax.swing.SpinnerNumberModel;
import javax.swing.SwingUtilities;
import javax.swing.event.ListDataListener;
import javax.swing.event.TableModelEvent;
import javax.swing.event.TableModelListener;
import javax.swing.table.JTableHeader;
import xmipp.ij.commons.ImagePlusLoader;
import xmipp.ij.commons.Tool;
import xmipp.ij.commons.XmippApplication;
import xmipp.ij.commons.XmippIJUtil;
import xmipp.ij.commons.XmippImageConverter;
import xmipp.ij.commons.XmippImageWindow;
import xmipp.jni.Filename;
import xmipp.jni.ImageGeneric;
import xmipp.jni.MDLabel;
import xmipp.jni.MetaData;
import xmipp.utils.DEBUG;
import xmipp.utils.Param;
import xmipp.utils.QuickHelpJDialog;
import xmipp.utils.XmippDialog;
import xmipp.utils.XmippFileChooser;
import xmipp.utils.XmippLabel;
import xmipp.utils.XmippMenuBarCreator;
import xmipp.utils.XmippMenuCreator;
import xmipp.utils.XmippMessage;
import xmipp.utils.XmippPopupMenuCreator;
import xmipp.utils.XmippQuestionDialog;
import xmipp.utils.XmippResource;
import xmipp.utils.XmippWindowUtil;
import xmipp.viewer.RowHeaderRenderer;
import xmipp.viewer.ctf.TasksEngine;
import xmipp.viewer.ctf.iCTFGUI;
import xmipp.viewer.models.ColumnInfo;
import xmipp.viewer.models.GalleryData;
import xmipp.viewer.models.GalleryRowHeaderModel;
import xmipp.viewer.models.ImageGalleryTableModel;
import xmipp.viewer.models.MetadataGalleryTableModel;
import xmipp.viewer.models.MicrographsTableModel;
import xmipp.viewer.particlepicker.extract.ExtractParticlePicker;
import xmipp.viewer.particlepicker.extract.ExtractPickerJFrame;
import xmipp.viewer.windows.ClassesJDialog;

public class GalleryJFrame extends JFrame implements iCTFGUI
{
	private static final long serialVersionUID = -8957336972082018823L;

	private final static int DELAY_TO_UPDATE = 500;
	private static int update_counter = 0;
	// The following counter will be used to keep track of how many
	// windows are opened, the last one, should do System.exit
	// private static short windows_counter = 0;
	public ImageGalleryTableModel gallery;
	private GalleryRowHeaderModel rowHeaderModel;
	private int previousSelectedRow, previousSelectedCol;
	private JList rowHeader;
	// this flag will be used to avoid firing properties change events
	// when the change is from our code and not external user interaction
	private boolean isUpdating;
	private boolean autoAdjustColumns = false;
	private GalleryPopupMenu jpopUpMenuTable;
	private GalleryMenu menu;
	private XmippFileChooser fc;
	private SaveJDialog dlgSave = null;
	private boolean saved = false;
	private ClassesJDialog dlgClasses = null;

	private JLabel jlZoom;
	private JLabel jlGoToImage;
	private JLabel jlRows;
	private JLabel jlColumns;
	private JToggleButton jcbAutoAdjustColumns;
	private JButton btnChangeView;
	private JCheckBox jcbShowLabels;
	protected JPanel jpBottom;
	protected JSpinner jsColumns;
	protected JSpinner jsGoToImage;
	private JScrollPane jspContent;
	protected JSpinner jsRows;
	protected JSpinner jsZoom;
	// Components for combos
	protected JPanel cbPanel;
	protected JComboBox jcbBlocks;
	protected JComboBox jcbVolumes;
	protected JLabel jlBlocks;
	protected JLabel jlVolumes;
	protected TasksEngine ctfTasks;
	// private javax.swing.JToggleButton jtbNormalize;
	// private javax.swing.JToggleButton jtbUseGeometry;
	private JTable table;
	private JToolBar toolBar;
	private int width = -1;
	private JButton reslicebt;
	private String[] reslices = new String[] { "Z Negative (Front)", "Y Negative (Top)", "X Negative (Left)", "Y Positive (Bottom)",
			"X Positive (Right)" };;

	protected static final float MAX_HEIGHT_RATE = 2.0f / 3.0f;
	// this rate is width/height
	protected static final float DIM_RATE = 4.0f / 3.0f;
	protected static final int MIN_WIDTH = 650;
	protected static int MIN_HEIGHT;
	protected static int MAX_HEIGHT;
	protected static int MAX_WIDTH;
	protected static Dimension screenSize;
	private Integer rows, columns;

	/** Store data about visualization */
	GalleryData data;
	private ExtractPickerJFrame extractframe;
	private ButtonGroup reslicegroup;

	private JComboBox imagecolumnscb;

	private JMenuItem rendercolumnmi;

	private Hashtable<String, ColumnInfo> imagecolumns;
	/** Some static initialization for fancy default dimensions */
	static
	{
		screenSize = Toolkit.getDefaultToolkit().getScreenSize();
		float aux = (float) screenSize.height * MAX_HEIGHT_RATE;
		MAX_HEIGHT = Math.round(aux);
		aux = (float) MIN_WIDTH / DIM_RATE;
		MIN_HEIGHT = Math.round(aux);
		aux = (float) MAX_HEIGHT * DIM_RATE;
		MAX_WIDTH = Math.round(aux);
	}

	/** Initialization function after GalleryData structure is created */
	private void init(GalleryData data)
	{
		try
		{
			this.data = data;
			createModel();
			createGUI();
			XmippApplication.addInstance();
		}
		catch (Exception e)
		{
			DEBUG.printException(e);
		}
	}

	/** Constructors */
	public GalleryJFrame(String filename, Param parameters)
	{
		super();
		init(new GalleryData(this, filename, parameters, null));
	}

	public GalleryJFrame(String filename, MetaData md, Param parameters)
	{
		super();
		init(new GalleryData(this, filename, parameters, md));
	}

	/**
	 * Open another metadata separataly *
	 */
	public void openMetadata(MetaData md)
	{
		new GalleryJFrame(null, md, new Param());
	}

	/**
	 * Function to create the gallery type depending on the filename
	 * 
	 * @throws Exception
	 */
	private void createModel() throws Exception
	{
		gallery = data.createModel();
	}

	public GalleryData getData()
	{
		return data;
	}

	/** Close the application, check if changes first */
	public void close()
	{
		if (proceedWithChanges())
		{
			setVisible(false);
			dispose();
			XmippApplication.removeInstance();

		}
	}// function close

	/** Check if there are changes to proceed */
	public boolean proceedWithChanges()
	{
		boolean proceed = true;
		if (data.hasMdChanges())
		{
			XmippQuestionDialog dlg = new XmippQuestionDialog(GalleryJFrame.this, "Do you want to save metadata changes?");
			if (dlg.showDialog())
				try
				{
					save();
				}
				catch (Exception e)
				{
					showException(e);
				}
			else
				proceed = !dlg.isCanceled();
		}
		return proceed;
	}

	/** Set the title of the main windows depending on the gallery */
	private void setGalleryTitle()
	{
		setTitle(gallery.getTitle());
	}

	/**
	 * Function to create general GUI base on a TableModel. It will use helper
	 * functions to create different components of the GUI
	 */
	private void createGUI()
	{
		// Create file chooser and set current dir
		setIconImage(XmippResource.getIcon("xmipp_logo.png").getImage());
		fc = new XmippFileChooser();
		ctfTasks = new TasksEngine(GalleryJFrame.this);

		isUpdating = true; // avoid handling some changes events

		setGalleryTitle();
		setDefaultCloseOperation(DO_NOTHING_ON_CLOSE);
		setMinimumSize(new Dimension(MIN_WIDTH, MIN_HEIGHT));
		addWindowListener(new WindowAdapter()
		{
			@Override
			public void windowClosing(WindowEvent arg0)
			{
				close();
			}
		});

		// Get main pane and set layout
		Container pane = getContentPane();
		JPanel container = new JPanel(new GridBagLayout());
		pane.add(container);
		// container.setLayout(new GridBagLayout());
		GridBagConstraints c = new GridBagConstraints();

		// Create toolbar buttons
		createToolbar();
		c.fill = GridBagConstraints.HORIZONTAL;
		c.gridx = 0;
		c.gridy = 0;
		container.add(toolBar, c);
		setInitialValues();

		// Create combos for selection of blocks and/or volumes
		createCombos();
		c.fill = GridBagConstraints.HORIZONTAL;
		c.gridx = 0;
		c.gridy = 1;
		container.add(cbPanel, c);
		updateVisibleCombos();

		jspContent = new GalleryScroll();
		// Create table
		createTable();
		c.fill = GridBagConstraints.BOTH;
		c.gridx = 0;
		c.gridy = 2;
		c.weightx = 1.0;
		c.weighty = 1.0;
		container.add(jspContent, c);
		
				
		// Create the menu for table
		menu = new GalleryMenu();
		setJMenuBar(menu.getMenuBar());
		jpopUpMenuTable = new GalleryPopupMenu();
		menu.update();

		// pack();
		isUpdating = false;

		// Zoom in with Ctrl + P
		InputMap imap = container.getInputMap(JComponent.WHEN_IN_FOCUSED_WINDOW);
		ActionMap amap = container.getActionMap();
		imap.put(KeyStroke.getKeyStroke("ctrl released P"), "zoomIn");
		amap.put("zoomIn", new AbstractAction()
		{
			@Override
			public void actionPerformed(ActionEvent e)
			{
				zoomChange(true);
			}

		});
		// Zoom in with Ctrl + O
		imap.put(KeyStroke.getKeyStroke("ctrl released M"), "zoomOut");
		amap.put("zoomOut", new AbstractAction()
		{
			@Override
			public void actionPerformed(ActionEvent e)
			{
				zoomChange(false);
			}

		});

		// Change view with Ctrl + Tab
		imap.put(KeyStroke.getKeyStroke("ctrl released I"), "changeView");
		amap.put("changeView", new AbstractAction()
		{
			@Override
			public void actionPerformed(ActionEvent e)
			{
				data.changeMode();
				reloadTableData();
			}
		});

		pack();
		XmippWindowUtil.centerWindows(this);
		setVisible(true);
		SwingUtilities.invokeLater(new Runnable()
		{
			public void run()
			{
				addComponentListener(new java.awt.event.ComponentAdapter()
				{
					public void componentResized(java.awt.event.ComponentEvent evt)
					{
						formComponentResized(evt);
					}
				});
			}
		});
	}

	private void setInitialValues()
	{
		boolean adjust = false;
		if (data.parameters.columns > 0)
			gallery.setColumns(data.parameters.columns);
		else if (data.parameters.rows > 0)
			gallery.setRows(data.parameters.rows);
		else if (!data.isRotSpectraMode())
			adjust = true;

		if (data.isMicrographsMode())
		{
			// setExtendedState(JFrame.MAXIMIZED_BOTH);
			width = screenSize.width - 50;
			int h = screenSize.height - 100;
			setPreferredSize(new Dimension(width, h));
		}
		else
		{
			int desiredCols = adjust ? (int) Math.ceil(Math.sqrt(gallery.getSize())) : gallery.getColumnCount();
			width = desiredCols * gallery.cellDim.width + 50;
			width = Math.min(Math.max(width, MIN_WIDTH), MAX_WIDTH);
			if (adjust)
			{
				gallery.adjustColumn(width - 50);
			}
			int h = gallery.getRowCount() * gallery.cellDim.height;
			h = Math.min(Math.max(h, MIN_HEIGHT), MAX_HEIGHT);
			setPreferredSize(new Dimension(width, h));
		}
		setAutoAdjustColumns(adjust);
	}

	/** Some tweaks over traditional JTable */
	public class GalleryScroll extends JScrollPane
	{
	}// class GalleryTable

	private void createTable()
	{
		// Create row header for enumerate rows
		try
		{
			rowHeaderModel = (data.md.isColumnFormat() || !data.isTableMode()) ? new GalleryRowHeaderModel(gallery.getRowCount(), 1)
					: new GalleryRowHeaderModel(data);
		}
		catch (Exception e1)
		{
			// TODO Auto-generated catch block
			e1.printStackTrace();
		}
		rowHeader = new JList();
		rowHeader.setModel(rowHeaderModel);
		LookAndFeel.installColorsAndFont(rowHeader, "TableHeader.background", "TableHeader.foreground", "TableHeader.font");
		rowHeader.setCellRenderer(new RowHeaderRenderer());
		jspContent.setRowHeaderView(rowHeader);

		table = new JTable()
		{
			protected JTableHeader createDefaultTableHeader()
			{
				return gallery.getTableHeaderModel();
			}
		};
		// Create column model
		table.setColumnModel(gallery.getColumnModel());
		table.setModel(gallery);
		// int h = 25;
		// table.setRowHeight(h);
		// rowHeader.setFixedCellHeight(h);
		jspContent.setViewportView(table);

		gallery.setupTable(table);
		table.setRowSelectionAllowed(true);
		// DEBUG.printMessage("WIDTH: " + jspContent.getVisibleRect().width);
		// DEBUG.printMessage("preferred: " + getPreferredSize().toString());
		gallery.addTableModelListener(new TableModelListener()
		{

			@Override
			public void tableChanged(TableModelEvent e)
			{
				updateTable();
			}
		});

		table.addMouseListener(new java.awt.event.MouseAdapter()
		{
			public void mouseClicked(java.awt.event.MouseEvent evt)
			{
				tableMouseClicked(evt);
			}
		});

		// Zoom with Shift + MouseWeel
		table.addMouseWheelListener(new MouseWheelListener()
		{
			@Override
			public void mouseWheelMoved(MouseWheelEvent evt)
			{
				if (evt.isShiftDown())
					zoomChange(evt.getWheelRotation() < 0);
				else
					table.getParent().dispatchEvent(evt);
			}
		});

		// Add listener to recognize UP and DOWN keys
		table.addKeyListener(new KeyListener()
		{
			@Override
			public void keyTyped(KeyEvent arg0)
			{
			}

			@Override
			public void keyReleased(KeyEvent arg0)
			{
			}

			@Override
			public void keyPressed(KeyEvent arg0)
			{
				int vdir = 0, hdir = 0;

				switch (arg0.getKeyCode())
				{
				case KeyEvent.VK_DELETE:
					removeObjects(true);
					break;
				case KeyEvent.VK_UP:
					vdir = -1;
					break;
				case KeyEvent.VK_DOWN:
					vdir = 1;
					break;
				case KeyEvent.VK_LEFT:
					hdir = -1;
					break;
				case KeyEvent.VK_RIGHT:
					hdir = 1;
					break;
				}
				if (vdir != 0 || hdir != 0)
				{
					int newRow = table.getSelectedRow() + vdir;
					int col = table.getSelectedColumn() + hdir;

					selectItem(newRow, col);

				}
			}// function keyPressed
		});

		updateViewState();

		if (!adjustColumns())
			updateTable(); // update table if columns have not changed
	}// function createTable

	private void zoomChange(boolean increase)
	{
		
		int deltha = increase ? 10 : -10;
		jsZoom.setValue((Integer) jsZoom.getValue() + deltha);
	}

	private void updateTable()
	{
		// if (table.isShowing()) {
		boolean updatingState = isUpdating;
		isUpdating = true;
		update_counter++;
		DEBUG.printMessage(" *** Updating table: " + update_counter); // );
		// DEBUG.printStackTrace();

		// FIXME:gallery.updateSort();

		if (gallery.getSize() > 0)
		{
			// DEBUG.printMessage(String.format("updateTable: Table Model:\nsize: %d, cols: %d rows: %d",
			// gallery.getSize(), gallery.getColumnCount(),
			// gallery.getRowCount()));
			Dimension dimension = gallery.getCellSize();
			// renderer.setPreferredSize(dimension);

			// Adjusts rows size.
			table.setRowHeight(dimension.height);
			rowHeader.setFixedCellHeight(dimension.height);
			rowHeaderModel.setSize(gallery.getRowCount());
		}
		// Adjusts columns width
		gallery.getColumnModel().adjustColumnsWidth(table);
		// columnModel.setWidth(dimension.width);

		// If auto adjust columns is enabled, refresh!
		jsRows.setValue(gallery.getRowCount());
		jsColumns.setValue(gallery.getColumnCount());

		rowHeader.revalidate();
		rowHeader.repaint();
		// table.revalidate();
		// repaint();
		// }

		jsZoom.setValue(data.zoom);
		isUpdating = updatingState;
		SwingUtilities.invokeLater(new Runnable()
		{
			public void run()
			{
				gallery.updateTableSelection(table);
			}
		});

		// }
	}// function updateTable

	/** Adjust the columns depending on the current windows width and cell width */
	private boolean adjustColumns()
	{
		if (autoAdjustColumns)
			return gallery.adjustColumn(width - 50);
		return false;
		// DEBUG.printMessage(String.format(
		// "==>> JFrameGallery.autoAdjust: width: %d", width));
		// int rw = rowHeader.getWidth();
		// DEBUG.printStackTrace();
		// FIXME
		// gallery.autoAdjustColumns(
		// // jsPanel.getVisibleRect().width - rowHeader.getWidth(),
		// // jsPanel.getViewportBorderBounds().width -
		// // rowHeader.getWidth(),
		// // jspContent.getViewport().getWidth() - rowHeader.getWidth()
		// w - rw, table.getIntercellSpacing().width);
		// updateColumnsRowsValues();
	}

	public void setAutoAdjustColumns(boolean autoAdjustColumns)
	{
		this.autoAdjustColumns = autoAdjustColumns;
		jcbAutoAdjustColumns.setSelected(autoAdjustColumns);
		jsColumns.setEnabled(!autoAdjustColumns);
		jsRows.setEnabled(!autoAdjustColumns);
	}

	private void makeVisible(int index)
	{
		int coords[] = gallery.getCoords(index);
		DEBUG.printMessage(String.format("gotoImage, index: %d, row: %d, col:%d", index, coords[0], coords[1]));

		// Gets current selected cell bounds.
		Rectangle rect = table.getCellRect(coords[0], coords[1], true);

		// Ensures item is visible
		Point pos = jspContent.getViewport().getViewPosition();
		rect.translate(-pos.x, -pos.y);
		jspContent.getViewport().scrollRectToVisible(rect);

		repaint();
	}

	private void goToImage(int index)
	{
		gallery.gotoItem(index);
		makeVisible(index);
	}

	public class Worker implements Runnable
	{
		public static final int STATS = 0;
		public static final int PCA = 1;
		public static final int FSC = 2;
		public String message;
		/** Constructor selecting operation */
		private int op; // store operation
		private MetaData imagesmd;

		public Worker(int operation, MetaData imagesmd)
		{
			op = operation;
			this.imagesmd = imagesmd;
			if (imagesmd.findObjects().length == 0)
				throw new IllegalArgumentException("No images available");
		}

		public void run()
		{
			try
			{
				switch (op)
				{
				case STATS:
					computeStatsImages(imagesmd);
					break;
				case PCA:
					pca(imagesmd);
					break;
				case FSC:
					fsc(imagesmd);
					break;
				}
				imagesmd.destroy();
			}
			catch (Exception e)
			{
				XmippWindowUtil.releaseGUI(GalleryJFrame.this.getRootPane());
				showException(e);
				return;

			}
			XmippWindowUtil.releaseGUI(GalleryJFrame.this.getRootPane());
		}

		public String getMessage()
		{
			switch (op)
			{
			case STATS:
				return "Computing average and std images...";
			case PCA:
				return "Computing PCA...";
			case FSC:
				return "Computing FSC...";
			}
			return "";
		}

	}

	/** Function to create and launch the worker, blocking the gui */
	public void runInBackground(int operation)
	{

		MetaData imagesmd = data.getImagesMd();
		Worker w = new Worker(operation, imagesmd);
		XmippWindowUtil.blockGUI(this, w.getMessage());
		Thread thr = new Thread(w);
		thr.start();

	}

	private void computeStatsImages(MetaData imagesmd) throws Exception
	{
		ImageGeneric imgAvg = new ImageGeneric();
		ImageGeneric imgStd = new ImageGeneric();

		imagesmd.getStatsImages(imgAvg, imgStd, data.useGeo, data.getRenderLabel());
		ImagePlus impAvg = XmippImageConverter.convertToImagePlus(imgAvg);
		ImagePlus impStd = XmippImageConverter.convertToImagePlus(imgStd);
		imgAvg.destroy();
		imgStd.destroy();

		XmippImageWindow winAvg = new XmippImageWindow(this, new ImagePlusLoader(impAvg), "AVG: " + data.getFileName());
		XmippWindowUtil.setLocation(0.2f, 0.5f, winAvg, this);
		winAvg.setVisible(true);
		XmippImageWindow winStd = new XmippImageWindow(this, new ImagePlusLoader(impStd), "STD: " + data.getFileName());

		XmippWindowUtil.setLocation(0.8f, 0.5f, winStd, this);
		winStd.setVisible(true);
		imagesmd.destroy();
	}

	private boolean openClassesDialog()
	{
		if (dlgClasses == null)
		{
			dlgClasses = new ClassesJDialog(GalleryJFrame.this);
		}
		boolean result = dlgClasses.showDialog();
		dlgClasses.resetClasses();
		return result;
	}

	static String forceExtension(String filename, String ext)
	{
		int dot = filename.lastIndexOf(".");
		return filename.substring(0, dot) + ext;
	}

	public void pca(MetaData imagesmd) throws Exception
	{
		ImageGeneric image = new ImageGeneric();
		imagesmd.getPCAbasis(image, data.getRenderLabel());
		ImagePlus imp = XmippImageConverter.convertToImagePlus(image);
		imp.setTitle("PCA: " + data.getFileName());
		ImagesWindowFactory.openXmippImageWindow(this, imp, false);
		imagesmd.destroy();

	}

	public void fsc(MetaData imagesmd) throws Exception
	{
		FSCJFrame frame = new FSCJFrame(data, imagesmd);
		XmippWindowUtil.centerWindows(frame, this);
		frame.setVisible(true);
	}

	/***
	 * Helper function to create toolbar toggle buttons
	 */
	protected void setupButton(AbstractButton btn, String icon, String text, ActionListener listener)
	{
		// Add toggle button to set/unset global normalization
		// JToggleButton btn = new javax.swing.JToggleButton();
		btn.setFocusable(false);
		btn.setIcon(XmippResource.getIcon(icon));
		btn.setToolTipText(text);
		btn.setHorizontalTextPosition(javax.swing.SwingConstants.CENTER);
		btn.setVerticalTextPosition(javax.swing.SwingConstants.BOTTOM);
		btn.addActionListener(listener);
		// return btn;
	}

	private void updateViewState()
	{
		ImageIcon icon;
		String text;
		if (!data.isGalleryMode())
		{
			icon = XmippResource.VIEW_GALLERY_ICON;
			text = XmippLabel.LABEL_VIEW_GALLERY;
		}
		else
		{
			icon = XmippResource.VIEW_MD_ICON;
			text = XmippLabel.LABEL_VIEW_MD;
		}
		btnChangeView.setIcon(icon);
		btnChangeView.setToolTipText(text);
		boolean allowColsResize = true;
		if (data.isTableMode())
		{ // if we are in table mode only allow change
			// if exist render label
			boolean hasRender = data.allowGallery();
			btnChangeView.setEnabled(hasRender);
			jsZoom.setEnabled(hasRender);
			jlZoom.setEnabled(hasRender);
			boolean isCol = data.isColumnFormat();
			allowColsResize = false;
			jsGoToImage.setEnabled(isCol && gallery.getSize() > 0);
			jlGoToImage.setEnabled(isCol);
		}
		jsColumns.setEnabled(allowColsResize);
		jlColumns.setEnabled(allowColsResize);
		jsRows.setEnabled(allowColsResize);
		jlRows.setEnabled(allowColsResize);
		jcbAutoAdjustColumns.setEnabled(allowColsResize);
	}

	public void reloadTableData()
	{
		reloadTableData(true);
	}

	/** Reload table data */
	public void reloadTableData(boolean changed)
	{
		try
		{
			DEBUG.printMessage("reloadTableData...");
			if (table != null)
				table.removeAll();
			createModel();
			// gallery.setShowLabels(menu.getShowLabel());
			createTable();

			menu.update();
			updateVisibleCombos();
			if (dlgSave != null && changed)
				dlgSave.setInitialValues();

			this.saved = !changed;

			setGalleryTitle();
<<<<<<< HEAD

=======
>>>>>>> c2b566f5
			if (rows != null)
				gallery.setRows(rows);
			if (columns != null)
				gallery.setColumns(columns);

		}
		catch (Exception e)
		{
			e.printStackTrace();
		}
	}

	private void reloadMd() throws Exception
	{
		reloadMd(true);
	}

	/**
	 * Reload metadata info, rebuild the table This function is called whenever
	 * a change is made on metadata, that's why changes are reported to
	 * GalleryData
	 * */

	private void reloadMd(boolean changed) throws Exception
	{
		data.loadMd();
		reloadTableData(changed);
		data.setMdChanges(changed);

	}// function reloadMd

	/**
	 * Fill some label mode can be: "constant", "linear", "uniform", "gaussian"
	 * values is a list of string
	 * */
	public void fillLabel(int label, String mode, String... values) throws Exception
	{
		if (mode.equalsIgnoreCase(MetaData.FILL_CONSTANT))
			data.md.fillConstant(label, values[0]);
		else
		{
			Double v1 = Double.parseDouble(values[0]);
			Double v2 = Double.parseDouble(values[1]);
			if (mode.equalsIgnoreCase(MetaData.FILL_LINEAR))
				data.md.fillLinear(label, v1, v2);
			else if (mode.equalsIgnoreCase(MetaData.FILL_RAND_UNIFORM))
				data.md.fillRandom(label, "uniform", v1, v2);
			else if (mode.equalsIgnoreCase(MetaData.FILL_RAND_GAUSSIAN))
				data.md.fillRandom(label, "gaussian", v1, v2);
			else
				throw new Exception("Unknown label fill mode: " + mode);
		}
		reloadMd();
	}

	/**
	 * Delete selected or disabled items if 'selected' is true, selection is
	 * removed if false, the disabled items
	 * */
	public void removeObjects(boolean selected)
	{
		try
		{
			String type = selected ? "selected" : "disabled";
			if (XmippDialog.showWarning(this, String.format("Are you sure to delete %s items?", type)))
			{
				if (selected)
					data.removeSelection();
				else
					data.md.removeDisabled();
				reloadMd();
			}
		}
		catch (Exception ex)
		{
			showException(ex);
		}
	}

	/** Save selected items as a metadata */
	public void saveSelection() throws Exception
	{
		MetaData md = data.getSelectionMd();
		SaveJDialog dlg = new SaveJDialog(this, "selection.xmd", true);
		boolean save = dlg.showDialog();
		if (save)
		{
			boolean overwrite;
			String path = dlg.getMdFilename();
			String file = path.substring(path.lastIndexOf("@") + 1, path.length());
			if (!new File(file).exists())// overwrite or append, save selection
				md.write(path);
			else
			{
				overwrite = dlg.isOverwrite();
				if (overwrite)
					md.write(path);// overwrite with active block only, other
									// blocks were dismissed
				else
					md.writeBlock(path);// append selection

			}
		}
	}

	/** Find and replace in metadata */
	public void findReplace() throws Exception
	{
		MDSearchJDialog dlg = new MDSearchJDialog(this, table, data.md);
		dlg.setVisible(true);
	}

	/** Drop some label from the metadata */
	public void removeLabel(int label) throws Exception
	{
		data.md.removeLabel(label);
		reloadMd();
	}

	/***
	 * Function to create the main toolbar
	 */
	protected void createToolbar()
	{
		// Create Main TOOLBAR
		toolBar = new JToolBar();
		toolBar.setRollover(true);
		toolBar.setLayout(new FlowLayout(FlowLayout.LEFT));

		btnChangeView = new JButton();
		// updateViewState();
		btnChangeView.addActionListener(new ActionListener()
		{
			@Override
			public void actionPerformed(ActionEvent e)
			{
				data.changeMode();
				reloadTableData();
				makeVisible(gallery.getFirstSelectedIndex());
			}
		});

		toolBar.add(btnChangeView);
		toolBar.addSeparator();

		jlZoom = new javax.swing.JLabel();
		jsZoom = new javax.swing.JSpinner();
		jlZoom.setIcon(XmippResource.getIcon(XmippResource.ZOOM));
		jlZoom.setToolTipText(XmippLabel.LABEL_ZOOM);
		toolBar.add(jlZoom);

		jsZoom.setModel(new javax.swing.SpinnerNumberModel(Integer.valueOf(1), Integer.valueOf(1), null, Integer.valueOf(1)));
		jsZoom.addChangeListener(new javax.swing.event.ChangeListener()
		{
			public void stateChanged(javax.swing.event.ChangeEvent evt)
			{
				Integer zoom = (Integer) jsZoom.getValue();
				if (zoom < 10 || gallery.getCellSize().getHeight() < 30)
				{
					jsZoom.setValue(gallery.data.zoom);//keep previous zoom
					return;
				}
				gallery.setZoom(zoom);
				makeVisible(gallery.getFirstSelectedIndex());
				// gallery.updateTableSelection(table);
			}
		});

		toolBar.add(jsZoom);
		toolBar.addSeparator();

		jlGoToImage = new javax.swing.JLabel();
		jsGoToImage = new javax.swing.JSpinner();
		jlGoToImage.setIcon(XmippResource.getIcon(XmippResource.GOTO));
		jlGoToImage.setToolTipText(XmippLabel.LABEL_GOTO_ITEM);
		toolBar.add(jlGoToImage);

		if (gallery.getSize() > 0)
			jsGoToImage.setValue(1);

		jsGoToImage.addChangeListener(new javax.swing.event.ChangeListener()
		{
			public void stateChanged(javax.swing.event.ChangeEvent evt)
			{
				jsGoToImageStateChanged(evt);
			}
		});
		toolBar.add(jsGoToImage);

		toolBar.addSeparator();

		jcbAutoAdjustColumns = new JToggleButton();
		setupButton(jcbAutoAdjustColumns, XmippResource.ADJUST_COLS, XmippLabel.MSG_ADJUST_COLS, new java.awt.event.ActionListener()
		{
			public void actionPerformed(java.awt.event.ActionEvent evt)
			{
				autoAdjustColumns(jcbAutoAdjustColumns.isSelected());
			}
		});
		jcbAutoAdjustColumns.setSelected(true);
		jlRows = new javax.swing.JLabel();
		jsRows = new javax.swing.JSpinner();
		jlColumns = new javax.swing.JLabel();
		jsColumns = new javax.swing.JSpinner();
		toolBar.add(jcbAutoAdjustColumns);

		jlColumns.setText(XmippLabel.LABEL_COLUMNS);
		toolBar.add(jlColumns);

		jsColumns.addChangeListener(new javax.swing.event.ChangeListener()
		{
			public void stateChanged(javax.swing.event.ChangeEvent evt)
			{
				jsColumnsStateChanged(evt);
			}
		});
		toolBar.add(jsColumns);

		jlRows.setText(XmippLabel.LABEL_ROWS);
		toolBar.add(jlRows);

		jsRows.addChangeListener(new javax.swing.event.ChangeListener()
		{
			public void stateChanged(javax.swing.event.ChangeEvent evt)
			{
				jsRowsStateChanged(evt);
			}
		});
		toolBar.add(jsRows);

		// Some settings of the spinners

		if (gallery.getSize() > 0)
		{

			jsRows.setModel(new SpinnerNumberModel(1, 1, gallery.getSize(), 1));
			jsColumns.setModel(new SpinnerNumberModel(1, 1, gallery.getSize(), 1));
			jsGoToImage.setModel(new SpinnerNumberModel(1, 1, gallery.getSize(), 1));
		}

		int TEXTWIDTH = 4;
		((JSpinner.NumberEditor) jsZoom.getEditor()).getTextField().setColumns(TEXTWIDTH);
		((JSpinner.NumberEditor) jsGoToImage.getEditor()).getTextField().setColumns(TEXTWIDTH);
		((JSpinner.NumberEditor) jsRows.getEditor()).getTextField().setColumns(TEXTWIDTH);
		((JSpinner.NumberEditor) jsColumns.getEditor()).getTextField().setColumns(TEXTWIDTH);
		
		initResliceButtonMenu();
		toolBar.add(reslicebt);

	}// function createToolbar

	/** Create combos for selection of block and volume if its the case */
	protected void createCombos()
	{
		cbPanel = new JPanel();
		cbPanel.setLayout(new FlowLayout(FlowLayout.LEFT));

		// Add blocks selector combo
		jlBlocks = new JLabel(XmippLabel.LABEL_BLOCK);
		jcbBlocks = new JComboBox();
		if (data.getNumberOfBlocks() > 0)
		{
			cbPanel.add(jlBlocks);
			jcbBlocks.setModel(new ComboBoxModel()
			{

				@Override
				public int getSize()
				{
					return data.getNumberOfBlocks();
				}

				@Override
				public Object getElementAt(int index)
				{
					return data.getBlock(index);
				}

				@Override
				public void setSelectedItem(Object item)
				{
					if (proceedWithChanges())
					{
						data.selectBlock((String) item);
						jcbVolumes.invalidate();
						try
						{
							data.loadMd();
							reloadTableData();
						}
						catch (Exception e)
						{
							// TODO Auto-generated catch block
							e.printStackTrace();
						}
					}
				}

				@Override
				public Object getSelectedItem()
				{
					return data.selectedBlock;
				}

				@Override
				public void removeListDataListener(ListDataListener arg0)
				{
				}

				@Override
				public void addListDataListener(ListDataListener arg0)
				{
					// TODO Auto-generated method stub
				}
			});

			cbPanel.add(jcbBlocks);
		}
		// Add volumes selector combo
		jlVolumes = new JLabel(XmippLabel.LABEL_VOLUME);
		cbPanel.add(jlVolumes);
		jcbVolumes = new JComboBox();
		jcbVolumes.setModel(new ComboBoxModel()
		{

			@Override
			public int getSize()
			{
				return data.getNumberOfVols();
			}

			@Override
			public Object getElementAt(int index)
			{
				return removePrefix(data.getVolumeAt(index));
			}

			@Override
			public void setSelectedItem(Object anItem)
			{
				data.selectVolume(data.commonVolPrefix + (String) anItem);
				reloadTableData();
			}

			@Override
			public Object getSelectedItem()
			{
				return removePrefix(data.selectedVolFn);
			}

			@Override
			public void addListDataListener(ListDataListener arg0)
			{
				// TODO Auto-generated method stub

			}

			@Override
			public void removeListDataListener(ListDataListener arg0)
			{
				// TODO Auto-generated method stub

			}

			public String removePrefix(String value)
			{
				return value.replaceFirst(data.commonVolPrefix, "");
			}
		});
		cbPanel.add(jcbVolumes);
		
		
		
	}

	protected void updateVisibleCombos()
	{

		boolean showBlocks = data.getNumberOfBlocks() > 0;
		boolean showVols = data.getNumberOfVols() > 1 && data.isVolumeMode();
		jcbBlocks.setVisible(showBlocks);
		jcbVolumes.setVisible(showVols);
		jlBlocks.setVisible(showBlocks);
		jlVolumes.setVisible(showVols);
		cbPanel.setVisible(showBlocks || showVols);
		pack();
	}

	private void jsRowsStateChanged(javax.swing.event.ChangeEvent evt)
	{// GEN-FIRST:event_jsRowsStateChanged
		if (!isUpdating)
		{
			rows = (Integer) jsRows.getValue();
			columns = null;
			gallery.setRows(rows);
		}
	}

	private void jsColumnsStateChanged(javax.swing.event.ChangeEvent evt)
	{// GEN-FIRST:event_jsColumnsStateChanged
		if (!isUpdating)
		{
			columns = (Integer) jsColumns.getValue();
			rows = null;
			gallery.setColumns(getLastColums());

		}
	}

	public int getLastRows()
	{
		return rows;
	}

	public int getLastColums()
	{
		return columns;
	}

	private void jsGoToImageStateChanged(javax.swing.event.ChangeEvent evt)
	{
		if (!isUpdating)
		{
			Integer intValue = (Integer) jsGoToImage.getValue();
			if (intValue < 0)
				intValue = 1;
			else if (intValue >= gallery.getSize())
				intValue = gallery.getSize();
			goToImage(intValue - 1);
		}
	}

	private void formComponentResized(java.awt.event.ComponentEvent evt)
	{
		width = getSize().width;
		if (!isUpdating && autoAdjustColumns)
		{
			adjustColumns();
		}
	}

	public void selectItem(int row, int col)
	{
		if (row < 0 || row > table.getRowCount() - 1 || col < 0 || col > table.getColumnCount() - 1)
			return;
		if (row * table.getColumnCount() + col + 1 > gallery.getSize())
		{
			int[] coords = gallery.getCoords(gallery.getSize() - 1);
			row = coords[0];
			col = coords[1];

		}

		gallery.clearSelection();
		gallery.touchItem(row, col);
		makeVisible(row);

	}

	private void tableMouseClicked(MouseEvent evt)
	{
		final Point p = evt.getPoint();
		int row = table.rowAtPoint(p);
		int col = table.columnAtPoint(p);

		if (evt.getButton() == MouseEvent.BUTTON1)
		{ // Left click.
			if (evt.getClickCount() > 1)
			{
				try
				{
					gallery.handleDoubleClick(row, col);
				}
				catch (Exception e)
				{
					XmippDialog.showError(this, e.getMessage());
				}
			}
			else
			{
				// Ctrl adds items to selection, otherwise previous ones are
				// removed.
				boolean move = true;
				if (!evt.isControlDown() && !evt.isShiftDown())
				{

					boolean clear = true;

					if (gallery.getSelectionCount() > 1)
					{
						clear = XmippDialog.showQuestion(this, "You will lose previous selection.\nDo you want to proceed?");
					}

					if (clear)
					{
						gallery.clearSelection();
						gallery.touchItem(row, col);

					}
					else
					{
						gallery.fireTableDataChanged();
						move = false;
					}
				}
				else
				{
					if (evt.isShiftDown())
					{
						gallery.selectRange(previousSelectedRow, previousSelectedCol, row, col, true);
					}
					else if (evt.isControlDown())
					{
						gallery.touchItem(row, col);
					}
				}
				if (move)
				{
					isUpdating = true;
					int index = gallery.getIndex(row, col);
					if (gallery.isValidIndex(index))
						jsGoToImage.setValue(index + 1);
					isUpdating = false;
				}
				if (!evt.isShiftDown())
				{
					previousSelectedRow = row;
					previousSelectedCol = col;
				}
			}

		}
		else if (evt.getButton() == MouseEvent.BUTTON3)
		{ // Right click.

			final MouseEvent me = evt;
			if (gallery.handleRightClick(row, col, jpopUpMenuTable))
			{
				if (gallery.getSelectionCount() < 2)
				{
					gallery.clearSelection();
					gallery.touchItem(row, col);
				}
				SwingUtilities.invokeLater(new Runnable()
				{
					public void run()
					{
						jpopUpMenuTable.show(me.getComponent(), p);
					}
				});
			}
		}
		table.invalidate();
		table.repaint();
		refreshExtractFrame();
	}// function tableMouseClicked

	private void autoAdjustColumns(boolean value)
	{
		setAutoAdjustColumns(value);
		adjustColumns();
	}

	private void setResliceView(int view)
	{
		data.resliceView = view;
		reloadTableData();
	}

	class GalleryMenu extends XmippMenuBarCreator
	{

		private QuickHelpJDialog quickhelpdlg;

		@Override
		protected void createItems() throws Exception
		{
			// File
			addItem(FILE, "File");
			addItem(FILE_OPEN, "Open ...", null, "control released O");
			addItem(FILE_OPENWITH_IJ, "Open with ImageJ", "ij.gif", "control released J");
			addItem(FILE_OPENWITH_CHIMERA, "Open with Chimera", "chimera.gif", "control released H");
			addItem(FILE_OPENMICROGRAPHS, "Open Particle Micrographs");
			addItem(FILE_INFO, "File info ...");

			addSeparator(FILE);
			addItem(FILE_SAVE, "Save", "save.gif", "control released S");
			addItem(FILE_SAVEAS, "Save as", "save_as.gif");
			addItem(FILE_REFRESH, "Refresh", "refresh.gif", "released F5");
			addSeparator(FILE);
			addItem(FILE_EXIT, "Exit", null, "control released Q");
			// Display
			addItem(DISPLAY, "Display");
			addItem(DISPLAY_NORMALIZE, "Global normalization", null, "control released N");
			addItem(DISPLAY_SHOWLABELS, "Display labels", null, "control released L");
			addSeparator(DISPLAY);
			addItem(DISPLAY_RENDERIMAGES, "Render images", null, "control released R");
			
			addRenderImageColumnItem();
			
		
			addItem(DISPLAY_APPLYGEO, "Apply geometry", null, "control released G");
			addItem(DISPLAY_WRAP, "Wrap", null, "control released W");
			addItem(DISPLAY_COLUMNS, "Columns ...", "columns.gif");
			addItem(DISPLAY_RESLICE, "Reslice");
			for (int i = 0; i < ImageGeneric.VIEWS.length; ++i)
				addItem(DISPLAY_RESLICE_VIEWS[i], reslices[i]);
			// Metadata operations
			addItem(METADATA, "Metadata");
			addItem(STATS, "Statistics");
			addItem(STATS_AVGSTD, "Avg & Std images");
			addItem(STATS_PCA, "PCA");
			addItem(STATS_FSC, "FSC");
			addItem(MD_PLOT, "Plot", "plot.png");
			addItem(MD_CLASSES, "Classes");
			addItem(MD_EDIT_COLS, "Edit labels", "edit.gif");
			addItem(MD_ADD_OBJECT, "Add new object", "new_object.gif");
			addItem(MD_REMOVE_DISABLED, "Remove disabled", "delete.gif");
			addItem(MD_REMOVE_SELECTION, "Remove selection");
			addItem(MD_SAVE_SELECTION, "Save selection", "save.gif");
			addSeparator(METADATA);
			addItem(MD_FIND_REPLACE, "Find & Replace", "search.gif", "control released F");
			// Help
			addItem(HELP, "Help");
			addItem(HELP_ONLINE, "Online help", "online_help.gif");
			addItem(KEY_ASSIST, "Key Assist...");
		}// function createItems

		public void update()
		{
			boolean galMode = data.isGalleryMode();
			boolean volMode = data.isVolumeMode();
			setItemEnabled(FILE_OPENWITH_CHIMERA, volMode);
			setItemEnabled(FILE_OPENMICROGRAPHS, data.hasMicrographParticles());
			setItemEnabled(FILE_SAVE, !volMode);
			setItemEnabled(FILE_SAVEAS, !volMode);
			setItemSelected(DISPLAY_NORMALIZE, gallery.getNormalized());
			setItemEnabled(DISPLAY_APPLYGEO, data.containsGeometryInfo());
			setItemEnabled(DISPLAY_WRAP, data.containsGeometryInfo() && data.useGeo);
			setItemSelected(DISPLAY_WRAP, data.wrap);
			setItemSelected(DISPLAY_APPLYGEO, data.useGeo);
			setItemEnabled(DISPLAY_RENDERIMAGES, !galMode && data.hasRenderLabel());
			setItemSelected(DISPLAY_RENDERIMAGES, data.globalRender);
			for (int i = 0; i < ImageGeneric.VIEWS.length; ++i)
				setItemSelected(DISPLAY_RESLICE_VIEWS[i], (data.resliceView == ImageGeneric.VIEWS[i]));
			setItemEnabled(DISPLAY_COLUMNS, !galMode);
			setItemEnabled(DISPLAY_RESLICE, volMode);
			setItemEnabled(MD_CLASSES, data.is2DClassificationMd());
			setItemEnabled(MD_PLOT, data.isTableMode());
			boolean isCol = data.isColumnFormat();
			setItemEnabled(STATS, isCol && !volMode);
			setItemEnabled(MD_ADD_OBJECT, isCol);
			setItemEnabled(MD_REMOVE_DISABLED, isCol);
			setItemEnabled(MD_REMOVE_SELECTION, isCol);
			setItemEnabled(MD_SAVE_SELECTION, isCol);
			setItemEnabled(MD_FIND_REPLACE, isCol && !galMode);
			reslicebt.setEnabled(volMode);
		}// function update

		@Override
		protected void handleActionPerformed(ActionEvent evt)
		{
			String cmd = evt.getActionCommand();
			try
			{
				if (cmd.equals(DISPLAY_NORMALIZE))
				{
					gallery.setNormalized(getItemSelected(DISPLAY_NORMALIZE));
				}
				else if (cmd.equals(DISPLAY_APPLYGEO) || cmd.equals(DISPLAY_WRAP))
				{
					if (data.containsGeometryInfo())
					{
						((MetadataGalleryTableModel) gallery).setUseGeometry(getItemSelected(DISPLAY_APPLYGEO), getItemSelected(DISPLAY_WRAP));
						setItemEnabled(DISPLAY_WRAP, data.containsGeometryInfo() && data.useGeo);

					}
				}
				else if (cmd.equals(DISPLAY_SHOWLABELS))
				{
					gallery.setShowLabels(getItemSelected(DISPLAY_SHOWLABELS));
				}
				else if (cmd.equals(DISPLAY_RENDERIMAGES))
				{
					gallery.setRenderImages(getItemSelected(DISPLAY_RENDERIMAGES));
					makeVisible(gallery.getFirstSelectedIndex());
				}
				
				else if (cmd.equals(DISPLAY_COLUMNS))
				{
					ColumnsJDialog dialog = new ColumnsJDialog(GalleryJFrame.this);
					boolean result = dialog.showDialog();
					if (result)
					{
						ArrayList<ColumnInfo> columns = dialog.getColumnsResult();
						isUpdating = true;
						((MetadataGalleryTableModel) gallery).updateColumnInfo(columns);
						gallery.fireTableDataChanged();
						setItemEnabled(DISPLAY_RENDERIMAGES, data.globalRender);
						// menu.enableRenderImages(data.globalRender);
						isUpdating = false;
					}
				}
				else if (cmd.equals(STATS_AVGSTD))
					runInBackground(Worker.STATS);
				else if (cmd.equals(STATS_PCA))
					runInBackground(Worker.PCA);
				else if (cmd.equals(STATS_FSC))
					runInBackground(Worker.FSC);
				else if (cmd.equals(FILE_OPEN))
				{
					if (fc.showOpenDialog(GalleryJFrame.this) != XmippFileChooser.CANCEL_OPTION)
					{
						if (Filename.exists(fc.getSelectedFile().getPath()))
							ImagesWindowFactory.openFileAsDefault(fc.getSelectedPath());
						else
							XmippDialog.showError(GalleryJFrame.this, String.format("File: '%s' doesn't exist.", fc.getSelectedPath()));
					}
				}
				else if (cmd.equals(FILE_SAVE))
				{
					save();
				}
				else if (cmd.equals(FILE_SAVEAS))
				{
					saveAs();
				}
				else if (cmd.equals(FILE_EXIT))
				{
					close();
				}
				else if (cmd.equals(FILE_OPENWITH_CHIMERA))
				{
					try
					{
						String args = data.selectedVolFn;
						// if (Filename.isSpiderVolume(args))
						// args = "spider:" + args;
						// // FIXME: Check chimera is installed
						// Process p = new ProcessBuilder("chimera",
						// args).start();
						Runtime.getRuntime().exec("xmipp_chimera_client -i " + args);
					}
					catch (Exception ex)
					{
						ex.printStackTrace();
					}
				}
				else if (cmd.equals(FILE_OPENMICROGRAPHS))
				{
					openMicrographs();
				}

				else if (cmd.equals(FILE_INFO))
				{
					XmippDialog.showInfo(GalleryJFrame.this, data.getFileInfo());
				}

				else if (cmd.equals(FILE_OPENWITH_IJ))
				{
					try
					{
						ImagePlusLoader loader = gallery.getImageLoader();
						ImagesWindowFactory.openXmippImageWindow(GalleryJFrame.this, loader, true);
						XmippIJUtil.showImageJ(Tool.VIEWER);
					}
					catch (Exception e1)
					{
						e1.printStackTrace();
					}
				}
				else if (cmd.equals(FILE_REFRESH))
				{
					data.readMd();
					reloadTableData();

				}
				else if (cmd.contains(DISPLAY_RESLICE))
				{
					for (int i = 0; i < ImageGeneric.VIEWS.length; ++i)
						if (cmd.equals(DISPLAY_RESLICE_VIEWS[i]))
						{
							setResliceView(ImageGeneric.VIEWS[i]);
							break;
						}
				}
				else if (cmd.equals(MD_PLOT))
				{
					PlotJDialog dlg = new PlotJDialog(GalleryJFrame.this);
					dlg.showDialog();
				}
				else if (cmd.equals(MD_CLASSES))
				{
					openClassesDialog();
				}
				else if (cmd.equals(MD_EDIT_COLS))
				{
					EditLabelsJDialog dlg = new EditLabelsJDialog(GalleryJFrame.this);
					dlg.showDialog();
				}
				else if (cmd.equals(MD_REMOVE_SELECTION))
				{
					if (gallery.getSelectionCount() > 0)
						removeObjects(true);
				}
				else if (cmd.equals(MD_REMOVE_DISABLED))
				{
					removeObjects(false);
				}
				else if (cmd.equals(MD_SAVE_SELECTION))
				{
					saveSelection();
				}
				else if (cmd.equals(MD_FIND_REPLACE))
				{
					findReplace();
				}
				else if (cmd.equals(MD_ADD_OBJECT))
				{
					AddObjectJDialog dlg = new AddObjectJDialog(GalleryJFrame.this);
					if (dlg.showDialog())
					{
						data.md.unionAll(dlg.md);
						reloadMd();
					}
				}
				else if (cmd.equals(HELP_ONLINE))
				{
					XmippWindowUtil.openURI("http://xmipp.cnb.csic.es/twiki/bin/view/Xmipp/WebHome");
				}
				else if (cmd.equals(KEY_ASSIST))
				{
					if (quickhelpdlg == null)
						quickhelpdlg = new QuickHelpJDialog(GalleryJFrame.this, false, "Key Assist", getKeyAssist());
					quickhelpdlg.setVisible(true);

				}

			}
			catch (Exception e)
			{
				showException(e);
			}
		}// function handleActionPerformed
		
		
		protected void addRenderImageColumnItem()
		{                  
			addItem(DISPLAY_RENDERIMAGECOLUMN, "Render Image Column");
			JMenuItem mi;
			
			imagecolumns = new Hashtable<String, ColumnInfo>();
			for (ColumnInfo column : data.getColumns())
				if (column.allowRender)
					imagecolumns.put(column.toString(), column);
			boolean rendercolumn = imagecolumns.size() > 1;
			setItemEnabled(DISPLAY_RENDERIMAGECOLUMN, rendercolumn);
			if(rendercolumn)
			{
				// Create the popup menu.
				String id, column;
				Enumeration<String> keys = imagecolumns.keys();
				while (keys.hasMoreElements())
				{
					column = keys.nextElement();
					id = String.format("Display.RenderImagesColumn.%s_rb", column);
					mi = addItem(id, column);
					mi.addActionListener(new RenderColumnActionListener());
					if(data.getRenderColumn().toString().equals(column))
						setItemSelected(id, true);
				}
			}

		}
		
		class RenderColumnActionListener implements ActionListener
		{

			@Override
			public void actionPerformed(ActionEvent e)
			{
				JRadioButtonMenuItem mi = (JRadioButtonMenuItem)e.getSource();
				String key = mi.getText();
				data.setRenderColumn(imagecolumns.get(key));
				reloadTableData();
			}

		}
			
	}// class GalleryMenu //////////////////////////////////////////////////////////
	
	
	
	
	
	
	
	
	

	class GalleryPopupMenu extends XmippPopupMenuCreator
	{
		protected int row;
		protected int col;

		@Override
		protected void createItems() throws Exception
		{
			addItem(ENABLED, "Enable", "enable.gif");
			addItem(DISABLED, "Disable", "disable.gif");
			addItem(REFRESH, "Refresh", "refresh.gif");
			// addSeparator();
			addItem(OPEN, "Open");
			addItem(OPEN_ASTEXT, "Open as text");
			addItem(CTF_PROFILE, "Show CTF profile");
			addItem(CTF_RECALCULATE, "Recalculate CTF");
			addSeparator();
			addItem(SET_CLASS, "Set class");
			addItem(OPEN_IMAGES, "Open images");
			addItem(SELECT, "Select");
			addItem(SELECT_ALL, "All", null, "control released A");
			addItem(SELECT_TOHERE, "To here");
			addItem(SELECT_FROMHERE, "From here");
			initItems();
		}// function createItems

		public void show(Component cmpnt, Point location)
		{
			setItemVisible(SET_CLASS, data.is2DClassificationMd());
			// This item visibility depends on current selection
			setItemVisible(OPEN_IMAGES, data.is2DClassificationMd() && gallery.getSelectionCount() == 1);
			// Update menu items status depending on item.
			row = table.rowAtPoint(location);
			col = table.columnAtPoint(location);
			getPopupMenu().show(cmpnt, location.x, location.y);

		}// function show

		private void selectRange(int first, int last)
		{
			gallery.selectRange(first, last, true);
		}

		private void showCTF(boolean profile)
		{
			try
			{
				String ctfModel = data.md.getValueString(MDLabel.MDL_CTF_MODEL, data.ids[row]);
				String displayFilename = data.md.getValueString(MDLabel.MDL_PSD_ENHANCED, data.ids[row]);
				String psdFile = data.md.getValueString(MDLabel.MDL_PSD, data.ids[row]);

				ImageGeneric img = new ImageGeneric(displayFilename);
				ImagePlus imp = XmippImageConverter.readToImagePlus(img);

				if (profile)
					ImagesWindowFactory.openCTFWindow(imp, ctfModel, psdFile);
				else
				{
					MetaData mdRow = data.md.getRow(data.ids[row]);
					String sortFn = psdFile.replace(".psd", ".tmpSort.xmd");
					mdRow.write(sortFn);
					ImagesWindowFactory.openCTFImage(imp, ctfModel, psdFile, ctfTasks, data.md.getFilename(), row, sortFn);
				}

			}
			catch (Exception e)
			{
				XmippDialog.showError(GalleryJFrame.this, e.getMessage());
			}
		}

		/** Set values to defaults */
		@Override
		public void initItems()
		{
			setItemVisible(OPEN, false);
			setItemVisible(OPEN_ASTEXT, false);
			setItemVisible(CTF_PROFILE, false);
			setItemVisible(CTF_RECALCULATE, false);
		}

		@Override
		protected void handleActionPerformed(ActionEvent evt)
		{
			String cmd = evt.getActionCommand();
			if (cmd.equals(SELECT_ALL))
			{
				selectRange(0, gallery.getSize() - 1);
			}
			else if (cmd.equals(SELECT_TOHERE))
			{
				selectRange(0, gallery.getIndex(row, col));
			}
			else if (cmd.equals(SELECT_FROMHERE))
			{
				selectRange(gallery.getIndex(row, col), gallery.getSize() - 1);
			}
			else if (cmd.equals(ENABLED))
			{
				gallery.setSelectionEnabled(true);
				// gallery.clearSelection();
				refreshExtractFrame();

			}
			else if (cmd.equals(DISABLED))
			{
				gallery.setSelectionEnabled(false);
				// gallery.clearSelection();
				refreshExtractFrame();

			}
			else if (cmd.equals(REFRESH))
			{
				gallery.refreshAt(row, col);

			}
			else if (cmd.equals(OPEN))
			{
				MetadataGalleryTableModel mg = (MetadataGalleryTableModel) gallery;
				ColumnInfo ci = mg.visibleLabels.get(col);

				if (ci.allowRender)
					gallery.handleDoubleClick(row, col);
				else
				{
					String file = data.getValueFromCol(row, ci);

					ImagesWindowFactory.openFileAsDefault(file);
				}
			}
			else if (cmd.equals(OPEN_ASTEXT))
			{
				String file = gallery.getValueAt(row, col).toString();
				ImagesWindowFactory.openFileAsText(file, null);
			}
			else if (cmd.equals(CTF_PROFILE))
			{
				showCTF(true);
			}
			else if (cmd.equals(CTF_RECALCULATE))
			{
				showCTF(false);
			}
			else if (cmd.equals(SET_CLASS))
			{
				if (openClassesDialog())
				{
					int classNumber = dlgClasses.getSelectedClass();
					// DEBUG.printMessage(String.format("class: %d",
					// classNumber));
					gallery.setSelectionClass(classNumber);
				}
			}
			else if (cmd.equals(OPEN_IMAGES))
			{
				int index = gallery.getIndex(row, col);
				MetaData md = data.getClassImages(index);
				if (md != null)
					openMetadata(md);
				else
					XmippDialog.showWarning(GalleryJFrame.this, "This class has no images");
			}
			initItems();

		}

	}// class JPopUpMenuGallery

	public void showException(Exception e)
	{
		XmippDialog.showException(this, e);
	}

	@Override
	public void setRunning(boolean running)
	{
		// XmippDialog.showInfo(this, String.format("Calculating ctf"));
		// XmippWindowUtil.blockGUI(getRootPane(), "Calculating CTF");
	}

	@Override
	public void setRowBusy(int row)
	{

		((MicrographsTableModel) gallery).setRowBusy(row);
	}

	@Override
	public void setRowIdle(int row)
	{
		((MicrographsTableModel) gallery).setRowIdle(row);

	}

	@Override
	public String getFilename()
	{
		return data.getMdFilename();
	}

	@Override
	public void done()
	{
		XmippDialog.showInfo(this, String.format("Calculating ctf: DONE"));
	}

	private void saveMd() throws Exception
	{
		saveMd(dlgSave.getMdFilename(), false);
	}

	private void saveMd(String path, boolean saveall) throws Exception
	{
		try
		{
			if (path == null)
				throw new IllegalArgumentException();

			boolean overwritewithblock;
			String file;
			if (path.contains("@"))
				file = path.substring(path.lastIndexOf("@") + 1, path.length());
			else
			{
				file = path;
				path = getBlock() + "@" + file;
			}

			File iofile = new File(file);
			if (!iofile.exists())// overwrite or append, save active
			{
				if (iofile.getParentFile() != null)
					iofile.getParentFile().mkdirs();
				data.md.write(path);
			}
			else
			{
				overwritewithblock = dlgSave.isOverwrite() && dlgSave.saveActiveMetadataOnly();
				if (overwritewithblock)
					data.md.write(path);// overwrite with active block only,
										// other blocks were dismissed
				else
					data.md.writeBlock(path);// either if save active block or all, save active, other blocks where already managed

			}
			if (!saveall)
			{
				data.setMdChanges(false);
				gallery.data.setFileName(file);
				if (path.contains("@"))
					gallery.data.selectBlock(path.substring(0, path.lastIndexOf("@")));
				reloadFile(file, false);
				setTitle(gallery.getTitle());
			}
		}
		catch (Exception e)
		{
			e.printStackTrace();
		}
	}// function saveMd

	private void saveAll() throws Exception
	{
		String from = data.getFileName();
		String blockto = dlgSave.getMdFilename();
		String to;
		if (blockto.contains("@"))
			to = blockto.substring(blockto.lastIndexOf("@") + 1, blockto.length());
		else
		{
			to = blockto;
			blockto = getBlock() + "@" + blockto;
		}
		if (from != null)
		{
			MetaData md;
			Hashtable<String, MetaData> mds = new Hashtable<String, MetaData>();
			for (String blockit : data.mdBlocks)
				mds.put(blockit, new MetaData(blockit + "@" + from));
			File file = new File(to);
			if (dlgSave.isOverwrite())
				file.delete();
			if (!file.exists() && file.getParentFile() != null)
				file.getParentFile().mkdirs();
			for (String blockit : data.mdBlocks)
			{
				md = mds.get(blockit);
				if (blockit.equals(getBlock()))
					saveMd(blockto, true);
				else
					md.writeBlock(blockit + "@" + to);
				md.destroy();
			}
		}

		data.setMdChanges(false);
		gallery.data.setFileName(to);
		if (blockto.contains("@"))
			gallery.data.selectBlock(blockto.substring(0, blockto.lastIndexOf("@")));
		reloadFile(to, false);
		setTitle(gallery.getTitle());
	}

	private void save() throws Exception
	{
		if (!saved)
			saveAs();
		else
		{
			if (dlgSave.saveActiveMetadataOnly())
				saveMd();
			else
				saveAll();
		}
	}// function save

	private void saveAs() throws Exception
	{
		if (dlgSave == null)
			dlgSave = new SaveJDialog(this, data.getMdSaveFileName(), false);
		else
			dlgSave.setMdFilename(data.getMdFilename());
		boolean save = dlgSave.showDialog(); // displays dialog and waits until
												// save or cancel clicked
		if (save)
		{
			if (dlgSave.saveActiveMetadataOnly())
				saveMd();
			else
				saveAll();

			setGalleryTitle();
			if (dlgSave.doSaveImages())
				data.md.writeImages(dlgSave.getOutput(), dlgSave.isOutputIndependent(), dlgSave.getImageLabel());
		}

	}

	public void openMicrographs()
	{
		if (extractframe == null || !extractframe.isVisible())
			extractframe = ExtractParticlePicker.open(getBlock(), data.getFileName(), this);
		refreshExtractFrame();
	}

	private void refreshExtractFrame()
	{

		if (extractframe == null)
			return;
		for (int i = 0; i < data.selection.length; i++)
			if (data.selection[i])
				extractframe.refreshActive(data.ids[i], data.isEnabled(i));

	}

	public void refreshActive(long id, boolean enabled)
	{
		for (int i = 0; i < data.ids.length; i++)
			if (id == data.ids[i])
			{
				goToImage(i);
				gallery.setSelectionEnabled(enabled);
			}

	}

	public String getBlock()
	{
		return (String) jcbBlocks.getSelectedItem();
	}

	public void reloadFile(String file, boolean changed) throws Exception
	{
		createModel();
		reloadMd(changed);
		createCombos();
		updateVisibleCombos();
		jcbBlocks.setSelectedItem(gallery.data.selectedBlock);

	}

	protected void initResliceButtonMenu()
	{
		// Create the popup menu.
		String reslice;
		final JPopupMenu popup = new JPopupMenu();
		JRadioButtonMenuItem mi;
		reslicegroup = new ButtonGroup();
		for (int i = 0; i < reslices.length; i++)
		{
			reslice = reslices[i];
			mi = new JRadioButtonMenuItem(reslice);
			reslicegroup.add(mi);
			if (i == 0)
				reslicegroup.setSelected(mi.getModel(), true);
			mi.setActionCommand(String.valueOf(ImageGeneric.VIEWS[i]));
			popup.add(mi);
			mi.addActionListener(new ResliceActionListener());

		}
		reslicebt = new JButton(XmippResource.getIcon("topview.png"));
		reslicebt.setToolTipText("Reslice");
		reslicebt.setContentAreaFilled(false);
		reslicebt.setFocusPainted(false);
		reslicebt.setOpaque(false);

		reslicebt.addMouseListener(new MouseAdapter()
		{
			public void mousePressed(MouseEvent e)
			{
				popup.show(e.getComponent(), e.getX(), e.getY());
			}
		});

	}
	
	
		
	

	class ResliceActionListener implements ActionListener
	{

		@Override
		public void actionPerformed(ActionEvent e)
		{
			JRadioButtonMenuItem mi = (JRadioButtonMenuItem) e.getSource();
			int view = Integer.parseInt(mi.getActionCommand());
			setResliceView(view);
			reslicegroup.setSelected(mi.getModel(), true);
		}

	}

	public Map<String, String> getKeyAssist()
	{
		Map<String, String> map = Collections.synchronizedMap(new LinkedHashMap<String, String>());
		map.put("Shift + Scroll Up/Ctrl + P", "Zoom in if images displayed");
		map.put("Shift + Scroll Down/Ctrl + O", "Zoom out if images displayed");
		map.put("Left click", "Selects a cell in gallery mode and a row in table mode");
		map.put("Right click", "Selects a row in table mode and displays row menu");
		map.put("Supr", "Delete selected cell in gallery mode and row in table mode");
		map.put("Up", "Select  previous row in table mode and cell in previous row in gallery mode");
		map.put("Down", "Select next row in table mode and cell in next row in gallery mode");
		map.put("Left", "Select  previous cell in gallery mode");
		map.put("Right", "Select next cell in gallery mode");
		map.put("Ctrl + O", "Open file");
		map.put("Ctrl + J", "Open with ImageJ");
		map.put("Ctrl + S", "Save");
		map.put("F5", "Refresh");
		map.put("Ctrl + Q", "Exit");
		map.put("Ctrl + N", "Display global normalization");
		map.put("Ctrl + L", "Display labels");
		map.put("Ctrl + R", "Render images");
		map.put("Ctrl + G", "Apply geometry");
		map.put("Ctrl + W", "Wrap");

		return map;
	}

}// class JFrameGallery<|MERGE_RESOLUTION|>--- conflicted
+++ resolved
@@ -899,10 +899,7 @@
 			this.saved = !changed;
 
 			setGalleryTitle();
-<<<<<<< HEAD
-
-=======
->>>>>>> c2b566f5
+
 			if (rows != null)
 				gallery.setRows(rows);
 			if (columns != null)
