--- conflicted
+++ resolved
@@ -191,12 +191,7 @@
 	protected GalleryData data;
 	private ExtractPickerJFrame extractframe;
 	private ButtonGroup reslicegroup;
-<<<<<<< HEAD
-
-=======
-	private JComboBox imagecolumnscb;
-	private JMenuItem rendercolumnmi;
->>>>>>> 9a33c26e
+
 	private Hashtable<String, ColumnInfo> imagecolumns;
 	protected JPanel buttonspn;
         private GalleryJFrame childFrame;
@@ -262,11 +257,8 @@
 	 */
 	public void openMetadata(MetaData md)
 	{
-<<<<<<< HEAD
-            data.openMetadata(md);
-=======
-            childFrame = new GalleryJFrame(null, md, new Param());
->>>>>>> 9a33c26e
+
+            childFrame = new GalleryJFrame(null, md, new Params());
 	}
 
 	/**
@@ -593,17 +585,11 @@
 				case KeyEvent.VK_RIGHT:
 					hdir = 1;
 					break;
-<<<<<<< HEAD
-//                                case KeyEvent.VK_SPACE:
-//                                        for (int i = 0; i < data.size(); ++i)
-//                                            if (data.isSelected(i))
-//                                                data.setEnabled(i, !data.isEnabled(i));
-//                                        gallery.fireTableDataChanged();
-=======
+
                                 case KeyEvent.VK_SPACE:
                                         int from = -1, to = -1;
-                                        for (int i = 0; i < data.selection.length; ++i)
-                                        if (data.selection[i])
+                                        for (int i = 0; i < data.size(); ++i)
+                                        if (data.isSelected(i))
                                         {
                                             if(from == -1)
                                                 from = i;
@@ -612,7 +598,6 @@
                                         }
                                         if(from != -1)
                                             gallery.fireTableRowsUpdated(from, to);
->>>>>>> 9a33c26e
 				}
 				if (vdir != 0 || hdir != 0)
 				{
