package xmipp.viewer.particlepicker.tiltpair.gui;

import java.awt.Color;
import java.awt.Dimension;
import java.awt.Graphics;
import java.awt.Graphics2D;
import java.awt.Image;
import java.awt.event.MouseEvent;
import java.util.List;

import javax.swing.SwingUtilities;


import xmipp.jni.Particle;
import xmipp.viewer.particlepicker.Micrograph;
import xmipp.viewer.particlepicker.ParticlePickerCanvas;
import xmipp.viewer.particlepicker.ParticlePickerJFrame;
import xmipp.viewer.particlepicker.tiltpair.model.TiltedParticle;
import xmipp.viewer.particlepicker.tiltpair.model.UntiltedMicrograph;
import xmipp.viewer.particlepicker.tiltpair.model.UntiltedParticle;
import xmipp.viewer.particlepicker.training.model.TrainingParticle;

public class TiltedMicrographCanvas extends ParticlePickerCanvas
{

	private TiltPairPickerJFrame frame;
	private UntiltedMicrograph um;
	private UntiltedMicrographCanvas uc;
	private TiltedParticle active;
	private boolean reload;
	private boolean drawalpha;

	public TiltedMicrographCanvas(TiltPairPickerJFrame frame)
	{
		super(frame.getMicrograph().getTiltedMicrograph().getImagePlus(frame.getParticlePicker().getFilters()));
		this.um = frame.getMicrograph();
		this.frame = frame;
		this.uc = (UntiltedMicrographCanvas)frame.getCanvas();
		//XmippWindowUtil.setLocation(0.7f, 0, iw);
		um.getTiltedMicrograph().runImageJFilters(frame.getParticlePicker().getFilters());
	}

	public void updateMicrograph()
	{
		setMicrograph(frame.getMicrograph());
		imp = um.getTiltedMicrograph().getImagePlus(getFrame().getParticlePicker().getFilters());
		um.getTiltedMicrograph().runImageJFilters(getFrame().getParticlePicker().getFilters());
		refreshActive(null);
	}


	/**
	 * Adds particle or updates its position if onpick. If ondeletepick removes
	 * particle. Considers owner for selection to the first particle containing
	 * point. Sets dragged if onpick
	 */

	

	public void mouseWheelMoved(int x, int y, int rotation)
	{
		getIw().setSize(uc.getIw().getSize());
		if (rotation < 0)
			zoomIn(x, y);
		else
			zoomOut(x, y);
		if (getMagnification() <= 1.0)
			imp.repaintWindow();

	}
<<<<<<< HEAD

	
=======
	@Override
	protected void doCustomPaint(Graphics2D g2)
	{
		g2.setColor(frame.getColor());
		int index = 0;
		List<TiltedParticle> particles = um.getTiltedMicrograph().getParticles();
		for (TiltedParticle p : particles)
		{
			drawShape(g2, p, index == (particles.size() - 1));
			index++;
		}
		
		if (uc.getActiveTiltedParticle() != null)
		{
			g2.setColor(Color.red);
			drawShape(g2, uc.getActiveParticle().getTiltedParticle(), true);
		}
		if(frame.drawAngles())
			drawLine(Math.toRadians(um.getTiltedAngle()), g2);
		
	}
>>>>>>> d39d0143

	public void mousePressed(MouseEvent e)
	{
		super.mousePressed(e);
		int x = super.offScreenX(e.getX());
		int y = super.offScreenY(e.getY());

		if (frame.isPickingAvailable(e))
		{
			TiltedParticle p = um.getTiltedMicrograph().getParticle(x, y, (int) (frame.getParticleSize()));
			if (p != null)
			{
				if (SwingUtilities.isLeftMouseButton(e) && e.isShiftDown())
				{
					um.removeParticle(p.getUntiltedParticle());
					frame.updateMicrographsModel();
					if (p.getUntiltedParticle().isAdded())
						reload = true;
					frame.getCanvas().repaint();
				}
				else if (SwingUtilities.isLeftMouseButton(e))
					active = p;
			}
			else if (uc.hasActiveParticle() && SwingUtilities.isLeftMouseButton(e) && um.fits(x, y, frame.getParticleSize()))
			{
				UntiltedParticle uactive = uc.getActiveParticle();
				if (uactive.getTiltedParticle() != null)
					p = uactive.getTiltedParticle();
				else
				{
					p = new TiltedParticle(x, y, uc.getActiveParticle());

					uc.getActiveParticle().setTiltedParticle(p);
					um.getTiltedMicrograph().addParticle(p);
				}
				active = p;
				frame.updateMicrographsModel();
			}
			frame.setChanged(true);
			repaint();
		}

	}
	
	public void mousePressed(int x, int y)
	{
		setupScroll(x, y);
	}

	

	/**
	 * Updates particle position and repaints if onpick.
	 */
	public void mouseDragged(int x, int y)
	{
		scroll(x, y);
	}
	
	

	@Override
	public void mouseDragged(MouseEvent e)
	{

		super.mouseDragged(e);
		if (SwingUtilities.isRightMouseButton(e))
			return;//dont move particle if it is dragging image
		int x = super.offScreenX(e.getX());
		int y = super.offScreenY(e.getY());

		if (active != null && um.fits(x, y, frame.getParticleSize()))
		{
			setActiveMoved(true);
			moveActiveParticle(x, y);
			
		}
		frame.setChanged(true);
		repaint();
	}

	public void mouseReleased(MouseEvent e)
	{
		super.mouseReleased(e);
		int x = super.offScreenX(e.getX());
		int y = super.offScreenY(e.getY());
		manageActive(x, y);
	}


	@Override
	public void refreshActive(Particle p)
	{
		if(p!= null)
			frame.getCanvas().refreshActive(((TiltedParticle) p).getUntiltedParticle());
	}

	@Override
	public ParticlePickerJFrame getFrame()
	{
		return frame;
	}

	@Override
	public Micrograph getMicrograph()
	{
		return um.getTiltedMicrograph();
	}

	@Override
	public TrainingParticle getActive()
	{
		return active;
	}

	@Override
	protected void doCustomPaint(Graphics2D g2)
	{
		g2.setColor(frame.getColor());
		int index = 0;
		List<TiltedParticle> particles = um.getTiltedMicrograph().getParticles();
		for (TiltedParticle p : particles)
		{
			drawShape(g2, p, index == (particles.size() - 1));
			index++;
		}
		
		if (uc.getActiveTiltedParticle() != null)
		{
			g2.setColor(Color.red);
			drawShape(g2, uc.getActiveParticle().getTiltedParticle(), true);
		}
		if(frame.drawAngles())
			drawLine(Math.toRadians(um.getTiltedAngle()), g2);
		
	}

	@Override
	protected Particle getLastParticle()
	{
		return uc.getLastParticle().getTiltedParticle();
	}

	@Override
	public void setMicrograph(Micrograph m)
	{
		um = (UntiltedMicrograph)m;
	}
	
	protected void manageActive(int x, int y)
	{
		if(!activemoved)
			return;
		if (active.getUntiltedParticle().isAdded())
			um.initAligner();
		setActiveMoved(false);
	}
	
	@Override
	public void setMicrograph(Micrograph m)
	{
		um = (UntiltedMicrograph)m;
	}
	
	


}<|MERGE_RESOLUTION|>--- conflicted
+++ resolved
@@ -68,32 +68,7 @@
 			imp.repaintWindow();
 
 	}
-<<<<<<< HEAD
-
-	
-=======
-	@Override
-	protected void doCustomPaint(Graphics2D g2)
-	{
-		g2.setColor(frame.getColor());
-		int index = 0;
-		List<TiltedParticle> particles = um.getTiltedMicrograph().getParticles();
-		for (TiltedParticle p : particles)
-		{
-			drawShape(g2, p, index == (particles.size() - 1));
-			index++;
-		}
-		
-		if (uc.getActiveTiltedParticle() != null)
-		{
-			g2.setColor(Color.red);
-			drawShape(g2, uc.getActiveParticle().getTiltedParticle(), true);
-		}
-		if(frame.drawAngles())
-			drawLine(Math.toRadians(um.getTiltedAngle()), g2);
-		
-	}
->>>>>>> d39d0143
+
 
 	public void mousePressed(MouseEvent e)
 	{
@@ -237,11 +212,6 @@
 		return uc.getLastParticle().getTiltedParticle();
 	}
 
-	@Override
-	public void setMicrograph(Micrograph m)
-	{
-		um = (UntiltedMicrograph)m;
-	}
 	
 	protected void manageActive(int x, int y)
 	{
