--- conflicted
+++ resolved
@@ -309,17 +309,11 @@
 			moveActiveParticle(x, y);
 			um.getTiltedMicrograph().removeParticle(active.getTiltedParticle());
 		}
-		if (active.isAdded())// added particle on matrix has been moved. Matrix
-								// changed
-		// and tilted particle has to be recalculated
+		if (active.isAdded())// added particle on matrix has been moved. Matrix changed and tilted particle has to be recalculated
 		{
 
 			active.setAdded(false);
-<<<<<<< HEAD
-			um.initAligner();
-=======
 			um.initAligner();			
->>>>>>> 9b5c05ce
 		}
 		um.setAlignerTiltedParticle(active);
 		frame.getTiltedCanvas().repaint();
