--- conflicted
+++ resolved
@@ -80,20 +80,6 @@
 
 	}
 
-<<<<<<< HEAD
-	
-=======
-	public void updateMicrograph()
-	{
-		this.um = frame.getMicrograph();
-		updateMicrograph();
-		if (!um.getParticles().isEmpty())
-			refreshActive(um.getParticles().get(um.getParticles().size() - 1));
-		else
-			refreshActive(null);
-	}
->>>>>>> d39d0143
-
 	/**
 	 * Adds particle or updates its position if onpick. If ondeletepick removes
 	 * particle. Considers owner for selection to the first particle containing
@@ -111,7 +97,6 @@
 			frame.getTiltedCanvas().mousePressed(x, y);
 		else if (frame.isPickingAvailable(e))
 		{
-<<<<<<< HEAD
 			if (frame.isEraserMode())
 			{
 				um.removeParticles(x, y);
@@ -121,17 +106,6 @@
 				return;
 			}
 
-
-=======
-			 if (frame.isEraserMode())
-			 {
-			 um.removeParticles(x, y);
-			 active = getLastParticle();
-			 refresh();
-			
-			 return;
-			 }
->>>>>>> d39d0143
 			if (active != null && !active.isAdded() && active.getTiltedParticle() != null)
 				um.addParticleToAligner(active, true);
 			UntiltedParticle p = um.getParticle(x, y, (int) (frame.getParticleSize()));
@@ -183,7 +157,6 @@
 
 				return;
 			}
-
 
 			if (active != null && um.fits(x, y, frame.getParticleSize()))
 
@@ -224,13 +197,9 @@
 			zoomOut(x, y);
 		if (getMagnification() <= 1.0)
 			imp.repaintWindow();
-<<<<<<< HEAD
 
 		frame.getTiltedCanvas().mouseWheelMoved(x, y, rotation);
-=======
-		frame.getTiltedCanvas().mouseWheelMoved(x, y, rotation);
-	}
-
+	}
 
 	@Override
 	protected void doCustomPaint(Graphics2D g2)
@@ -258,10 +227,8 @@
 	@Override
 	public void setMicrograph(Micrograph m)
 	{
-		um = (UntiltedMicrograph)m;
->>>>>>> d39d0143
-	}
-	
+		um = (UntiltedMicrograph) m;
+	}
 
 	private void addParticle(int x, int y)
 	{
@@ -306,6 +273,16 @@
 		frame.getTiltedCanvas().repaint();
 	}
 
+	public void updateMicrograph()
+	{
+		this.um = frame.getMicrograph();
+		updateMicrograph();
+		if (!um.getParticles().isEmpty())
+			refreshActive(um.getParticles().get(um.getParticles().size() - 1));
+		else
+			refreshActive(null);
+	}
+
 	public void refreshActive(Particle up)
 	{
 		active = (UntiltedParticle) up;
@@ -332,48 +309,20 @@
 		return active;
 	}
 
-	@Override
-	protected void doCustomPaint(Graphics2D g2)
-	{
-		g2.setColor(frame.getColor());
-		int index = 0;
-
-		for (TrainingParticle p : um.getParticles())
-		{
-			drawShape(g2, p, index == (um.getParticles().size() - 1));
-			index++;
-		}
-		if (active != null)
-		{
-			g2.setColor(Color.red);
-			drawShape(g2, active, true);
-		}
-		if (frame.drawAngles())
-			drawLine(Math.toRadians(um.getUntiltedAngle()), g2);// TODO
-																// Auto-generated
-																// method stub
-
-	}
-
-	@Override
-	public void setMicrograph(Micrograph m)
-	{
-		um = (UntiltedMicrograph)m;
-	}
-	
 	protected void manageActive(int x, int y)
 	{
-		if(!activemoved)
+		if (!activemoved)
 			return;
 		if (um.fits(x, y, frame.getParticleSize()))
 		{
 			moveActiveParticle(x, y);
 			um.getTiltedMicrograph().removeParticle(active.getTiltedParticle());
 		}
-		if (active.isAdded())// added particle on matrix has been moved. Matrix changed
+		if (active.isAdded())// added particle on matrix has been moved. Matrix
+								// changed
 		// and tilted particle has to be recalculated
 		{
-			
+
 			active.setAdded(false);
 			um.initAligner();
 		}
