--- conflicted
+++ resolved
@@ -309,10 +309,6 @@
 			{
 				result += importParticlesFromFiles(uFn, tFn, f, um, scale, invertx, inverty);
 				saveData(um);
-<<<<<<< HEAD
-=======
-                                
->>>>>>> 5dea0e43
 			}
 		}
                 super.saveData();
