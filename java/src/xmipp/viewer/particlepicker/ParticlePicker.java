--- conflicted
+++ resolved
@@ -179,15 +179,11 @@
 				options = Recorder.getCommandOptions();
 			if (!isFilterSelected(command))
 				addFilter(command, options);
-<<<<<<< HEAD
 			else if (!(options == null || options.equals("")))
 				for (IJCommand f : filters)
 					if (f.getCommand().equals(command))
 						f.setOptions(options);
-=======
-			else if (!(options == null || options.equals(""))) for (IJCommand f : filters)
-				if (f.getCommand().equals(command)) f.setOptions(options);
->>>>>>> 8a23dc54
+
 			saveFilters();
 			command = null;
 
@@ -396,12 +392,8 @@
 
 	
 
-<<<<<<< HEAD
 	public void saveData()
 	{
-=======
-	public void saveData() {
->>>>>>> 8a23dc54
 		saveFilters();
 		saveFamilies();
 	}// function saveData
@@ -410,12 +402,8 @@
 
 	
 
-<<<<<<< HEAD
-	public void saveFilters()
-	{
-=======
+
 	public void saveFilters() {
->>>>>>> 8a23dc54
 		long id;
 		String file = macrosfile;
 		if (filters.isEmpty())
