--- conflicted
+++ resolved
@@ -42,14 +42,8 @@
 	protected String command;
 	protected Family family;
 	protected String configfile;
-<<<<<<< HEAD
 	protected boolean updateTemplatesPending;
 
-=======
-	public static final int defAutoPickPercent = 90;
-	private int autopickpercent = defAutoPickPercent;
-	protected boolean updateTemplatesPending;
->>>>>>> 0addb2a1
 	
 
 	public ParticlePicker(String selfile, String outputdir, FamilyState mode)
@@ -597,10 +591,6 @@
 		updateTemplatesPending = b;
 
 	}
-<<<<<<< HEAD
-	
-	
-=======
->>>>>>> 0addb2a1
+
 
 }