--- conflicted
+++ resolved
@@ -103,12 +103,9 @@
 		{
 			if (frame.isEraserMode())
 			{
-<<<<<<< HEAD
 				erase(x, y);
 				return;
-=======
-				moveActiveParticle(x, y);
->>>>>>> e4280f8a
+
 			}
 
 			manageActive(x, y);
