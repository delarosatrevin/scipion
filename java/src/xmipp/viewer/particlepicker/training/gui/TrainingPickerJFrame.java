package xmipp.viewer.particlepicker.training.gui;

import java.awt.Dimension;
import java.awt.FlowLayout;
import java.awt.GridBagConstraints;
import java.awt.GridBagLayout;
import java.awt.GridLayout;
import java.awt.Insets;
import java.awt.event.ActionEvent;
import java.awt.event.ActionListener;
import java.awt.event.MouseEvent;
import java.io.File;
import java.text.NumberFormat;
import java.util.List;
import java.util.logging.Level;
import javax.swing.BorderFactory;
import javax.swing.DefaultComboBoxModel;
import javax.swing.JButton;
import javax.swing.JComboBox;
import javax.swing.JFormattedTextField;
import javax.swing.JLabel;
import javax.swing.JMenu;
import javax.swing.JMenuBar;
import javax.swing.JMenuItem;
import javax.swing.JOptionPane;
import javax.swing.JPanel;
import javax.swing.JScrollPane;
import javax.swing.JSlider;
import javax.swing.JTable;
import javax.swing.ListSelectionModel;
import javax.swing.border.TitledBorder;
import javax.swing.event.ChangeEvent;
import javax.swing.event.ChangeListener;
import xmipp.utils.ColorIcon;
import xmipp.utils.XmippFileChooser;
import xmipp.utils.XmippMessage;
import xmipp.utils.XmippResource;
import xmipp.utils.XmippWindowUtil;
import xmipp.viewer.particlepicker.Family;
import xmipp.viewer.particlepicker.Format;
import xmipp.viewer.particlepicker.Micrograph;
import xmipp.viewer.particlepicker.ParticlePickerCanvas;
import xmipp.viewer.particlepicker.ParticlePickerJFrame;
import xmipp.viewer.particlepicker.ParticlesJDialog;
import xmipp.viewer.particlepicker.training.model.FamilyState;
import xmipp.viewer.particlepicker.training.model.ManualParticlePicker;
import xmipp.viewer.particlepicker.training.model.MicrographFamilyData;
import xmipp.viewer.particlepicker.training.model.MicrographFamilyState;
import xmipp.viewer.particlepicker.training.model.SupervisedParticlePicker;
import xmipp.viewer.particlepicker.training.model.TrainingMicrograph;
import xmipp.viewer.particlepicker.training.model.TrainingParticle;
import xmipp.viewer.particlepicker.training.model.TrainingPicker;
import xmipp.viewer.windows.ImagesWindowFactory;

public class TrainingPickerJFrame extends ParticlePickerJFrame
{

	private TrainingCanvas canvas;
	private JMenuBar mb;
	private JComboBox familiescb;
	private TrainingPicker ppicker;
	private JPanel familypn;
	private JPanel micrographpn;
	private MicrographsTableModel micrographsmd;

	private float positionx;
	private JButton iconbt;
	private JLabel steplb;
	private JButton actionsbt;
	private JMenuItem editfamiliesmi;
	private int index;
	private JLabel manuallb;
	private JLabel autolb;
	private JSlider thresholdsl;
	private JPanel thresholdpn;
	private JFormattedTextField thresholdtf;
	private Family family;
	private JFormattedTextField autopickpercenttf;
	private JPanel autopickpercentpn;

	private JMenuItem templatesmi;
	TemplatesJDialog templatesdialog;

	@Override
	public TrainingPicker getParticlePicker()
	{
		return ppicker;
	}

	public TrainingPickerJFrame(TrainingPicker picker)
	{

		super(picker);
		try
		{
			this.ppicker = picker;
			initComponents();
			if (ppicker.getMode() == FamilyState.ReadOnly)
				enableEdition(false);
			else if (family.getStep() == FamilyState.Manual && ppicker.getMode() == FamilyState.Supervised)
				goToNextStep();
		}
		catch (IllegalArgumentException ex)
		{
			close();
			throw ex;
		}
	}

	public TrainingMicrograph getMicrograph()
	{
		return ppicker.getMicrograph();
	}

	private void initComponents()
	{
		try
		{
			setResizable(false);
			setTitle("Xmipp Particle Picker - " + ppicker.getMode());
			initMenuBar();
			setJMenuBar(mb);

			GridBagConstraints constraints = new GridBagConstraints();
			constraints.insets = new Insets(0, 5, 0, 5);
			constraints.anchor = GridBagConstraints.WEST;
			setLayout(new GridBagLayout());

			initImagePane();
			add(imagepn, XmippWindowUtil.getConstraints(constraints, 0, 1, 3));

			initFamilyPane();
			add(familypn, XmippWindowUtil.getConstraints(constraints, 0, 2, 3));

			initMicrographsPane();
			add(micrographpn, XmippWindowUtil.getConstraints(constraints, 0, 3, 3));

			pack();
			positionx = 0.995f;
			XmippWindowUtil.setLocation(positionx, 0.25f, this);
			setVisible(true);
		}
		catch (Exception e)
		{
			e.printStackTrace();
			throw new IllegalArgumentException(e.getMessage());
		}
	}

	protected void enableEdition(boolean enable)
	{
		super.enableEdition(enable);

		editfamiliesmi.setEnabled(enable);
	}

	public void initMenuBar()
	{
		mb = new JMenuBar();

		// Setting menus

		
		exportmi = new JMenuItem("Export Particles...", XmippResource.getIcon("export_wiz.gif"));

		exportmi.addActionListener(new ActionListener()
		{

			@Override
			public void actionPerformed(ActionEvent e)
			{
				XmippFileChooser fc = new XmippFileChooser();
				int returnVal = fc.showOpenDialog(TrainingPickerJFrame.this);

				try
				{
					if (returnVal == XmippFileChooser.APPROVE_OPTION)
					{
						File file = fc.getSelectedFile();
						((TrainingPicker) getParticlePicker()).exportParticles(file.getAbsolutePath());
						showMessage("Export successful");
					}
				}
				catch (Exception ex)
				{
					showException(ex);
				}
			}
		});
		filemn.add(importffmi);
		if (ppicker.getFamily().getStep() != FamilyState.Manual)
			importffmi.setEnabled(false);
		filemn.add(exportmi);
		JMenu windowmn = new JMenu("Window");
		JMenu helpmn = new JMenu("Help");
		mb.add(filemn);
		mb.add(filtersmn);
		mb.add(windowmn);
		mb.add(helpmn);
		// importffilemi.setText("Import from File...");

		windowmn.add(pmi);
		windowmn.add(ijmi);

		templatesmi = new JMenuItem("Templates");
		editfamiliesmi = new JMenuItem("Edit Families", XmippResource.getIcon("edit.gif"));
		windowmn.add(editfamiliesmi);
		windowmn.add(templatesmi);

		helpmn.add(hcontentsmi);

		// Setting menu item listeners

		editfamiliesmi.addActionListener(new ActionListener()
		{

			@Override
			public void actionPerformed(ActionEvent e)
			{
				new EditFamiliesJDialog(TrainingPickerJFrame.this, true);

			}
		});

		templatesmi.addActionListener(new ActionListener()
		{

			@Override
			public void actionPerformed(ActionEvent e)
			{
				loadTemplates();

			}
		});
	}

	public void loadTemplates()
	{
		
		if (templatesdialog == null)
		{
			templatesdialog = new TemplatesJDialog(TrainingPickerJFrame.this);
		}
		else
		{

			templatesdialog.loadTemplates(true);
			templatesdialog.setVisible(true);
		}
	}

	private void initFamilyPane()
	{

		familypn = new JPanel();
		GridLayout gl = new GridLayout(2, 1);
		familypn.setLayout(gl);

		familypn.setBorder(BorderFactory.createTitledBorder("Family"));

		JPanel fieldspn = new JPanel(new FlowLayout(FlowLayout.LEFT));

		// Setting combo
		fieldspn.add(new JLabel("Name:"));
		familiescb = new JComboBox(ppicker.getFamilies().toArray());
		family = ppicker.getFamily();
		familiescb.setSelectedItem(family);
		familiescb.setEnabled(ppicker.getMode() == FamilyState.Manual || ppicker.getMode() == FamilyState.ReadOnly);
		if (ppicker.getMode() == FamilyState.Manual && family.getStep() != FamilyState.Manual)
			throw new IllegalArgumentException(
					String.format("Application not enabled for %s mode. Family %s could not be loaded", family.getStep(), family.getName()));

		fieldspn.add(familiescb);

		// Setting color
		initColorPane();
		fieldspn.add(colorpn);

		// Setting slider
		initSizePane();
		fieldspn.add(sizepn);

		familypn.add(fieldspn, 0);
		JPanel steppn = new JPanel(new FlowLayout(FlowLayout.LEFT));
		steppn.add(new JLabel("Step:"));
		FamilyState step = family.getStep();
		steplb = new JLabel();
		steppn.add(steplb);

		index = ppicker.getMicrographIndex();

		initThresholdPane();
		steppn.add(thresholdpn);
		actionsbt = XmippWindowUtil.getTextButton("", new ActionListener()
		{

			@Override
			public void actionPerformed(ActionEvent e)
			{
				if (actionsbt.getText().equals(MicrographFamilyState.Autopick.toString()))
					autopick();
				else if (actionsbt.getText().equals(MicrographFamilyState.Correct.toString()))
					correct();
			}
		});
		autopickpercentpn = new JPanel();
		autopickpercentpn.add(new JLabel("Percent to Check"));
		autopickpercenttf = new JFormattedTextField(NumberFormat.getIntegerInstance());
		autopickpercenttf.addActionListener(new ActionListener()
		{

			@Override
			public void actionPerformed(ActionEvent arg0)
			{
				if (autopickpercenttf.getValue() == null)
				{
					JOptionPane.showMessageDialog(TrainingPickerJFrame.this, XmippMessage.getEmptyFieldMsg("Percent to Check"));
					autopickpercenttf.setValue(getFamilyData().getAutopickpercent());
					return;
				}

				int autopickpercent = ((Number) autopickpercenttf.getValue()).intValue();
				getFamilyData().setAutopickpercent(autopickpercent);
				ppicker.setAutopickpercent(autopickpercent);
				ppicker.saveConfig();

			}
		});
		autopickpercenttf.setColumns(3);
		autopickpercentpn.add(autopickpercenttf);

		setStep(step);
		steppn.add(actionsbt);

		steppn.add(autopickpercentpn);

		colorbt.addActionListener(new ColorActionListener());

		familypn.add(steppn, 1);

		familiescb.addActionListener(new ActionListener()
		{

			@Override
			public void actionPerformed(ActionEvent e)
			{
				Family family2 = (Family) familiescb.getSelectedItem();
				if (family == family2)
					return;
				// You can only switch between different states for readonly
				// mode. Besides switching will be availabe on manual and
				// readonly modes
				if (family.getStep() != family2.getStep() && ppicker.getMode() != FamilyState.ReadOnly)
				{
					familiescb.setSelectedItem(family);
					JOptionPane.showMessageDialog(TrainingPickerJFrame.this, String
							.format("Application not enabled for %s mode. Family %s could not be loaded", FamilyState.Supervised, family2.getName()));
					return;

				}
				family = family2;
				ppicker.setFamily(family);
				ppicker.saveConfig();

				micrographstb.setRowSelectionInterval(index, index);
				color = (family.getColor());
				colorbt.setIcon(new ColorIcon(color));
				sizesl.setValue(family.getSize());
				updateMicrographsModel();
				micrographstb.getColumnModel().getColumn(micrographsmd.getParticlesPosition()).setHeaderValue(family.getName());
				setThresholdValue(0);
			}
		});

	}

	protected void goToNextStep()
	{

		family.validateNextStep(ppicker);// throws error

		if (family.getStep() == FamilyState.Manual)
			train();

	}

	
	private void initThresholdPane()
	{
		thresholdpn = new JPanel();
		thresholdpn.add(new JLabel("Threshold:"));
		thresholdsl = new JSlider(0, 100, 0);
		thresholdsl.setPaintTicks(true);
		thresholdsl.setMajorTickSpacing(50);
		java.util.Hashtable<Integer, JLabel> labelTable = new java.util.Hashtable<Integer, JLabel>();
		labelTable.put(new Integer(100), new JLabel("1"));
		labelTable.put(new Integer(50), new JLabel("0.5"));
		labelTable.put(new Integer(0), new JLabel("0"));
		thresholdsl.setLabelTable(labelTable);
		thresholdsl.setPaintLabels(true);
		int height = (int) thresholdsl.getPreferredSize().getHeight();

		thresholdsl.setPreferredSize(new Dimension(100, height));
		thresholdpn.add(thresholdsl);

		thresholdtf = new JFormattedTextField(NumberFormat.getNumberInstance());
		;
		thresholdtf.setColumns(3);
		thresholdtf.setText(Integer.toString(0));
		thresholdpn.add(thresholdtf);
		thresholdpn.setVisible(getFamilyData().getState() == MicrographFamilyState.Correct);
		thresholdtf.addActionListener(new ActionListener()
		{

			@Override
			public void actionPerformed(ActionEvent e)
			{
				double threshold = Double.parseDouble(thresholdtf.getText()) * 100;
				setThresholdValue(threshold);

			}
		});

		thresholdsl.addChangeListener(new ChangeListener()
		{

			@Override
			public void stateChanged(ChangeEvent e)
			{
				double threshold = (double) thresholdsl.getValue() / 100;
				thresholdtf.setText(String.format("%.2f", threshold));
				setThresholdChanges();
			}
		});
	}

	private void setThresholdValue(double threshold)
	{
		if (Math.abs(threshold) <= 100)
		{
			thresholdsl.setValue((int) threshold);
			setThresholdChanges();
		}
	}

	private void setThresholdChanges()
	{
		// setChanged(true);
		updateMicrographsModel();
		canvas.repaint();
		if (particlesdialog != null)
			loadParticles();

	}

	private void initMicrographsPane()
	{
		GridBagConstraints constraints = new GridBagConstraints();
		constraints.insets = new Insets(0, 5, 0, 5);
		constraints.anchor = GridBagConstraints.NORTHWEST;
		micrographpn = new JPanel(new GridBagLayout());
		micrographpn.setBorder(BorderFactory.createTitledBorder("Micrograph"));
		JScrollPane sp = new JScrollPane();
		JPanel ctfpn = new JPanel();
		ctfpn.setBorder(BorderFactory.createTitledBorder(null, "CTF", TitledBorder.CENTER, TitledBorder.BELOW_BOTTOM));
		iconbt = new JButton(Micrograph.getNoImageIcon());
		iconbt.setToolTipText("Load CTF Profile");
		iconbt.setBorderPainted(false);
		iconbt.setContentAreaFilled(false);
		iconbt.setFocusPainted(false);
		iconbt.setOpaque(false);
		iconbt.addActionListener(new ActionListener()
		{

			@Override
			public void actionPerformed(ActionEvent arg0)
			{
				String psd = getMicrograph().getPSD();
				String ctf = getMicrograph().getCTF();
				if (psd != null && ctf != null)
					ImagesWindowFactory.openCTFWindow(getMicrograph().getPSDImage(), getMicrograph().getCTF(), getMicrograph().getPSD());

			}
		});
		ctfpn.add(iconbt);
		micrographsmd = new MicrographsTableModel(this);
		micrographstb.setModel(micrographsmd);
		formatMicrographsTable();

		sp.setViewportView(micrographstb);
		micrographpn.add(sp, XmippWindowUtil.getConstraints(constraints, 0, 0, 1));
		micrographpn.add(ctfpn, XmippWindowUtil.getConstraints(constraints, 1, 0, 1));
		JPanel infopn = new JPanel();
		manuallb = new JLabel(Integer.toString(ppicker.getManualParticlesNumber(family)));
		autolb = new JLabel(Integer.toString(ppicker.getAutomaticNumber(family, getThreshold())));
		infopn.add(new JLabel("Manual:"));
		infopn.add(manuallb);
		infopn.add(new JLabel("Automatic:"));
		infopn.add(autolb);
		micrographpn.add(infopn, XmippWindowUtil.getConstraints(constraints, 0, 1, 1));
		JPanel buttonspn = new JPanel(new FlowLayout(FlowLayout.LEFT));

		buttonspn.add(resetbt);
		micrographpn.add(buttonspn, XmippWindowUtil.getConstraints(constraints, 0, 2, 2));

	}

	protected void loadMicrograph()
	{
		if (micrographstb.getSelectedRow() == -1)
			return;// Probably from fireTableDataChanged raised
		// is same micrograph??
		if (index == micrographstb.getSelectedRow() && canvas != null && canvas.getIw().isVisible())
			return;
		if (ppicker.isChanged())
			ppicker.saveData(getMicrograph());// Saving changes when switching
		index = micrographstb.getSelectedRow();
		ppicker.getMicrograph().releaseImage();
		ppicker.setMicrograph(ppicker.getMicrographs().get(index));

		ppicker.saveConfig();
		setChanged(false);
		initializeCanvas();
		iconbt.setIcon(ppicker.getMicrograph().getCTFIcon());
		manageAction();
		thresholdpn.setVisible(getFamilyData().getState() == MicrographFamilyState.Correct);
		pack();

		if (particlesdialog != null)
			loadParticles();

	}

	private void manageAction()
	{
		MicrographFamilyData mfd = getFamilyData();
		actionsbt.setText(mfd.getAction());
		boolean isautopick = isAutopick();
		autopickpercentpn.setVisible(isautopick);
		if (isautopick)
			autopickpercenttf.setValue(ppicker.getAutopickpercent());
		actionsbt.setVisible(mfd.isActionVisible());
	}

	protected void resetMicrograph()
	{
		ppicker.resetFamilyData(getFamilyData());
		canvas.refreshActive(null);
		updateMicrographsModel();
		setState(MicrographFamilyState.Available);
	}

	private void setState(MicrographFamilyState state)
	{
		MicrographFamilyData mfd = getFamilyData();
		mfd.setState(state);
		manageAction();
		ppicker.saveData(getMicrograph());// to keep consistence between files
											// of automatic picker and mines
		setChanged(false);
		thresholdpn.setVisible(state == MicrographFamilyState.Correct);
		updateMicrographsModel();
		pack();
	}

	private boolean isAutopick()
	{
		String action = getFamilyData().getAction();
		if (action == null)
			return false;
		return action.equalsIgnoreCase(MicrographFamilyState.Autopick.toString());

	}

	public MicrographFamilyData getFamilyData()
	{
		return ppicker.getFamilyData();
	}

	private void setStep(FamilyState step)
	{
		MicrographFamilyData mfd = getFamilyData();
		if (micrographsmd != null)
		{
			updateMicrographsModel();
			canvas.repaint();// paints only current class in supervised mode
		}

		steplb.setText(step.toString());
		sizesl.setEnabled(step == FamilyState.Manual);
		sizetf.setEnabled(step == FamilyState.Manual);
		editfamiliesmi.setEnabled(step == FamilyState.Manual);
		manageAction();
		thresholdpn.setVisible(getFamilyData().getState() == MicrographFamilyState.Correct);
		pack();

	}

	protected void initializeCanvas()
	{

		if (canvas == null)
			canvas = new TrainingCanvas(this);
		else
			canvas.updateMicrograph();

		canvas.display();
		updateZoom();
	}

	private void formatMicrographsTable()
	{
		micrographstb.setAutoResizeMode(JTable.AUTO_RESIZE_OFF);
		micrographstb.getColumnModel().getColumn(0).setPreferredWidth(35);
		micrographstb.getColumnModel().getColumn(1).setPreferredWidth(245);
		micrographstb.getColumnModel().getColumn(2).setPreferredWidth(70);
		micrographstb.getColumnModel().getColumn(3).setPreferredWidth(70);
		micrographstb.setPreferredScrollableViewportSize(new Dimension(420, 304));
		micrographstb.setSelectionMode(ListSelectionModel.SINGLE_SELECTION);
		if (index != -1)
			micrographstb.setRowSelectionInterval(index, index);
	}

	
	

	void updateFamilyComboBox()
	{
		Family item = (Family) familiescb.getSelectedItem();
		DefaultComboBoxModel model = new DefaultComboBoxModel(ppicker.getFamilies().toArray());
		familiescb.setModel(model);
		familiescb.setSelectedItem(item);
		micrographsmd.fireTableStructureChanged();

		formatMicrographsTable();
		pack();
		ppicker.saveFamilies();
	}

	public void addFamily(Family g)
	{
		if (ppicker.existsFamilyName(g.getName()))
			throw new IllegalArgumentException(XmippMessage.getAlreadyExistsGroupNameMsg(g.getName()));
		ppicker.getFamilies().add(g);
		updateFamilyComboBox();
	}

	public void removeFamily(Family family)
	{
		ppicker.removeFamily(family);
		updateFamilyComboBox();
	}

	public void setChanged(boolean changed)
	{
		ppicker.setChanged(changed);
		savemi.setEnabled(changed);
	}

	public void updateMicrographsModel(boolean all)
	{

		if (templatesdialog != null)
			loadTemplates();

		if (particlesdialog != null)
			loadParticles();

		if (all)
			micrographsmd.fireTableRowsUpdated(0, micrographsmd.getRowCount() - 1);
		else
			micrographsmd.fireTableRowsUpdated(index, index);

		micrographstb.setRowSelectionInterval(index, index);
		manuallb.setText(Integer.toString(ppicker.getManualParticlesNumber(family)));
		autolb.setText(Integer.toString(ppicker.getAutomaticNumber(family, getThreshold())));
		actionsbt.setVisible(getFamilyData().isActionVisible());
	}

	public ParticlePickerCanvas getCanvas()
	{
		return canvas;
	}

	private void train()
	{

		family.goToNextStep(ppicker);// validate and change state if posible
		// setChanged(true);
		setStep(FamilyState.Supervised);// change visual appearance
		ppicker.saveFamilies();
		try
		{
			canvas.setEnabled(false);
			XmippWindowUtil.blockGUI(this, "Training...");

			Thread t = new Thread(new Runnable()
			{

				public void run()
				{
					MicrographFamilyData mfd;
					String args;
					SupervisedParticlePicker sppicker = ((SupervisedParticlePicker) ppicker);
					for (TrainingMicrograph micrograph : ppicker.getMicrographs())
					{
						mfd = micrograph.getFamilyData(family);
						if (!mfd.isEmpty())
						{
							args = sppicker.getBuildInvariantCommandLineArgs(mfd);
							ppicker.runXmippProgram("xmipp_micrograph_automatic_picking", args);
							System.out.println(args);
						}
					}
					args = sppicker.getTrainCommandLineArgs();
					System.out.println(args);

					ppicker.runXmippProgram("xmipp_micrograph_automatic_picking", args);

					XmippWindowUtil.releaseGUI(getRootPane());
					canvas.setEnabled(true);
				}
			});
			t.start();

		}
		catch (Exception e)
		{
			TrainingPicker.getLogger().log(Level.SEVERE, e.getMessage(), e);
			throw new IllegalArgumentException(e.getMessage());
		}

	}

	private void autopick()
	{
		setState(MicrographFamilyState.Autopick);

		final String fargs = ((SupervisedParticlePicker) ppicker).getAutopickCommandLineArgs(getFamilyData());
		System.out.println(fargs);
		try
		{
			canvas.setEnabled(false);
			XmippWindowUtil.blockGUI(this, "Autopicking...");
			Thread t = new Thread(new Runnable()
			{

				public void run()
				{
					ppicker.runXmippProgram("xmipp_micrograph_automatic_picking", fargs);
					ppicker.loadAutomaticParticles(getFamilyData());
					setState(MicrographFamilyState.Correct);
					canvas.repaint();
					canvas.setEnabled(true);
					XmippWindowUtil.releaseGUI(getRootPane());
				}
			});
			t.start();

		}
		catch (Exception e)
		{
			TrainingPicker.getLogger().log(Level.SEVERE, e.getMessage(), e);
			throw new IllegalArgumentException(e.getMessage());
		}
	}

	private void correct()
	{
		getFamilyData().deleteBelowThreshold(getThreshold());
		setState(MicrographFamilyState.ReadOnly);
		ppicker.saveAutomaticParticles(getFamilyData());

		try
		{
			canvas.setEnabled(false);
			XmippWindowUtil.blockGUI(this, "Correcting...");

			Thread t = new Thread(new Runnable()
			{
				public void run()
				{
					SupervisedParticlePicker sppicker = ((SupervisedParticlePicker) ppicker);
					String args;
					args = sppicker.getBuildInvariantCommandLineArgs(getFamilyData());
					sppicker.runXmippProgram("xmipp_micrograph_automatic_picking", args);// build
																							// invariants
					args = sppicker.getCorrectCommandLineArgs(getFamilyData());

					ppicker.runXmippProgram("xmipp_micrograph_automatic_picking", args);// correct
					actionsbt.setVisible(false);

					canvas.setEnabled(true);
					XmippWindowUtil.releaseGUI(getRootPane());
					if (index < micrographsmd.getRowCount())
						micrographstb.setRowSelectionInterval(index + 1, index + 1);
				}
			});
			t.start();

		}
		catch (Exception e)
		{
			TrainingPicker.getLogger().log(Level.SEVERE, e.getMessage(), e);
			throw new IllegalArgumentException(e.getMessage());
		}

	}

	public double getThreshold()
	{
		return thresholdsl.getValue() / 100.0;
	}

	@Override
	public List<? extends TrainingParticle> getAvailableParticles()
	{
		return getFamilyData().getAvailableParticles(getThreshold());
	}

	@Override
	public boolean isPickingAvailable(MouseEvent e)
	{
		if (!super.isPickingAvailable(e))
			return false;
		return getFamilyData().isPickingAvailable();
	}

	

	// Only on Manual Mode
	public void importParticlesFromFile(Format format, String file, float scale, boolean invertx, boolean inverty)
	{

		if (ppicker.isReviewFile(file))
			ppicker.importAllParticles(file, scale, invertx, inverty);
		else
			importMicrographParticles(format, file, scale, invertx, inverty);
		setChanged(false);
		getCanvas().repaint();
		updateMicrographsModel();
		updateSize(family.getSize());
		canvas.refreshActive(null);
	}

	// Only on manual mode
	public void importMicrographParticles(Format format, String file, float scale, boolean invertx, boolean inverty)
	{

		String filename = Micrograph.getName(file, 1);
		// validating you want use this file for this micrograph with different
		// name
		if (!filename.equals(getMicrograph().getName()))
		{
			String msg = String.format("Are you sure you want to import data from file\n%s to micrograph %s ?", file, getMicrograph().getName());
			int result = JOptionPane.showConfirmDialog(this, msg);
			if (result != JOptionPane.YES_OPTION)
				return;
		}
		MicrographFamilyData mfd = getFamilyData();
		mfd.reset();
		((ManualParticlePicker) ppicker).importParticlesFromFile(file, format, mfd.getMicrograph(), scale, invertx, inverty);

	}

	@Override
	public boolean isValidSize(int size)
	{

		for (TrainingParticle p : getFamilyData().getParticles())
			if (!ppicker.getMicrograph().fits(p.getX(), p.getY(), size))
				return false;
		return true;
	}

	@Override
	protected void openHelpURl()
	{
		XmippWindowUtil.openURI("http://xmipp.cnb.csic.es/twiki/bin/view/Xmipp/Micrograph_particle_picking_v3");

	}

<<<<<<< HEAD
	
=======
	public void updateTemplates()
	{
		ppicker.setUpdateTemplatesPending(true);
		if(templatesdialog != null)
			templatesdialog.loadTemplates(true);

	}
>>>>>>> 0addb2a1

	public void updateSize(int size)
	{
		super.updateSize(size);
		ppicker.resetParticleImages();
		updateTemplates();
		if (templatesdialog != null)
			loadTemplates();

	}

	@Override
	protected void resetData()
	{
		getFamilyData().reset();
	}


	@Override
	public void importParticles(Format format, String dir, float scale, boolean invertx, boolean inverty)
	{

		if (new File(dir).isDirectory())
		{
			((ManualParticlePicker) ppicker).importParticlesFromFolder(dir, format, scale, invertx, inverty);
			getCanvas().repaint();
			updateMicrographsModel(true);
			getCanvas().refreshActive(null);
		}
		else
			// only can choose file if TrainingPickerJFrame instance
			importParticlesFromFile(format, dir, scale, invertx, inverty);

	}

	@Override
	public ParticlesJDialog initParticlesJDialog()
	{
		return new ParticlesJDialog(this);
	}

	public void updateTemplates()
	{
		ppicker.setUpdateTemplatesPending(true);
		if(templatesdialog != null)
			templatesdialog.loadTemplates(true);
		
	}
}<|MERGE_RESOLUTION|>--- conflicted
+++ resolved
@@ -880,9 +880,6 @@
 
 	}
 
-<<<<<<< HEAD
-	
-=======
 	public void updateTemplates()
 	{
 		ppicker.setUpdateTemplatesPending(true);
@@ -890,7 +887,7 @@
 			templatesdialog.loadTemplates(true);
 
 	}
->>>>>>> 0addb2a1
+
 
 	public void updateSize(int size)
 	{
@@ -932,11 +929,5 @@
 		return new ParticlesJDialog(this);
 	}
 
-	public void updateTemplates()
-	{
-		ppicker.setUpdateTemplatesPending(true);
-		if(templatesdialog != null)
-			templatesdialog.loadTemplates(true);
-		
-	}
+
 }