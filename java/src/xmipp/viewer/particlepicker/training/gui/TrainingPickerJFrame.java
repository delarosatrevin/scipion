package xmipp.viewer.particlepicker.training.gui;

import java.awt.Color;
import java.awt.Dimension;
import java.awt.FlowLayout;
import java.awt.GridBagConstraints;
import java.awt.GridBagLayout;
import java.awt.GridLayout;
import java.awt.Insets;
import java.awt.event.ActionEvent;
import java.awt.event.ActionListener;
import java.awt.event.MouseEvent;
import java.io.File;
import java.text.NumberFormat;
import java.util.List;
import java.util.logging.Level;
import javax.swing.BorderFactory;
import javax.swing.DefaultComboBoxModel;
import javax.swing.JButton;
import javax.swing.JCheckBox;
import javax.swing.JComboBox;
import javax.swing.JFormattedTextField;
import javax.swing.JLabel;
import javax.swing.JMenu;
import javax.swing.JMenuBar;
import javax.swing.JMenuItem;
import javax.swing.JOptionPane;
import javax.swing.JPanel;
import javax.swing.JScrollPane;
import javax.swing.JSlider;
import javax.swing.JTable;
import javax.swing.ListSelectionModel;
import javax.swing.SwingUtilities;
import javax.swing.border.TitledBorder;
import javax.swing.event.ChangeEvent;
import javax.swing.event.ChangeListener;
import xmipp.jni.XmippError;
import xmipp.utils.ColorIcon;
import xmipp.utils.XmippDialog;
import xmipp.utils.XmippFileChooser;
import xmipp.utils.XmippMessage;
import xmipp.utils.XmippResource;
import xmipp.utils.XmippWindowUtil;
import xmipp.viewer.ctf.CTFAnalyzerJFrame;
import xmipp.viewer.particlepicker.Family;
import xmipp.viewer.particlepicker.Format;
import xmipp.viewer.particlepicker.Micrograph;
import xmipp.viewer.particlepicker.ParticlePickerCanvas;
import xmipp.viewer.particlepicker.ParticlePickerJFrame;
import xmipp.viewer.particlepicker.ParticlesJDialog;
import xmipp.viewer.particlepicker.training.model.FamilyState;
import xmipp.viewer.particlepicker.training.model.ManualParticlePicker;
import xmipp.viewer.particlepicker.training.model.MicrographFamilyData;
import xmipp.viewer.particlepicker.training.model.MicrographFamilyState;
import xmipp.viewer.particlepicker.training.model.SupervisedParticlePicker;
import xmipp.viewer.particlepicker.training.model.TrainingMicrograph;
import xmipp.viewer.particlepicker.training.model.TrainingParticle;
import xmipp.viewer.particlepicker.training.model.TrainingPicker;
import xmipp.viewer.windows.ImagesWindowFactory;

public class TrainingPickerJFrame extends ParticlePickerJFrame
{

	private TrainingCanvas canvas;
	private JMenuBar mb;
	private JComboBox familiescb;
	private TrainingPicker ppicker;
	private JPanel familypn;
	private JPanel micrographpn;
	private MicrographsTableModel micrographsmd;

	private float positionx;
	private JButton iconbt;
	private JLabel steplb;
	private JButton actionsbt;
	private JMenuItem editfamiliesmi;
	private int index;
	private JLabel manuallb;
	private JLabel autolb;
	private JSlider thresholdsl;
	private JPanel thresholdpn;
	private JFormattedTextField thresholdtf;
	private Family family;
	private JFormattedTextField autopickpercenttf;
	private JPanel autopickpercentpn;

	private JMenuItem templatesmi;
	TemplatesJDialog templatesdialog;
	private JCheckBox centerpickchb;
	private JButton editfamiliesbt;

	@Override
	public TrainingPicker getParticlePicker()
	{
		return ppicker;
	}

	public TrainingPickerJFrame(TrainingPicker picker)
	{

		super(picker);
		try
		{
			this.ppicker = picker;
			initComponents();
			if (ppicker.getMode() == FamilyState.ReadOnly)
				enableEdition(false);
			else if (family.getStep() == FamilyState.Manual && ppicker.getMode() == FamilyState.Supervised)
				goToNextStep();
		}
		catch (IllegalArgumentException ex)
		{
			close();
			throw ex;
		}
	}

	public TrainingMicrograph getMicrograph()
	{
		return ppicker.getMicrograph();
	}

	private void initComponents()
	{
		try
		{
			setResizable(false);
			setTitle("Xmipp Particle Picker - " + ppicker.getMode());
			initMenuBar();
			setJMenuBar(mb);

			GridBagConstraints constraints = new GridBagConstraints();
			constraints.insets = new Insets(0, 5, 0, 5);
			constraints.anchor = GridBagConstraints.WEST;
			setLayout(new GridBagLayout());

			initImagePane();
			add(imagepn, XmippWindowUtil.getConstraints(constraints, 0, 1));

			initFamilyPane();
			add(familypn, XmippWindowUtil.getConstraints(constraints, 0, 2));

			initMicrographsPane();
			add(micrographpn, XmippWindowUtil.getConstraints(constraints, 0, 3, 1, 1, GridBagConstraints.HORIZONTAL));
			JPanel actionspn = new JPanel(new FlowLayout(FlowLayout.RIGHT));
			actionspn.add(savebt);
<<<<<<< HEAD
			actionspn.add(saveandexitbt);
			add(actionspn, XmippWindowUtil.getConstraints(constraints, 0, 4, 1, 1, GridBagConstraints.HORIZONTAL));
=======
			actionspn.add(exitbt);
			add(actionspn, XmippWindowUtil.getConstraints(constraints, 0, 4, 1, 1, GridBagConstraints.HORIZONTAL));

			// if (getFamily().getStep() != FamilyState.Manual)
			// importffmi.setEnabled(false);

>>>>>>> 4e1fc92f
			pack();
			positionx = 0.9f;
			XmippWindowUtil.setLocation(positionx, 0.2f, this);
			setVisible(true);
		}
		catch (Exception e)
		{
			e.printStackTrace();
			throw new IllegalArgumentException(e.getMessage());
		}
	}

	protected void enableEdition(boolean enable)
	{
		super.enableEdition(enable);

		editfamiliesmi.setEnabled(enable);
	}

	public void initMenuBar()
	{
		mb = new JMenuBar();

		// Setting menus

		exportmi = new JMenuItem("Export Particles...", XmippResource.getIcon("export_wiz.gif"));

		exportmi.addActionListener(new ActionListener()
		{

			@Override
			public void actionPerformed(ActionEvent e)
			{
				XmippFileChooser fc = new XmippFileChooser();
				int returnVal = fc.showOpenDialog(TrainingPickerJFrame.this);

				try
				{
					if (returnVal == XmippFileChooser.APPROVE_OPTION)
					{
						File file = fc.getSelectedFile();
						((TrainingPicker) getParticlePicker()).exportParticles(file.getAbsolutePath());
						showMessage("Export successful");
					}
				}
				catch (Exception ex)
				{
					showException(ex);
				}
			}
		});
		filemn.add(importffmi);
		if (ppicker.getFamily().getStep() != FamilyState.Manual)
			importffmi.setEnabled(false);
		filemn.add(exportmi);

		exportmi = new JMenuItem("Export Particles...", XmippResource.getIcon("export_wiz.gif"));

		exportmi.addActionListener(new ActionListener()
		{

			@Override
			public void actionPerformed(ActionEvent e)
			{
				XmippFileChooser fc = new XmippFileChooser();
				int returnVal = fc.showOpenDialog(TrainingPickerJFrame.this);

				try
				{
					if (returnVal == XmippFileChooser.APPROVE_OPTION)
					{
						File file = fc.getSelectedFile();
						((TrainingPicker) getParticlePicker()).exportParticles(file.getAbsolutePath());
						showMessage("Export successful");
					}
				}
				catch (Exception ex)
				{
					showException(ex);
				}
			}
		});
		filemn.add(importffmi);
		if (ppicker.getFamily().getStep() != FamilyState.Manual)
			importffmi.setEnabled(false);
		filemn.add(exportmi);
		JMenu windowmn = new JMenu("Window");

		mb.add(filemn);
		mb.add(filtersmn);
		mb.add(windowmn);
		mb.add(helpmn);
		// importffilemi.setText("Import from File...");

		windowmn.add(pmi);
		windowmn.add(ijmi);

		templatesmi = new JMenuItem("Templates");
		editfamiliesmi = new JMenuItem("Edit Families", XmippResource.getIcon("edit.gif"));
		windowmn.add(editfamiliesmi);
		windowmn.add(templatesmi);

		// Setting menu item listeners

		editfamiliesmi.addActionListener(new ActionListener()
		{

			@Override
			public void actionPerformed(ActionEvent e)
			{
				new EditFamiliesJDialog(TrainingPickerJFrame.this, true);

			}
		});

		templatesmi.addActionListener(new ActionListener()
		{

			@Override
			public void actionPerformed(ActionEvent e)
			{
				loadTemplates();

			}
		});
	}

	public void loadTemplates()
	{
		try
		{
			if (templatesdialog == null)
			{
				templatesdialog = new TemplatesJDialog(TrainingPickerJFrame.this);
<<<<<<< HEAD
=======
				
>>>>>>> 4e1fc92f
			}
			else
			{

				templatesdialog.loadTemplates(true);
<<<<<<< HEAD
				templatesdialog.setVisible(true);
=======
				if(!templatesdialog.isVisible())
					templatesdialog.setVisible(true);
>>>>>>> 4e1fc92f
			}
		}
		catch (Exception e)
		{
			XmippDialog.showError(this, e.getMessage());
		}
	}

	private void initFamilyPane()
	{

		familypn = new JPanel();
		GridLayout gl = new GridLayout(2, 1);
		familypn.setLayout(gl);

		familypn.setBorder(BorderFactory.createTitledBorder("Family"));

		JPanel fieldspn = new JPanel(new FlowLayout(FlowLayout.LEFT));

		// Setting combo
		fieldspn.add(new JLabel("Name:"));
		familiescb = new JComboBox(ppicker.getFamilies().toArray());
		family = ppicker.getFamily();
		familiescb.setSelectedItem(family);
		familiescb.setEnabled(ppicker.getMode() == FamilyState.Manual || ppicker.getMode() == FamilyState.ReadOnly);
		if (ppicker.getMode() == FamilyState.Manual && family.getStep() != FamilyState.Manual)
			throw new IllegalArgumentException(
					String.format("Application not enabled for %s mode. Family %s could not be loaded", family.getStep(), family.getName()));

		fieldspn.add(familiescb);

		// Setting color
		initColorPane(family.getColor());
		fieldspn.add(colorpn);

		// Setting slider
		initSizePane();
		fieldspn.add(sizepn);

		centerpickchb = new JCheckBox("Adjust Center");
		fieldspn.add(centerpickchb);

		familypn.add(fieldspn, 0);
		JPanel steppn = new JPanel(new FlowLayout(FlowLayout.LEFT));
		steppn.add(new JLabel("Step:"));
		FamilyState step = family.getStep();
		steplb = new JLabel();
		steppn.add(steplb);

		index = ppicker.getMicrographIndex();

		initThresholdPane();
		steppn.add(thresholdpn);
		actionsbt = XmippWindowUtil.getTextButton("", new ActionListener()
		{

			@Override
			public void actionPerformed(ActionEvent e)
			{
				if (actionsbt.getText().equals(MicrographFamilyState.Autopick.toString()))
					autopick();
				else if (actionsbt.getText().equals(MicrographFamilyState.Correct.toString()))
					correct();
			}
		});
		autopickpercentpn = new JPanel();
		autopickpercentpn.add(new JLabel("Percent to Check"));
		autopickpercenttf = new JFormattedTextField(NumberFormat.getIntegerInstance());
		autopickpercenttf.addActionListener(new ActionListener()
		{

			@Override
			public void actionPerformed(ActionEvent arg0)
			{
				if (autopickpercenttf.getValue() == null)
				{
					JOptionPane.showMessageDialog(TrainingPickerJFrame.this, XmippMessage.getEmptyFieldMsg("Percent to Check"));
					autopickpercenttf.setValue(getFamilyData().getAutopickpercent());
					return;
				}

				int autopickpercent = ((Number) autopickpercenttf.getValue()).intValue();
				getFamilyData().setAutopickpercent(autopickpercent);
				ppicker.setAutopickpercent(autopickpercent);
				ppicker.saveConfig();

			}
		});
		autopickpercenttf.setColumns(3);
		autopickpercentpn.add(autopickpercenttf);

		setStep(step);
		steppn.add(actionsbt);

		steppn.add(autopickpercentpn);

		colorbt.addActionListener(new ColorActionListener());

		familypn.add(steppn, 1);

		familiescb.addActionListener(new ActionListener()
		{

			@Override
			public void actionPerformed(ActionEvent e)
			{
				Family family2 = (Family) familiescb.getSelectedItem();
				if (family == family2)
					return;
				// You can only switch between different states for readonly
				// mode. Besides switching will be availabe on manual and
				// readonly modes
				if (family.getStep() != family2.getStep() && ppicker.getMode() != FamilyState.ReadOnly)
				{
					familiescb.setSelectedItem(family);
					JOptionPane.showMessageDialog(TrainingPickerJFrame.this, String
							.format("Application not enabled for %s mode. Family %s could not be loaded", FamilyState.Supervised, family2.getName()));
					return;

				}
				family = family2;
				ppicker.setFamily(family);
				ppicker.saveConfig();

				micrographstb.setRowSelectionInterval(index, index);
				color = (family.getColor());
				colorbt.setIcon(new ColorIcon(color));
				sizesl.setValue(family.getSize());
				updateMicrographsModel();
				micrographstb.getColumnModel().getColumn(micrographsmd.getParticlesPosition()).setHeaderValue(family.getName());
				setThresholdValue(0);
			}
		});

	}

	protected void goToNextStep()
	{

		family.validateNextStep(ppicker);// throws error

		if (family.getStep() == FamilyState.Manual)
			train();

	}

	private void initThresholdPane()
	{
		thresholdpn = new JPanel();
		thresholdpn.add(new JLabel("Threshold:"));
		thresholdsl = new JSlider(0, 100, 0);
		thresholdsl.setPaintTicks(true);
		thresholdsl.setMajorTickSpacing(50);
		java.util.Hashtable<Integer, JLabel> labelTable = new java.util.Hashtable<Integer, JLabel>();
		labelTable.put(new Integer(100), new JLabel("1"));
		labelTable.put(new Integer(50), new JLabel("0.5"));
		labelTable.put(new Integer(0), new JLabel("0"));
		thresholdsl.setLabelTable(labelTable);
		thresholdsl.setPaintLabels(true);
		int height = (int) thresholdsl.getPreferredSize().getHeight();

		thresholdsl.setPreferredSize(new Dimension(100, height));
		thresholdpn.add(thresholdsl);

		thresholdtf = new JFormattedTextField(NumberFormat.getNumberInstance());
		;
		thresholdtf.setColumns(3);
		thresholdtf.setText(Integer.toString(0));
		thresholdpn.add(thresholdtf);
		thresholdpn.setVisible(getFamilyData().getState() == MicrographFamilyState.Correct);
		thresholdtf.addActionListener(new ActionListener()
		{

			@Override
			public void actionPerformed(ActionEvent e)
			{
				double threshold = Double.parseDouble(thresholdtf.getText()) * 100;
				setThresholdValue(threshold);

			}
		});

		thresholdsl.addChangeListener(new ChangeListener()
		{

			@Override
			public void stateChanged(ChangeEvent e)
			{
				double threshold = (double) thresholdsl.getValue() / 100;
				thresholdtf.setText(String.format("%.2f", threshold));
				setThresholdChanges();
			}
		});
	}

	private void setThresholdValue(double threshold)
	{
		if (Math.abs(threshold) <= 100)
		{
			thresholdsl.setValue((int) threshold);
			setThresholdChanges();
		}
	}

	private void setThresholdChanges()
	{
		// setChanged(true);
		updateMicrographsModel();
		canvas.repaint();
		if (particlesdialog != null)
			loadParticles();

	}

	private void initMicrographsPane()
	{
		GridBagConstraints constraints = new GridBagConstraints();
		constraints.insets = new Insets(0, 5, 0, 5);
		constraints.anchor = GridBagConstraints.NORTHWEST;
		micrographpn = new JPanel(new GridBagLayout());
		micrographpn.setBorder(BorderFactory.createTitledBorder("Micrograph"));
		JScrollPane sp = new JScrollPane();
		JPanel ctfpn = new JPanel();
		ctfpn.setBorder(BorderFactory.createTitledBorder(null, "CTF", TitledBorder.CENTER, TitledBorder.BELOW_BOTTOM));
		iconbt = new JButton(Micrograph.getNoImageIcon());
		iconbt.setToolTipText("Load CTF Profile");
		iconbt.setBorderPainted(false);
		iconbt.setContentAreaFilled(false);
		iconbt.setFocusPainted(false);
		iconbt.setOpaque(false);
		iconbt.addActionListener(new ActionListener()
		{

			@Override
			public void actionPerformed(ActionEvent arg0)
			{
				String psd = getMicrograph().getPSD();
				String ctf = getMicrograph().getCTF();
				if (psd != null && ctf != null)
					//ImagesWindowFactory.openCTFWindow(getMicrograph().getPSDImage(), getMicrograph().getCTF(), getMicrograph().getPSD());
					new CTFAnalyzerJFrame(getMicrograph().getPSDImage(), getMicrograph().getCTF(), getMicrograph().getPSD());

			}
		});
		ctfpn.add(iconbt);
		micrographsmd = new MicrographsTableModel(this);
		micrographstb.setModel(micrographsmd);
		formatMicrographsTable();

		sp.setViewportView(micrographstb);
		micrographpn.add(sp, XmippWindowUtil.getConstraints(constraints, 0, 0, 1));
		micrographpn.add(ctfpn, XmippWindowUtil.getConstraints(constraints, 1, 0, 1));
		JPanel infopn = new JPanel();
		manuallb = new JLabel(Integer.toString(ppicker.getManualParticlesNumber(family)));
		autolb = new JLabel(Integer.toString(ppicker.getAutomaticNumber(family, getThreshold())));
		infopn.add(new JLabel("Manual:"));
		infopn.add(manuallb);
		infopn.add(new JLabel("Automatic:"));
		infopn.add(autolb);
		micrographpn.add(infopn, XmippWindowUtil.getConstraints(constraints, 0, 1, 1));
		JPanel buttonspn = new JPanel(new FlowLayout(FlowLayout.LEFT));

		buttonspn.add(resetbt);
		micrographpn.add(buttonspn, XmippWindowUtil.getConstraints(constraints, 0, 2, 2));

	}

	protected void loadMicrograph()
	{
		if (micrographstb.getSelectedRow() == -1)
			return;// Probably from fireTableDataChanged raised
		// is same micrograph??
		if (index == micrographstb.getSelectedRow() && canvas != null && canvas.getIw().isVisible())
			return;
		if (ppicker.isChanged())
			ppicker.saveData(getMicrograph());// Saving changes when switching

		index = micrographstb.getSelectedRow();
		ppicker.getMicrograph().releaseImage();
		ppicker.setMicrograph(ppicker.getMicrographs().get(index));

		ppicker.saveConfig();
		setChanged(false);
		initializeCanvas();
		iconbt.setIcon(ppicker.getMicrograph().getCTFIcon());
		manageAction();
		thresholdpn.setVisible(getFamilyData().getState() == MicrographFamilyState.Correct);
		pack();

		if (particlesdialog != null)
			loadParticles();

	}

	private void manageAction()
	{
		MicrographFamilyData mfd = getFamilyData();
		actionsbt.setText(mfd.getAction());
		boolean isautopick = isAutopick();
		autopickpercentpn.setVisible(isautopick);
		if (isautopick)
		{
			getFamilyData().setAutopickpercent(ppicker.getAutopickpercent());
			autopickpercenttf.setValue(ppicker.getAutopickpercent());
		}
		actionsbt.setVisible(mfd.isActionVisible());
	}

	protected void resetMicrograph()
	{
		ppicker.resetFamilyData(getFamilyData());
		canvas.refreshActive(null);
		updateMicrographsModel();
		setState(MicrographFamilyState.Available);
	}

	private void setState(MicrographFamilyState state)
	{
		MicrographFamilyData mfd = getFamilyData();
		mfd.setState(state);
		manageAction();
		ppicker.saveData(getMicrograph());// to keep consistence between files
											// of automatic picker and mines
		setChanged(false);
		thresholdpn.setVisible(state == MicrographFamilyState.Correct);
		updateMicrographsModel();
		pack();
	}

	private boolean isAutopick()
	{
		String action = getFamilyData().getAction();
		if (action == null)
			return false;
		return action.equalsIgnoreCase(MicrographFamilyState.Autopick.toString());

	}

	public MicrographFamilyData getFamilyData()
	{
		return ppicker.getFamilyData();
	}

	private void setStep(FamilyState step)
	{
		MicrographFamilyData mfd = getFamilyData();
		if (micrographsmd != null)
		{
			updateMicrographsModel();
			canvas.repaint();// paints only current class in supervised mode
		}

		steplb.setText(step.toString());
		sizesl.setEnabled(step == FamilyState.Manual);
		sizetf.setEnabled(step == FamilyState.Manual);
		editfamiliesmi.setEnabled(step == FamilyState.Manual);
		manageAction();
		thresholdpn.setVisible(mfd.getState() == MicrographFamilyState.Correct);
		pack();

	}

	protected void initializeCanvas()
	{

		if (canvas == null)
			canvas = new TrainingCanvas(this);
		else
			canvas.updateMicrograph();

		canvas.display();
		updateZoom();
	}

	private void formatMicrographsTable()
	{
		micrographstb.setAutoResizeMode(JTable.AUTO_RESIZE_OFF);
		micrographstb.getColumnModel().getColumn(0).setPreferredWidth(35);
		micrographstb.getColumnModel().getColumn(1).setPreferredWidth(245);
		micrographstb.getColumnModel().getColumn(2).setPreferredWidth(70);
		micrographstb.getColumnModel().getColumn(3).setPreferredWidth(70);
		micrographstb.setPreferredScrollableViewportSize(new Dimension(420, 304));
		micrographstb.setSelectionMode(ListSelectionModel.SINGLE_SELECTION);
		if (index != -1)
			micrographstb.setRowSelectionInterval(index, index);
	}

	protected void saveChanges()
	{

		ppicker.saveData();
		setChanged(false);
	}

	void updateFamilyColor()
	{
		color = family.getColor();
		colorbt.setIcon(new ColorIcon(color));
		canvas.repaint();
		ppicker.saveFamilies();
	}

	void updateFamilyComboBox()
	{
		Family item = (Family) familiescb.getSelectedItem();
		DefaultComboBoxModel model = new DefaultComboBoxModel(ppicker.getFamilies().toArray());
		familiescb.setModel(model);
		familiescb.setSelectedItem(item);
		micrographsmd.fireTableStructureChanged();

		formatMicrographsTable();
		pack();
		ppicker.saveFamilies();
	}

	public void addFamily(Family g)
	{
		if (ppicker.existsFamilyName(g.getName()))
			throw new IllegalArgumentException(XmippMessage.getAlreadyExistsGroupNameMsg(g.getName()));
		ppicker.getFamilies().add(g);
		updateFamilyComboBox();
	}

	public void removeFamily(Family family)
	{
		ppicker.removeFamily(family);
		updateFamilyComboBox();
	}

	public void setChanged(boolean changed)
	{
		ppicker.setChanged(changed);
		savemi.setEnabled(changed);
		savebt.setEnabled(changed);
	}

	public void updateMicrographsModel(boolean all)
	{

		if (templatesdialog != null)
			loadTemplates();

		if (particlesdialog != null)
			loadParticles();

		if (all)
			micrographsmd.fireTableRowsUpdated(0, micrographsmd.getRowCount() - 1);
		else
			micrographsmd.fireTableRowsUpdated(index, index);

		micrographstb.setRowSelectionInterval(index, index);
		manuallb.setText(Integer.toString(ppicker.getManualParticlesNumber(family)));
		autolb.setText(Integer.toString(ppicker.getAutomaticNumber(family, getThreshold())));
		actionsbt.setVisible(getFamilyData().isActionVisible());
	}

	public ParticlePickerCanvas getCanvas()
	{
		return canvas;
	}

	private void train()
	{
		try
		{
			family.goToNextStep(ppicker);// validate and change state if
											// possible
			// setChanged(true);
			setStep(FamilyState.Supervised);// change visual appearance
			ppicker.saveFamilies();

			canvas.setEnabled(false);
			XmippWindowUtil.blockGUI(this, "Training...");

			Thread t = new Thread(new Runnable()
			{

				public void run()
				{
					MicrographFamilyData mfd;
					String args;
					SupervisedParticlePicker sppicker = ((SupervisedParticlePicker) ppicker);
					for (TrainingMicrograph micrograph : ppicker.getMicrographs())
					{
						mfd = micrograph.getFamilyData(family);
						if (!mfd.isEmpty())
						{
							args = sppicker.getBuildInvariantCommandLineArgs(mfd);
							ppicker.runXmippProgram("xmipp_micrograph_automatic_picking", args);
							System.out.println(args);
						}
					}
					args = sppicker.getTrainCommandLineArgs();
					System.out.println(args);

					ppicker.runXmippProgram("xmipp_micrograph_automatic_picking", args);

					XmippWindowUtil.releaseGUI(getRootPane());
					canvas.setEnabled(true);
				}
			});
			t.start();

		}
		catch (Exception e)
		{
			TrainingPicker.getLogger().log(Level.SEVERE, e.getMessage(), e);
			throw new IllegalArgumentException(e.getMessage());
		}

	}

	private void autopick()
	{
		setState(MicrographFamilyState.Autopick);

		final String fargs = ((SupervisedParticlePicker) ppicker).getAutopickCommandLineArgs(getFamilyData());
		System.out.println(fargs);
		try
		{
			canvas.setEnabled(false);
			XmippWindowUtil.blockGUI(this, "Autopicking...");
			Thread t = new Thread(new Runnable()
			{

				public void run()
				{
					ppicker.runXmippProgram("xmipp_micrograph_automatic_picking", fargs);
					ppicker.loadAutomaticParticles(getFamilyData());
					
					setState(MicrographFamilyState.Correct);
					canvas.repaint();
					canvas.setEnabled(true);
					XmippWindowUtil.releaseGUI(getRootPane());
				}
			});
			t.start();

		}
		catch (Exception e)
		{
			TrainingPicker.getLogger().log(Level.SEVERE, e.getMessage(), e);
			throw new IllegalArgumentException(e.getMessage());
		}
	}

	private void correct()
	{
		getFamilyData().deleteBelowThreshold(getThreshold());
		setState(MicrographFamilyState.ReadOnly);
		ppicker.saveAutomaticParticles(getFamilyData());

		try
		{
			canvas.setEnabled(false);
			XmippWindowUtil.blockGUI(this, "Correcting...");

			Thread t = new Thread(new Runnable()
			{
				public void run()
				{
					SupervisedParticlePicker sppicker = ((SupervisedParticlePicker) ppicker);
					String args;
					args = sppicker.getBuildInvariantCommandLineArgs(getFamilyData());
					sppicker.runXmippProgram("xmipp_micrograph_automatic_picking", args);// build
																							// invariants
					args = sppicker.getCorrectCommandLineArgs(getFamilyData());

					ppicker.runXmippProgram("xmipp_micrograph_automatic_picking", args);// correct
					actionsbt.setVisible(false);

					canvas.setEnabled(true);
					XmippWindowUtil.releaseGUI(getRootPane());
					if (index < micrographsmd.getRowCount())
						micrographstb.setRowSelectionInterval(index + 1, index + 1);
				}
			});
			t.start();

		}
		catch (Exception e)
		{
			TrainingPicker.getLogger().log(Level.SEVERE, e.getMessage(), e);
			throw new IllegalArgumentException(e.getMessage());
		}

	}

	public double getThreshold()
	{
		return thresholdsl.getValue() / 100.0;
	}

	@Override
	public List<? extends TrainingParticle> getAvailableParticles()
	{
		return getFamilyData().getAvailableParticles(getThreshold());
	}

	@Override
	public boolean isPickingAvailable(MouseEvent e)
	{
		if (!super.isPickingAvailable(e))
			return false;
		return getFamilyData().isPickingAvailable();
	}

	public String importParticlesFromFile(Format format, String file, float scale, boolean invertx, boolean inverty)
	{
		String result = "";
		if (ppicker.isReviewFile(file))
		{
			result = ppicker.importAllParticles(file, scale, invertx, inverty);
			ppicker.saveData();
		}
		else
			result = importMicrographParticles(format, file, scale, invertx, inverty);
		setChanged(false);
		getCanvas().repaint();
		updateMicrographsModel();
		updateSize(family.getSize());
		canvas.refreshActive(null);
		return result;
	}

	public String importMicrographParticles(Format format, String file, float scale, boolean invertx, boolean inverty)
	{

		String filename = Micrograph.getName(file, 1);
		// validating you want use this file for this micrograph with different
		// name
		if (!filename.equals(getMicrograph().getName()))
		{
			String msg = String.format("Are you sure you want to import data from file\n%s to micrograph %s ?", file, getMicrograph().getName());
			int result = JOptionPane.showConfirmDialog(this, msg);
			if (result != JOptionPane.YES_OPTION)
				return null;
		}
		MicrographFamilyData mfd = getFamilyData();
		mfd.reset();
		String result = ((ManualParticlePicker) ppicker).importParticlesFromFile(file, format, mfd.getMicrograph(), scale, invertx, inverty);
		ppicker.saveData(getMicrograph());
		return result;
	}

	@Override
	protected void openHelpURl()
	{
		XmippWindowUtil.openURI("http://xmipp.cnb.csic.es/twiki/bin/view/Xmipp/Micrograph_particle_picking_v3");

	}

	public void updateTemplates(Family f)
	{
		if (f.equals(family) && templatesdialog != null)
			templatesdialog.loadTemplates(true);

	}

	public void updateTemplates()
	{
		updateTemplates(family);
	}

	public void updateSize(int size)
	{
		try
		{
			super.updateSize(size);
			ppicker.resetParticleImages();
			ppicker.updateTemplates();
			if (templatesdialog != null)
				loadTemplates();
		}
		catch (Exception e)
		{
			String msg = (e.getMessage() != null) ? e.getMessage() : XmippMessage.getUnexpectedErrorMsg();
			XmippDialog.showError(this, msg);
		}
	}

	@Override
	protected void resetData()
	{
		getFamilyData().reset();
	}

	@Override
	public String importParticles(Format format, String dir, float scale, boolean invertx, boolean inverty)
	{
		String result = "";

		if (new File(dir).isDirectory())
		{
			((ManualParticlePicker) ppicker).importParticlesFromFolder(dir, format, scale, invertx, inverty);
			getCanvas().repaint();
			updateMicrographsModel(true);
			getCanvas().refreshActive(null);
		}
		else
			// only can choose file if TrainingPickerJFrame instance
			result = importParticlesFromFile(format, dir, scale, invertx, inverty);
		return result;

	}

	public boolean isCenterPick()
	{
		return centerpickchb.isSelected();
	}

	@Override
	public ParticlesJDialog initParticlesJDialog()
	{
		return new ParticlesJDialog(this);
	}

	public void setTemplatesNumber(Family f, int templates)
	{
		f.setTemplatesNumber(templates);

		if (f.equals(family) && templatesdialog != null)
			templatesdialog.loadTemplates(true);

	}
}<|MERGE_RESOLUTION|>--- conflicted
+++ resolved
@@ -144,17 +144,9 @@
 			add(micrographpn, XmippWindowUtil.getConstraints(constraints, 0, 3, 1, 1, GridBagConstraints.HORIZONTAL));
 			JPanel actionspn = new JPanel(new FlowLayout(FlowLayout.RIGHT));
 			actionspn.add(savebt);
-<<<<<<< HEAD
 			actionspn.add(saveandexitbt);
 			add(actionspn, XmippWindowUtil.getConstraints(constraints, 0, 4, 1, 1, GridBagConstraints.HORIZONTAL));
-=======
-			actionspn.add(exitbt);
-			add(actionspn, XmippWindowUtil.getConstraints(constraints, 0, 4, 1, 1, GridBagConstraints.HORIZONTAL));
-
-			// if (getFamily().getStep() != FamilyState.Manual)
-			// importffmi.setEnabled(false);
-
->>>>>>> 4e1fc92f
+
 			pack();
 			positionx = 0.9f;
 			XmippWindowUtil.setLocation(positionx, 0.2f, this);
@@ -289,21 +281,13 @@
 			if (templatesdialog == null)
 			{
 				templatesdialog = new TemplatesJDialog(TrainingPickerJFrame.this);
-<<<<<<< HEAD
-=======
-				
->>>>>>> 4e1fc92f
 			}
 			else
 			{
 
 				templatesdialog.loadTemplates(true);
-<<<<<<< HEAD
 				templatesdialog.setVisible(true);
-=======
-				if(!templatesdialog.isVisible())
-					templatesdialog.setVisible(true);
->>>>>>> 4e1fc92f
+
 			}
 		}
 		catch (Exception e)
