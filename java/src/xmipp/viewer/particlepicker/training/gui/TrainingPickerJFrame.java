--- conflicted
+++ resolved
@@ -238,11 +238,7 @@
 
 	public void loadTemplates()
 	{
-<<<<<<< HEAD
-		
-=======
-
->>>>>>> acec1cda
+
 		if (templatesdialog == null)
 		{
 			templatesdialog = new TemplatesJDialog(TrainingPickerJFrame.this);
@@ -523,10 +519,7 @@
 			return;
 		if (ppicker.isChanged())
 			ppicker.saveData(getMicrograph());// Saving changes when switching
-<<<<<<< HEAD
-=======
-
->>>>>>> acec1cda
+
 		index = micrographstb.getSelectedRow();
 		ppicker.getMicrograph().releaseImage();
 		ppicker.setMicrograph(ppicker.getMicrographs().get(index));
