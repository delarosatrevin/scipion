package xmipp.viewer.particlepicker.training.gui;

import java.awt.Dimension;
import java.awt.FlowLayout;
import java.awt.GridBagConstraints;
import java.awt.GridBagLayout;
import java.awt.GridLayout;
import java.awt.Insets;
import java.awt.event.ActionEvent;
import java.awt.event.ActionListener;
import java.awt.event.MouseEvent;
import java.io.File;
import java.text.NumberFormat;
import java.util.List;
import java.util.logging.Level;
import javax.swing.BorderFactory;
import javax.swing.DefaultComboBoxModel;
import javax.swing.JButton;
import javax.swing.JCheckBox;
import javax.swing.JComboBox;
import javax.swing.JFormattedTextField;
import javax.swing.JLabel;
import javax.swing.JMenu;
import javax.swing.JMenuBar;
import javax.swing.JMenuItem;
import javax.swing.JOptionPane;
import javax.swing.JPanel;
import javax.swing.JScrollPane;
import javax.swing.JSlider;
import javax.swing.JTable;
import javax.swing.ListSelectionModel;
import javax.swing.border.TitledBorder;
import javax.swing.event.ChangeEvent;
import javax.swing.event.ChangeListener;
<<<<<<< HEAD
=======

import xmipp.jni.XmippError;
>>>>>>> 825d7739
import xmipp.utils.ColorIcon;
import xmipp.utils.XmippDialog;
import xmipp.utils.XmippFileChooser;
import xmipp.utils.XmippMessage;
import xmipp.utils.XmippResource;
import xmipp.utils.XmippWindowUtil;
import xmipp.viewer.particlepicker.Family;
import xmipp.viewer.particlepicker.Format;
import xmipp.viewer.particlepicker.Micrograph;
import xmipp.viewer.particlepicker.ParticlePickerCanvas;
import xmipp.viewer.particlepicker.ParticlePickerJFrame;
import xmipp.viewer.particlepicker.ParticlesJDialog;
import xmipp.viewer.particlepicker.training.model.FamilyState;
import xmipp.viewer.particlepicker.training.model.ManualParticlePicker;
import xmipp.viewer.particlepicker.training.model.MicrographFamilyData;
import xmipp.viewer.particlepicker.training.model.MicrographFamilyState;
import xmipp.viewer.particlepicker.training.model.SupervisedParticlePicker;
import xmipp.viewer.particlepicker.training.model.TrainingMicrograph;
import xmipp.viewer.particlepicker.training.model.TrainingParticle;
import xmipp.viewer.particlepicker.training.model.TrainingPicker;
import xmipp.viewer.windows.ImagesWindowFactory;

public class TrainingPickerJFrame extends ParticlePickerJFrame
{

	private TrainingCanvas canvas;
	private JMenuBar mb;
	private JComboBox familiescb;
	private TrainingPicker ppicker;
	private JPanel familypn;
	private JPanel micrographpn;
	private MicrographsTableModel micrographsmd;

	private float positionx;
	private JButton iconbt;
	private JLabel steplb;
	private JButton actionsbt;
	private JMenuItem editfamiliesmi;
	private int index;
	private JLabel manuallb;
	private JLabel autolb;
	private JSlider thresholdsl;
	private JPanel thresholdpn;
	private JFormattedTextField thresholdtf;
	private Family family;
	private JFormattedTextField autopickpercenttf;
	private JPanel autopickpercentpn;

	private JMenuItem templatesmi;
	TemplatesJDialog templatesdialog;
	private JCheckBox centerpickchb;

	@Override
	public TrainingPicker getParticlePicker()
	{
		return ppicker;
	}

	public TrainingPickerJFrame(TrainingPicker picker)
	{

		super(picker);
		try
		{
			this.ppicker = picker;
			initComponents();
			if (ppicker.getMode() == FamilyState.ReadOnly)
				enableEdition(false);
			else if (family.getStep() == FamilyState.Manual && ppicker.getMode() == FamilyState.Supervised)
				goToNextStep();
		}
		catch (IllegalArgumentException ex)
		{
			close();
			throw ex;
		}
	}

	public TrainingMicrograph getMicrograph()
	{
		return ppicker.getMicrograph();
	}

	private void initComponents()
	{
		try
		{
			setResizable(false);
			setTitle("Xmipp Particle Picker - " + ppicker.getMode());
			initMenuBar();
			setJMenuBar(mb);

			GridBagConstraints constraints = new GridBagConstraints();
			constraints.insets = new Insets(0, 5, 0, 5);
			constraints.anchor = GridBagConstraints.WEST;
			setLayout(new GridBagLayout());

			initImagePane();
			add(imagepn, XmippWindowUtil.getConstraints(constraints, 0, 1, 3));

			initFamilyPane();
			add(familypn, XmippWindowUtil.getConstraints(constraints, 0, 2, 3));

			initMicrographsPane();
			add(micrographpn, XmippWindowUtil.getConstraints(constraints, 0, 3, 3));

<<<<<<< HEAD
=======
			// if (getFamily().getStep() != FamilyState.Manual)
			// importffmi.setEnabled(false);

>>>>>>> 825d7739
			pack();
			positionx = 0.9f;
			XmippWindowUtil.setLocation(positionx, 0.2f, this);
			setVisible(true);
		}
		catch (Exception e)
		{
			e.printStackTrace();
			throw new IllegalArgumentException(e.getMessage());
		}
	}

	protected void enableEdition(boolean enable)
	{
		super.enableEdition(enable);

		editfamiliesmi.setEnabled(enable);
	}

	public void initMenuBar()
	{
		mb = new JMenuBar();

		// Setting menus

		exportmi = new JMenuItem("Export Particles...", XmippResource.getIcon("export_wiz.gif"));

		exportmi.addActionListener(new ActionListener()
		{

			@Override
			public void actionPerformed(ActionEvent e)
			{
				XmippFileChooser fc = new XmippFileChooser();
				int returnVal = fc.showOpenDialog(TrainingPickerJFrame.this);

				try
				{
					if (returnVal == XmippFileChooser.APPROVE_OPTION)
					{
						File file = fc.getSelectedFile();
						((TrainingPicker) getParticlePicker()).exportParticles(file.getAbsolutePath());
						showMessage("Export successful");
					}
				}
				catch (Exception ex)
				{
					showException(ex);
				}
			}
		});
		filemn.add(importffmi);
		if (ppicker.getFamily().getStep() != FamilyState.Manual)
			importffmi.setEnabled(false);
		filemn.add(exportmi);

		
		exportmi = new JMenuItem("Export Particles...", XmippResource.getIcon("export_wiz.gif"));

		exportmi.addActionListener(new ActionListener()
		{

			@Override
			public void actionPerformed(ActionEvent e)
			{
				XmippFileChooser fc = new XmippFileChooser();
				int returnVal = fc.showOpenDialog(TrainingPickerJFrame.this);

				try
				{
					if (returnVal == XmippFileChooser.APPROVE_OPTION)
					{
						File file = fc.getSelectedFile();
						((TrainingPicker) getParticlePicker()).exportParticles(file.getAbsolutePath());
						showMessage("Export successful");
					}
				}
				catch (Exception ex)
				{
					showException(ex);
				}
			}
		});
		filemn.add(importffmi);
		if (ppicker.getFamily().getStep() != FamilyState.Manual)
			importffmi.setEnabled(false);
		filemn.add(exportmi);
		JMenu windowmn = new JMenu("Window");

		mb.add(filemn);
		mb.add(filtersmn);
		mb.add(windowmn);
		mb.add(helpmn);
		// importffilemi.setText("Import from File...");

		windowmn.add(pmi);
		windowmn.add(ijmi);

		templatesmi = new JMenuItem("Templates");
		editfamiliesmi = new JMenuItem("Edit Families", XmippResource.getIcon("edit.gif"));
		windowmn.add(editfamiliesmi);
		windowmn.add(templatesmi);

		// Setting menu item listeners

		editfamiliesmi.addActionListener(new ActionListener()
		{

			@Override
			public void actionPerformed(ActionEvent e)
			{
				new EditFamiliesJDialog(TrainingPickerJFrame.this, true);

			}
		});

		templatesmi.addActionListener(new ActionListener()
		{

			@Override
			public void actionPerformed(ActionEvent e)
			{
				loadTemplates();

			}
		});
	}

	public void loadTemplates()
	{
		if (templatesdialog == null)
		{
			templatesdialog = new TemplatesJDialog(TrainingPickerJFrame.this);
		}
		else
		{

			templatesdialog.loadTemplates(true);
			templatesdialog.setVisible(true);
		}
	}

	private void initFamilyPane()
	{

		familypn = new JPanel();
		GridLayout gl = new GridLayout(2, 1);
		familypn.setLayout(gl);

		familypn.setBorder(BorderFactory.createTitledBorder("Family"));

		JPanel fieldspn = new JPanel(new FlowLayout(FlowLayout.LEFT));

		// Setting combo
		fieldspn.add(new JLabel("Name:"));
		familiescb = new JComboBox(ppicker.getFamilies().toArray());
		family = ppicker.getFamily();
		familiescb.setSelectedItem(family);
		familiescb.setEnabled(ppicker.getMode() == FamilyState.Manual || ppicker.getMode() == FamilyState.ReadOnly);
		if (ppicker.getMode() == FamilyState.Manual && family.getStep() != FamilyState.Manual)
			throw new IllegalArgumentException(
					String.format("Application not enabled for %s mode. Family %s could not be loaded", family.getStep(), family.getName()));

		fieldspn.add(familiescb);

		// Setting color
		initColorPane(family.getColor());
		fieldspn.add(colorpn);

		// Setting slider
		initSizePane();
		fieldspn.add(sizepn);

		centerpickchb = new JCheckBox("Adjust Center");
		fieldspn.add(centerpickchb);

		familypn.add(fieldspn, 0);
		JPanel steppn = new JPanel(new FlowLayout(FlowLayout.LEFT));
		steppn.add(new JLabel("Step:"));
		FamilyState step = family.getStep();
		steplb = new JLabel();
		steppn.add(steplb);

		index = ppicker.getMicrographIndex();

		initThresholdPane();
		steppn.add(thresholdpn);
		actionsbt = XmippWindowUtil.getTextButton("", new ActionListener()
		{

			@Override
			public void actionPerformed(ActionEvent e)
			{
				if (actionsbt.getText().equals(MicrographFamilyState.Autopick.toString()))
					autopick();
				else if (actionsbt.getText().equals(MicrographFamilyState.Correct.toString()))
					correct();
			}
		});
		autopickpercentpn = new JPanel();
		autopickpercentpn.add(new JLabel("Percent to Check"));
		autopickpercenttf = new JFormattedTextField(NumberFormat.getIntegerInstance());
		autopickpercenttf.addActionListener(new ActionListener()
		{

			@Override
			public void actionPerformed(ActionEvent arg0)
			{
				if (autopickpercenttf.getValue() == null)
				{
					JOptionPane.showMessageDialog(TrainingPickerJFrame.this, XmippMessage.getEmptyFieldMsg("Percent to Check"));
					autopickpercenttf.setValue(getFamilyData().getAutopickpercent());
					return;
				}

				int autopickpercent = ((Number) autopickpercenttf.getValue()).intValue();
				getFamilyData().setAutopickpercent(autopickpercent);
				ppicker.setAutopickpercent(autopickpercent);
				ppicker.saveConfig();

			}
		});
		autopickpercenttf.setColumns(3);
		autopickpercentpn.add(autopickpercenttf);

		setStep(step);
		steppn.add(actionsbt);

		steppn.add(autopickpercentpn);

		colorbt.addActionListener(new ColorActionListener());

		familypn.add(steppn, 1);

		familiescb.addActionListener(new ActionListener()
		{

			@Override
			public void actionPerformed(ActionEvent e)
			{
				Family family2 = (Family) familiescb.getSelectedItem();
				if (family == family2)
					return;
				// You can only switch between different states for readonly
				// mode. Besides switching will be availabe on manual and
				// readonly modes
				if (family.getStep() != family2.getStep() && ppicker.getMode() != FamilyState.ReadOnly)
				{
					familiescb.setSelectedItem(family);
					JOptionPane.showMessageDialog(TrainingPickerJFrame.this, String
							.format("Application not enabled for %s mode. Family %s could not be loaded", FamilyState.Supervised, family2.getName()));
					return;

				}
				family = family2;
				ppicker.setFamily(family);
				ppicker.saveConfig();

				micrographstb.setRowSelectionInterval(index, index);
				color = (family.getColor());
				colorbt.setIcon(new ColorIcon(color));
				sizesl.setValue(family.getSize());
				updateMicrographsModel();
				micrographstb.getColumnModel().getColumn(micrographsmd.getParticlesPosition()).setHeaderValue(family.getName());
				setThresholdValue(0);
			}
		});

	}

	protected void goToNextStep()
	{

		family.validateNextStep(ppicker);// throws error

		if (family.getStep() == FamilyState.Manual)
			train();

	}

	
	private void initThresholdPane()
	{
		thresholdpn = new JPanel();
		thresholdpn.add(new JLabel("Threshold:"));
		thresholdsl = new JSlider(0, 100, 0);
		thresholdsl.setPaintTicks(true);
		thresholdsl.setMajorTickSpacing(50);
		java.util.Hashtable<Integer, JLabel> labelTable = new java.util.Hashtable<Integer, JLabel>();
		labelTable.put(new Integer(100), new JLabel("1"));
		labelTable.put(new Integer(50), new JLabel("0.5"));
		labelTable.put(new Integer(0), new JLabel("0"));
		thresholdsl.setLabelTable(labelTable);
		thresholdsl.setPaintLabels(true);
		int height = (int) thresholdsl.getPreferredSize().getHeight();

		thresholdsl.setPreferredSize(new Dimension(100, height));
		thresholdpn.add(thresholdsl);

		thresholdtf = new JFormattedTextField(NumberFormat.getNumberInstance());
		;
		thresholdtf.setColumns(3);
		thresholdtf.setText(Integer.toString(0));
		thresholdpn.add(thresholdtf);
		thresholdpn.setVisible(getFamilyData().getState() == MicrographFamilyState.Correct);
		thresholdtf.addActionListener(new ActionListener()
		{

			@Override
			public void actionPerformed(ActionEvent e)
			{
				double threshold = Double.parseDouble(thresholdtf.getText()) * 100;
				setThresholdValue(threshold);

			}
		});

		thresholdsl.addChangeListener(new ChangeListener()
		{

			@Override
			public void stateChanged(ChangeEvent e)
			{
				double threshold = (double) thresholdsl.getValue() / 100;
				thresholdtf.setText(String.format("%.2f", threshold));
				setThresholdChanges();
			}
		});
	}

	private void setThresholdValue(double threshold)
	{
		if (Math.abs(threshold) <= 100)
		{
			thresholdsl.setValue((int) threshold);
			setThresholdChanges();
		}
	}

	private void setThresholdChanges()
	{
		// setChanged(true);
		updateMicrographsModel();
		canvas.repaint();
		if (particlesdialog != null)
			loadParticles();

	}

	private void initMicrographsPane()
	{
		GridBagConstraints constraints = new GridBagConstraints();
		constraints.insets = new Insets(0, 5, 0, 5);
		constraints.anchor = GridBagConstraints.NORTHWEST;
		micrographpn = new JPanel(new GridBagLayout());
		micrographpn.setBorder(BorderFactory.createTitledBorder("Micrograph"));
		JScrollPane sp = new JScrollPane();
		JPanel ctfpn = new JPanel();
		ctfpn.setBorder(BorderFactory.createTitledBorder(null, "CTF", TitledBorder.CENTER, TitledBorder.BELOW_BOTTOM));
		iconbt = new JButton(Micrograph.getNoImageIcon());
		iconbt.setToolTipText("Load CTF Profile");
		iconbt.setBorderPainted(false);
		iconbt.setContentAreaFilled(false);
		iconbt.setFocusPainted(false);
		iconbt.setOpaque(false);
		iconbt.addActionListener(new ActionListener()
		{

			@Override
			public void actionPerformed(ActionEvent arg0)
			{
				String psd = getMicrograph().getPSD();
				String ctf = getMicrograph().getCTF();
				if (psd != null && ctf != null)
					ImagesWindowFactory.openCTFWindow(getMicrograph().getPSDImage(), getMicrograph().getCTF(), getMicrograph().getPSD());

			}
		});
		ctfpn.add(iconbt);
		micrographsmd = new MicrographsTableModel(this);
		micrographstb.setModel(micrographsmd);
		formatMicrographsTable();

		sp.setViewportView(micrographstb);
		micrographpn.add(sp, XmippWindowUtil.getConstraints(constraints, 0, 0, 1));
		micrographpn.add(ctfpn, XmippWindowUtil.getConstraints(constraints, 1, 0, 1));
		JPanel infopn = new JPanel();
		manuallb = new JLabel(Integer.toString(ppicker.getManualParticlesNumber(family)));
		autolb = new JLabel(Integer.toString(ppicker.getAutomaticNumber(family, getThreshold())));
		infopn.add(new JLabel("Manual:"));
		infopn.add(manuallb);
		infopn.add(new JLabel("Automatic:"));
		infopn.add(autolb);
		micrographpn.add(infopn, XmippWindowUtil.getConstraints(constraints, 0, 1, 1));
		JPanel buttonspn = new JPanel(new FlowLayout(FlowLayout.LEFT));

		buttonspn.add(resetbt);
		micrographpn.add(buttonspn, XmippWindowUtil.getConstraints(constraints, 0, 2, 2));

	}

	protected void loadMicrograph()
	{
		if (micrographstb.getSelectedRow() == -1)
			return;// Probably from fireTableDataChanged raised
		// is same micrograph??
		if (index == micrographstb.getSelectedRow() && canvas != null && canvas.getIw().isVisible())
			return;
		if (ppicker.isChanged())
			ppicker.saveData(getMicrograph());// Saving changes when switching

		index = micrographstb.getSelectedRow();
		ppicker.getMicrograph().releaseImage();
		ppicker.setMicrograph(ppicker.getMicrographs().get(index));

		ppicker.saveConfig();
		setChanged(false);
		initializeCanvas();
		iconbt.setIcon(ppicker.getMicrograph().getCTFIcon());
		manageAction();
		thresholdpn.setVisible(getFamilyData().getState() == MicrographFamilyState.Correct);
		pack();

		if (particlesdialog != null)
			loadParticles();

	}

	private void manageAction()
	{
		MicrographFamilyData mfd = getFamilyData();
		actionsbt.setText(mfd.getAction());
		boolean isautopick = isAutopick();
		autopickpercentpn.setVisible(isautopick);
		if (isautopick)
		{
			getFamilyData().setAutopickpercent(ppicker.getAutopickpercent());
			autopickpercenttf.setValue(ppicker.getAutopickpercent());
		}
		actionsbt.setVisible(mfd.isActionVisible());
	}

	protected void resetMicrograph()
	{
		ppicker.resetFamilyData(getFamilyData());
		canvas.refreshActive(null);
		updateMicrographsModel();
		setState(MicrographFamilyState.Available);
	}

	private void setState(MicrographFamilyState state)
	{
		MicrographFamilyData mfd = getFamilyData();
		mfd.setState(state);
		manageAction();
		ppicker.saveData(getMicrograph());// to keep consistence between files
											// of automatic picker and mines
		setChanged(false);
		thresholdpn.setVisible(state == MicrographFamilyState.Correct);
		updateMicrographsModel();
		pack();
	}

	private boolean isAutopick()
	{
		String action = getFamilyData().getAction();
		if (action == null)
			return false;
		return action.equalsIgnoreCase(MicrographFamilyState.Autopick.toString());

	}

	public MicrographFamilyData getFamilyData()
	{
		return ppicker.getFamilyData();
	}

	private void setStep(FamilyState step)
	{
		MicrographFamilyData mfd = getFamilyData();
		if (micrographsmd != null)
		{
			updateMicrographsModel();
			canvas.repaint();// paints only current class in supervised mode
		}

		steplb.setText(step.toString());
		sizesl.setEnabled(step == FamilyState.Manual);
		sizetf.setEnabled(step == FamilyState.Manual);
		editfamiliesmi.setEnabled(step == FamilyState.Manual);
		manageAction();
		thresholdpn.setVisible(getFamilyData().getState() == MicrographFamilyState.Correct);
		pack();

	}

	protected void initializeCanvas()
	{

		if (canvas == null)
			canvas = new TrainingCanvas(this);
		else
			canvas.updateMicrograph();

		canvas.display();
		updateZoom();
	}

	private void formatMicrographsTable()
	{
		micrographstb.setAutoResizeMode(JTable.AUTO_RESIZE_OFF);
		micrographstb.getColumnModel().getColumn(0).setPreferredWidth(35);
		micrographstb.getColumnModel().getColumn(1).setPreferredWidth(245);
		micrographstb.getColumnModel().getColumn(2).setPreferredWidth(70);
		micrographstb.getColumnModel().getColumn(3).setPreferredWidth(70);
		micrographstb.setPreferredScrollableViewportSize(new Dimension(420, 304));
		micrographstb.setSelectionMode(ListSelectionModel.SINGLE_SELECTION);
		if (index != -1)
			micrographstb.setRowSelectionInterval(index, index);
	}

	protected void saveChanges()
	{

		ppicker.saveData();
		setChanged(false);
	}

	void updateFamilyColor()
	{
		color = family.getColor();
		colorbt.setIcon(new ColorIcon(color));
		canvas.repaint();
		ppicker.saveFamilies();
	}


	void updateFamilyComboBox()
	{
		Family item = (Family) familiescb.getSelectedItem();
		DefaultComboBoxModel model = new DefaultComboBoxModel(ppicker.getFamilies().toArray());
		familiescb.setModel(model);
		familiescb.setSelectedItem(item);
		micrographsmd.fireTableStructureChanged();

		formatMicrographsTable();
		pack();
		ppicker.saveFamilies();
	}

	public void addFamily(Family g)
	{
		if (ppicker.existsFamilyName(g.getName()))
			throw new IllegalArgumentException(XmippMessage.getAlreadyExistsGroupNameMsg(g.getName()));
		ppicker.getFamilies().add(g);
		updateFamilyComboBox();
	}

	public void removeFamily(Family family)
	{
		ppicker.removeFamily(family);
		updateFamilyComboBox();
	}

	public void setChanged(boolean changed)
	{
		ppicker.setChanged(changed);
		savemi.setEnabled(changed);
	}

	public void updateMicrographsModel(boolean all)
	{

		if (templatesdialog != null)
			loadTemplates();

		if (particlesdialog != null)
			loadParticles();

		if (all)
			micrographsmd.fireTableRowsUpdated(0, micrographsmd.getRowCount() - 1);
		else
			micrographsmd.fireTableRowsUpdated(index, index);

		micrographstb.setRowSelectionInterval(index, index);
		manuallb.setText(Integer.toString(ppicker.getManualParticlesNumber(family)));
		autolb.setText(Integer.toString(ppicker.getAutomaticNumber(family, getThreshold())));
		actionsbt.setVisible(getFamilyData().isActionVisible());
	}

	public ParticlePickerCanvas getCanvas()
	{
		return canvas;
	}

	private void train()
	{

		family.goToNextStep(ppicker);// validate and change state if posible
		// setChanged(true);
		setStep(FamilyState.Supervised);// change visual appearance
		ppicker.saveFamilies();
		try
		{
			canvas.setEnabled(false);
			XmippWindowUtil.blockGUI(this, "Training...");

			Thread t = new Thread(new Runnable()
			{

				public void run()
				{
					MicrographFamilyData mfd;
					String args;
					SupervisedParticlePicker sppicker = ((SupervisedParticlePicker) ppicker);
					for (TrainingMicrograph micrograph : ppicker.getMicrographs())
					{
						mfd = micrograph.getFamilyData(family);
						if (!mfd.isEmpty())
						{
							args = sppicker.getBuildInvariantCommandLineArgs(mfd);
							ppicker.runXmippProgram("xmipp_micrograph_automatic_picking", args);
							System.out.println(args);
						}
					}
					args = sppicker.getTrainCommandLineArgs();
					System.out.println(args);

					ppicker.runXmippProgram("xmipp_micrograph_automatic_picking", args);

					XmippWindowUtil.releaseGUI(getRootPane());
					canvas.setEnabled(true);
				}
			});
			t.start();

		}
		catch (Exception e)
		{
			TrainingPicker.getLogger().log(Level.SEVERE, e.getMessage(), e);
			throw new IllegalArgumentException(e.getMessage());
		}

	}

	private void autopick()
	{
		setState(MicrographFamilyState.Autopick);

		final String fargs = ((SupervisedParticlePicker) ppicker).getAutopickCommandLineArgs(getFamilyData());
		System.out.println(fargs);
		try
		{
			canvas.setEnabled(false);
			XmippWindowUtil.blockGUI(this, "Autopicking...");
			Thread t = new Thread(new Runnable()
			{

				public void run()
				{
					ppicker.runXmippProgram("xmipp_micrograph_automatic_picking", fargs);
					ppicker.loadAutomaticParticles(getFamilyData());
					setState(MicrographFamilyState.Correct);
					canvas.repaint();
					canvas.setEnabled(true);
					XmippWindowUtil.releaseGUI(getRootPane());
				}
			});
			t.start();

		}
		catch (Exception e)
		{
			TrainingPicker.getLogger().log(Level.SEVERE, e.getMessage(), e);
			throw new IllegalArgumentException(e.getMessage());
		}
	}

	private void correct()
	{
		getFamilyData().deleteBelowThreshold(getThreshold());
		setState(MicrographFamilyState.ReadOnly);
		ppicker.saveAutomaticParticles(getFamilyData());

		try
		{
			canvas.setEnabled(false);
			XmippWindowUtil.blockGUI(this, "Correcting...");

			Thread t = new Thread(new Runnable()
			{
				public void run()
				{
					SupervisedParticlePicker sppicker = ((SupervisedParticlePicker) ppicker);
					String args;
					args = sppicker.getBuildInvariantCommandLineArgs(getFamilyData());
					sppicker.runXmippProgram("xmipp_micrograph_automatic_picking", args);// build
																							// invariants
					args = sppicker.getCorrectCommandLineArgs(getFamilyData());

					ppicker.runXmippProgram("xmipp_micrograph_automatic_picking", args);// correct
					actionsbt.setVisible(false);

					canvas.setEnabled(true);
					XmippWindowUtil.releaseGUI(getRootPane());
					if (index < micrographsmd.getRowCount())
						micrographstb.setRowSelectionInterval(index + 1, index + 1);
				}
			});
			t.start();

		}
		catch (Exception e)
		{
			TrainingPicker.getLogger().log(Level.SEVERE, e.getMessage(), e);
			throw new IllegalArgumentException(e.getMessage());
		}

	}

	public double getThreshold()
	{
		return thresholdsl.getValue() / 100.0;
	}

	@Override
	public List<? extends TrainingParticle> getAvailableParticles()
	{
		return getFamilyData().getAvailableParticles(getThreshold());
	}

	@Override
	public boolean isPickingAvailable(MouseEvent e)
	{
		if (!super.isPickingAvailable(e))
			return false;
		return getFamilyData().isPickingAvailable();
	}

	



	public String importParticlesFromFile(Format format, String file, float scale, boolean invertx, boolean inverty)
	{
		String result = "";
		if (ppicker.isReviewFile(file))
		{
			result = ppicker.importAllParticles(file, scale, invertx, inverty);
			ppicker.saveData();
		}
		else
			result = importMicrographParticles(format, file, scale, invertx, inverty);
		setChanged(false);
		getCanvas().repaint();
		updateMicrographsModel();
		updateSize(family.getSize());
		canvas.refreshActive(null);
		return result;
	}


	public String importMicrographParticles(Format format, String file, float scale, boolean invertx, boolean inverty)
	{

		String filename = Micrograph.getName(file, 1);
		// validating you want use this file for this micrograph with different
		// name
		if (!filename.equals(getMicrograph().getName()))
		{
			String msg = String.format("Are you sure you want to import data from file\n%s to micrograph %s ?", file, getMicrograph().getName());
			int result = JOptionPane.showConfirmDialog(this, msg);
			if (result != JOptionPane.YES_OPTION)
				return null;
		}
		MicrographFamilyData mfd = getFamilyData();
		mfd.reset();
		String result = ((ManualParticlePicker) ppicker).importParticlesFromFile(file, format, mfd.getMicrograph(), scale, invertx, inverty);
		ppicker.saveData(getMicrograph());
		return result;
	}

	@Override
	protected void openHelpURl()
	{
		XmippWindowUtil.openURI("http://xmipp.cnb.csic.es/twiki/bin/view/Xmipp/Micrograph_particle_picking_v3");

	}

	public void updateTemplates()
	{
		ppicker.setUpdateTemplatesPending(true);
		if (templatesdialog != null)
			templatesdialog.loadTemplates(true);

	}


	public void updateSize(int size)
	{
		try
		{
			super.updateSize(size);
			ppicker.resetParticleImages();
			ppicker.setUpdateTemplatesPending(true);
			ppicker.updateTemplates();
			if (templatesdialog != null)
				loadTemplates();
		}
		catch (Exception e)
		{
			String msg = (e.getMessage() != null)? e.getMessage(): XmippMessage.getUnexpectedErrorMsg();
				
			XmippDialog.showError(this, e.getMessage());
		}
	}

	@Override
	protected void resetData()
	{
		getFamilyData().reset();
	}

<<<<<<< HEAD
=======
	public boolean isCenterPick()
	{
		return centerpickchb.isSelected();
	}

>>>>>>> 825d7739
	@Override
	public String importParticles(Format format, String dir, float scale, boolean invertx, boolean inverty)
	{
		String result = "";

		if (new File(dir).isDirectory())
		{
			((ManualParticlePicker) ppicker).importParticlesFromFolder(dir, format, scale, invertx, inverty);
			getCanvas().repaint();
			updateMicrographsModel(true);
			getCanvas().refreshActive(null);
		}
		else
			// only can choose file if TrainingPickerJFrame instance
			result = importParticlesFromFile(format, dir, scale, invertx, inverty);
		return result;

	}

	
	public boolean isCenterPick()
	{
		return centerpickchb.isSelected();
	}
	
	

	@Override
	public ParticlesJDialog initParticlesJDialog()
	{
		return new ParticlesJDialog(this);
	}
}<|MERGE_RESOLUTION|>--- conflicted
+++ resolved
@@ -32,11 +32,7 @@
 import javax.swing.border.TitledBorder;
 import javax.swing.event.ChangeEvent;
 import javax.swing.event.ChangeListener;
-<<<<<<< HEAD
-=======
-
 import xmipp.jni.XmippError;
->>>>>>> 825d7739
 import xmipp.utils.ColorIcon;
 import xmipp.utils.XmippDialog;
 import xmipp.utils.XmippFileChooser;
@@ -143,12 +139,6 @@
 			initMicrographsPane();
 			add(micrographpn, XmippWindowUtil.getConstraints(constraints, 0, 3, 3));
 
-<<<<<<< HEAD
-=======
-			// if (getFamily().getStep() != FamilyState.Manual)
-			// importffmi.setEnabled(false);
-
->>>>>>> 825d7739
 			pack();
 			positionx = 0.9f;
 			XmippWindowUtil.setLocation(positionx, 0.2f, this);
@@ -962,7 +952,7 @@
 		{
 			String msg = (e.getMessage() != null)? e.getMessage(): XmippMessage.getUnexpectedErrorMsg();
 				
-			XmippDialog.showError(this, e.getMessage());
+			XmippDialog.showError(this, msg);
 		}
 	}
 
@@ -972,14 +962,7 @@
 		getFamilyData().reset();
 	}
 
-<<<<<<< HEAD
-=======
-	public boolean isCenterPick()
-	{
-		return centerpickchb.isSelected();
-	}
-
->>>>>>> 825d7739
+
 	@Override
 	public String importParticles(Format format, String dir, float scale, boolean invertx, boolean inverty)
 	{
