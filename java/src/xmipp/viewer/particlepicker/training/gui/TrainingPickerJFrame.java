package xmipp.viewer.particlepicker.training.gui;

import java.awt.Dimension;
import java.awt.FlowLayout;
import java.awt.GridBagConstraints;
import java.awt.GridBagLayout;
import java.awt.GridLayout;
import java.awt.Insets;
import java.awt.event.ActionEvent;
import java.awt.event.ActionListener;
import java.awt.event.MouseEvent;
import java.io.File;
import java.text.NumberFormat;
import java.util.List;
import java.util.logging.Level;
import javax.swing.BorderFactory;
import javax.swing.DefaultComboBoxModel;
import javax.swing.JButton;
import javax.swing.JCheckBox;
import javax.swing.JComboBox;
import javax.swing.JFormattedTextField;
import javax.swing.JLabel;
import javax.swing.JMenu;
import javax.swing.JMenuBar;
import javax.swing.JMenuItem;
import javax.swing.JOptionPane;
import javax.swing.JPanel;
import javax.swing.JScrollPane;
import javax.swing.JSlider;
import javax.swing.JTable;
import javax.swing.ListSelectionModel;
import javax.swing.border.TitledBorder;
import javax.swing.event.ChangeEvent;
import javax.swing.event.ChangeListener;
import xmipp.utils.ColorIcon;
import xmipp.utils.XmippFileChooser;
import xmipp.utils.XmippMessage;
import xmipp.utils.XmippResource;
import xmipp.utils.XmippWindowUtil;
import xmipp.viewer.particlepicker.Family;
import xmipp.viewer.particlepicker.Format;
import xmipp.viewer.particlepicker.Micrograph;
import xmipp.viewer.particlepicker.ParticlePickerCanvas;
import xmipp.viewer.particlepicker.ParticlePickerJFrame;
import xmipp.viewer.particlepicker.ParticlesJDialog;
import xmipp.viewer.particlepicker.training.model.FamilyState;
import xmipp.viewer.particlepicker.training.model.ManualParticlePicker;
import xmipp.viewer.particlepicker.training.model.MicrographFamilyData;
import xmipp.viewer.particlepicker.training.model.MicrographFamilyState;
import xmipp.viewer.particlepicker.training.model.SupervisedParticlePicker;
import xmipp.viewer.particlepicker.training.model.TrainingMicrograph;
import xmipp.viewer.particlepicker.training.model.TrainingParticle;
import xmipp.viewer.particlepicker.training.model.TrainingPicker;
import xmipp.viewer.windows.ImagesWindowFactory;

public class TrainingPickerJFrame extends ParticlePickerJFrame
{

	private TrainingCanvas canvas;
	private JMenuBar mb;
	private JComboBox familiescb;
	private TrainingPicker ppicker;
	private JPanel familypn;
	private JPanel micrographpn;
	private MicrographsTableModel micrographsmd;

	private float positionx;
	private JButton iconbt;
	private JLabel steplb;
	private JButton actionsbt;
	private JMenuItem editfamiliesmi;
	private int index;
	private JLabel manuallb;
	private JLabel autolb;
	private JSlider thresholdsl;
	private JPanel thresholdpn;
	private JFormattedTextField thresholdtf;
	private Family family;
	private JFormattedTextField autopickpercenttf;
	private JPanel autopickpercentpn;

	private JMenuItem templatesmi;
	TemplatesJDialog templatesdialog;
	private JCheckBox centerpickchb;

	@Override
	public TrainingPicker getParticlePicker()
	{
		return ppicker;
	}

	public TrainingPickerJFrame(TrainingPicker picker)
	{

		super(picker);
		try
		{
			this.ppicker = picker;
			initComponents();
			if (ppicker.getMode() == FamilyState.ReadOnly)
				enableEdition(false);
			else if (family.getStep() == FamilyState.Manual && ppicker.getMode() == FamilyState.Supervised)
				goToNextStep();
		}
		catch (IllegalArgumentException ex)
		{
			close();
			throw ex;
		}
	}

	public TrainingMicrograph getMicrograph()
	{
		return ppicker.getMicrograph();
	}

	private void initComponents()
	{
		try
		{
			setResizable(false);
			setTitle("Xmipp Particle Picker - " + ppicker.getMode());
			initMenuBar();
			setJMenuBar(mb);

			GridBagConstraints constraints = new GridBagConstraints();
			constraints.insets = new Insets(0, 5, 0, 5);
			constraints.anchor = GridBagConstraints.WEST;
			setLayout(new GridBagLayout());

			initImagePane();
			add(imagepn, XmippWindowUtil.getConstraints(constraints, 0, 1, 3));

			initFamilyPane();
			add(familypn, XmippWindowUtil.getConstraints(constraints, 0, 2, 3));

			initMicrographsPane();
			add(micrographpn, XmippWindowUtil.getConstraints(constraints, 0, 3, 3));

			pack();
			positionx = 0.9f;
			XmippWindowUtil.setLocation(positionx, 0.2f, this);
			setVisible(true);
		}
		catch (Exception e)
		{
			e.printStackTrace();
			throw new IllegalArgumentException(e.getMessage());
		}
	}

	protected void enableEdition(boolean enable)
	{
		super.enableEdition(enable);

		editfamiliesmi.setEnabled(enable);
	}

	public void initMenuBar()
	{
		mb = new JMenuBar();

		// Setting menus
		
		exportmi = new JMenuItem("Export Particles...", XmippResource.getIcon("export_wiz.gif"));

		exportmi.addActionListener(new ActionListener()
		{

			@Override
			public void actionPerformed(ActionEvent e)
			{
				XmippFileChooser fc = new XmippFileChooser();
				int returnVal = fc.showOpenDialog(TrainingPickerJFrame.this);

				try
				{
					if (returnVal == XmippFileChooser.APPROVE_OPTION)
					{
						File file = fc.getSelectedFile();
						((TrainingPicker) getParticlePicker()).exportParticles(file.getAbsolutePath());
						showMessage("Export successful");
					}
				}
				catch (Exception ex)
				{
					showException(ex);
				}
			}
		});
		filemn.add(importffmi);
		if (ppicker.getFamily().getStep() != FamilyState.Manual)
			importffmi.setEnabled(false);
		filemn.add(exportmi);

		
		exportmi = new JMenuItem("Export Particles...", XmippResource.getIcon("export_wiz.gif"));

		exportmi.addActionListener(new ActionListener()
		{

			@Override
			public void actionPerformed(ActionEvent e)
			{
				XmippFileChooser fc = new XmippFileChooser();
				int returnVal = fc.showOpenDialog(TrainingPickerJFrame.this);

				try
				{
					if (returnVal == XmippFileChooser.APPROVE_OPTION)
					{
						File file = fc.getSelectedFile();
						((TrainingPicker) getParticlePicker()).exportParticles(file.getAbsolutePath());
						showMessage("Export successful");
					}
				}
				catch (Exception ex)
				{
					showException(ex);
				}
			}
		});
		filemn.add(importffmi);
		if (ppicker.getFamily().getStep() != FamilyState.Manual)
			importffmi.setEnabled(false);
		filemn.add(exportmi);
		JMenu windowmn = new JMenu("Window");
		JMenu helpmn = new JMenu("Help");
		mb.add(filemn);
		mb.add(filtersmn);
		mb.add(windowmn);
		mb.add(helpmn);
		// importffilemi.setText("Import from File...");

		windowmn.add(pmi);
		windowmn.add(ijmi);

		templatesmi = new JMenuItem("Templates");
		editfamiliesmi = new JMenuItem("Edit Families", XmippResource.getIcon("edit.gif"));
		windowmn.add(editfamiliesmi);
		windowmn.add(templatesmi);

		helpmn.add(hcontentsmi);

		// Setting menu item listeners

		editfamiliesmi.addActionListener(new ActionListener()
		{

			@Override
			public void actionPerformed(ActionEvent e)
			{
				new EditFamiliesJDialog(TrainingPickerJFrame.this, true);

			}
		});

		templatesmi.addActionListener(new ActionListener()
		{

			@Override
			public void actionPerformed(ActionEvent e)
			{
				loadTemplates();

			}
		});
	}

	public void loadTemplates()
	{
<<<<<<< HEAD

=======
>>>>>>> 093d08f6
		if (templatesdialog == null)
		{
			templatesdialog = new TemplatesJDialog(TrainingPickerJFrame.this);
		}
		else
		{

			templatesdialog.loadTemplates(true);
			templatesdialog.setVisible(true);
		}
	}

	private void initFamilyPane()
	{

		familypn = new JPanel();
		GridLayout gl = new GridLayout(2, 1);
		familypn.setLayout(gl);

		familypn.setBorder(BorderFactory.createTitledBorder("Family"));

		JPanel fieldspn = new JPanel(new FlowLayout(FlowLayout.LEFT));

		// Setting combo
		fieldspn.add(new JLabel("Name:"));
		familiescb = new JComboBox(ppicker.getFamilies().toArray());
		family = ppicker.getFamily();
		familiescb.setSelectedItem(family);
		familiescb.setEnabled(ppicker.getMode() == FamilyState.Manual || ppicker.getMode() == FamilyState.ReadOnly);
		if (ppicker.getMode() == FamilyState.Manual && family.getStep() != FamilyState.Manual)
			throw new IllegalArgumentException(
					String.format("Application not enabled for %s mode. Family %s could not be loaded", family.getStep(), family.getName()));

		fieldspn.add(familiescb);

		// Setting color
		initColorPane(family.getColor());
		fieldspn.add(colorpn);

		// Setting slider
		initSizePane();
		fieldspn.add(sizepn);

		centerpickchb = new JCheckBox("Adjust Center");
		fieldspn.add(centerpickchb);

		familypn.add(fieldspn, 0);
		JPanel steppn = new JPanel(new FlowLayout(FlowLayout.LEFT));
		steppn.add(new JLabel("Step:"));
		FamilyState step = family.getStep();
		steplb = new JLabel();
		steppn.add(steplb);

		index = ppicker.getMicrographIndex();

		initThresholdPane();
		steppn.add(thresholdpn);
		actionsbt = XmippWindowUtil.getTextButton("", new ActionListener()
		{

			@Override
			public void actionPerformed(ActionEvent e)
			{
				if (actionsbt.getText().equals(MicrographFamilyState.Autopick.toString()))
					autopick();
				else if (actionsbt.getText().equals(MicrographFamilyState.Correct.toString()))
					correct();
			}
		});
		autopickpercentpn = new JPanel();
		autopickpercentpn.add(new JLabel("Percent to Check"));
		autopickpercenttf = new JFormattedTextField(NumberFormat.getIntegerInstance());
		autopickpercenttf.addActionListener(new ActionListener()
		{

			@Override
			public void actionPerformed(ActionEvent arg0)
			{
				if (autopickpercenttf.getValue() == null)
				{
					JOptionPane.showMessageDialog(TrainingPickerJFrame.this, XmippMessage.getEmptyFieldMsg("Percent to Check"));
					autopickpercenttf.setValue(getFamilyData().getAutopickpercent());
					return;
				}

				int autopickpercent = ((Number) autopickpercenttf.getValue()).intValue();
				getFamilyData().setAutopickpercent(autopickpercent);
				ppicker.setAutopickpercent(autopickpercent);
				ppicker.saveConfig();

			}
		});
		autopickpercenttf.setColumns(3);
		autopickpercentpn.add(autopickpercenttf);

		setStep(step);
		steppn.add(actionsbt);

		steppn.add(autopickpercentpn);

		colorbt.addActionListener(new ColorActionListener());

		familypn.add(steppn, 1);

		familiescb.addActionListener(new ActionListener()
		{

			@Override
			public void actionPerformed(ActionEvent e)
			{
				Family family2 = (Family) familiescb.getSelectedItem();
				if (family == family2)
					return;
				// You can only switch between different states for readonly
				// mode. Besides switching will be availabe on manual and
				// readonly modes
				if (family.getStep() != family2.getStep() && ppicker.getMode() != FamilyState.ReadOnly)
				{
					familiescb.setSelectedItem(family);
					JOptionPane.showMessageDialog(TrainingPickerJFrame.this, String
							.format("Application not enabled for %s mode. Family %s could not be loaded", FamilyState.Supervised, family2.getName()));
					return;

				}
				family = family2;
				ppicker.setFamily(family);
				ppicker.saveConfig();

				micrographstb.setRowSelectionInterval(index, index);
				color = (family.getColor());
				colorbt.setIcon(new ColorIcon(color));
				sizesl.setValue(family.getSize());
				updateMicrographsModel();
				micrographstb.getColumnModel().getColumn(micrographsmd.getParticlesPosition()).setHeaderValue(family.getName());
				setThresholdValue(0);
			}
		});

	}

	protected void goToNextStep()
	{

		family.validateNextStep(ppicker);// throws error

		if (family.getStep() == FamilyState.Manual)
			train();

	}

	
	private void initThresholdPane()
	{
		thresholdpn = new JPanel();
		thresholdpn.add(new JLabel("Threshold:"));
		thresholdsl = new JSlider(0, 100, 0);
		thresholdsl.setPaintTicks(true);
		thresholdsl.setMajorTickSpacing(50);
		java.util.Hashtable<Integer, JLabel> labelTable = new java.util.Hashtable<Integer, JLabel>();
		labelTable.put(new Integer(100), new JLabel("1"));
		labelTable.put(new Integer(50), new JLabel("0.5"));
		labelTable.put(new Integer(0), new JLabel("0"));
		thresholdsl.setLabelTable(labelTable);
		thresholdsl.setPaintLabels(true);
		int height = (int) thresholdsl.getPreferredSize().getHeight();

		thresholdsl.setPreferredSize(new Dimension(100, height));
		thresholdpn.add(thresholdsl);

		thresholdtf = new JFormattedTextField(NumberFormat.getNumberInstance());
		;
		thresholdtf.setColumns(3);
		thresholdtf.setText(Integer.toString(0));
		thresholdpn.add(thresholdtf);
		thresholdpn.setVisible(getFamilyData().getState() == MicrographFamilyState.Correct);
		thresholdtf.addActionListener(new ActionListener()
		{

			@Override
			public void actionPerformed(ActionEvent e)
			{
				double threshold = Double.parseDouble(thresholdtf.getText()) * 100;
				setThresholdValue(threshold);

			}
		});

		thresholdsl.addChangeListener(new ChangeListener()
		{

			@Override
			public void stateChanged(ChangeEvent e)
			{
				double threshold = (double) thresholdsl.getValue() / 100;
				thresholdtf.setText(String.format("%.2f", threshold));
				setThresholdChanges();
			}
		});
	}

	private void setThresholdValue(double threshold)
	{
		if (Math.abs(threshold) <= 100)
		{
			thresholdsl.setValue((int) threshold);
			setThresholdChanges();
		}
	}

	private void setThresholdChanges()
	{
		// setChanged(true);
		updateMicrographsModel();
		canvas.repaint();
		if (particlesdialog != null)
			loadParticles();

	}

	private void initMicrographsPane()
	{
		GridBagConstraints constraints = new GridBagConstraints();
		constraints.insets = new Insets(0, 5, 0, 5);
		constraints.anchor = GridBagConstraints.NORTHWEST;
		micrographpn = new JPanel(new GridBagLayout());
		micrographpn.setBorder(BorderFactory.createTitledBorder("Micrograph"));
		JScrollPane sp = new JScrollPane();
		JPanel ctfpn = new JPanel();
		ctfpn.setBorder(BorderFactory.createTitledBorder(null, "CTF", TitledBorder.CENTER, TitledBorder.BELOW_BOTTOM));
		iconbt = new JButton(Micrograph.getNoImageIcon());
		iconbt.setToolTipText("Load CTF Profile");
		iconbt.setBorderPainted(false);
		iconbt.setContentAreaFilled(false);
		iconbt.setFocusPainted(false);
		iconbt.setOpaque(false);
		iconbt.addActionListener(new ActionListener()
		{

			@Override
			public void actionPerformed(ActionEvent arg0)
			{
				String psd = getMicrograph().getPSD();
				String ctf = getMicrograph().getCTF();
				if (psd != null && ctf != null)
					ImagesWindowFactory.openCTFWindow(getMicrograph().getPSDImage(), getMicrograph().getCTF(), getMicrograph().getPSD());

			}
		});
		ctfpn.add(iconbt);
		micrographsmd = new MicrographsTableModel(this);
		micrographstb.setModel(micrographsmd);
		formatMicrographsTable();

		sp.setViewportView(micrographstb);
		micrographpn.add(sp, XmippWindowUtil.getConstraints(constraints, 0, 0, 1));
		micrographpn.add(ctfpn, XmippWindowUtil.getConstraints(constraints, 1, 0, 1));
		JPanel infopn = new JPanel();
		manuallb = new JLabel(Integer.toString(ppicker.getManualParticlesNumber(family)));
		autolb = new JLabel(Integer.toString(ppicker.getAutomaticNumber(family, getThreshold())));
		infopn.add(new JLabel("Manual:"));
		infopn.add(manuallb);
		infopn.add(new JLabel("Automatic:"));
		infopn.add(autolb);
		micrographpn.add(infopn, XmippWindowUtil.getConstraints(constraints, 0, 1, 1));
		JPanel buttonspn = new JPanel(new FlowLayout(FlowLayout.LEFT));

		buttonspn.add(resetbt);
		micrographpn.add(buttonspn, XmippWindowUtil.getConstraints(constraints, 0, 2, 2));

	}

	protected void loadMicrograph()
	{
		if (micrographstb.getSelectedRow() == -1)
			return;// Probably from fireTableDataChanged raised
		// is same micrograph??
		if (index == micrographstb.getSelectedRow() && canvas != null && canvas.getIw().isVisible())
			return;
		if (ppicker.isChanged())
			ppicker.saveData(getMicrograph());// Saving changes when switching

		index = micrographstb.getSelectedRow();
		ppicker.getMicrograph().releaseImage();
		ppicker.setMicrograph(ppicker.getMicrographs().get(index));

		ppicker.saveConfig();
		setChanged(false);
		initializeCanvas();
		iconbt.setIcon(ppicker.getMicrograph().getCTFIcon());
		manageAction();
		thresholdpn.setVisible(getFamilyData().getState() == MicrographFamilyState.Correct);
		pack();

		if (particlesdialog != null)
			loadParticles();

	}

	private void manageAction()
	{
		MicrographFamilyData mfd = getFamilyData();
		actionsbt.setText(mfd.getAction());
		boolean isautopick = isAutopick();
		autopickpercentpn.setVisible(isautopick);
		if (isautopick)
		{
			getFamilyData().setAutopickpercent(ppicker.getAutopickpercent());
			autopickpercenttf.setValue(ppicker.getAutopickpercent());
		}
		actionsbt.setVisible(mfd.isActionVisible());
	}

	protected void resetMicrograph()
	{
		ppicker.resetFamilyData(getFamilyData());
		canvas.refreshActive(null);
		updateMicrographsModel();
		setState(MicrographFamilyState.Available);
	}

	private void setState(MicrographFamilyState state)
	{
		MicrographFamilyData mfd = getFamilyData();
		mfd.setState(state);
		manageAction();
		ppicker.saveData(getMicrograph());// to keep consistence between files
											// of automatic picker and mines
		setChanged(false);
		thresholdpn.setVisible(state == MicrographFamilyState.Correct);
		updateMicrographsModel();
		pack();
	}

	private boolean isAutopick()
	{
		String action = getFamilyData().getAction();
		if (action == null)
			return false;
		return action.equalsIgnoreCase(MicrographFamilyState.Autopick.toString());

	}

	public MicrographFamilyData getFamilyData()
	{
		return ppicker.getFamilyData();
	}

	private void setStep(FamilyState step)
	{
		MicrographFamilyData mfd = getFamilyData();
		if (micrographsmd != null)
		{
			updateMicrographsModel();
			canvas.repaint();// paints only current class in supervised mode
		}

		steplb.setText(step.toString());
		sizesl.setEnabled(step == FamilyState.Manual);
		sizetf.setEnabled(step == FamilyState.Manual);
		editfamiliesmi.setEnabled(step == FamilyState.Manual);
		manageAction();
		thresholdpn.setVisible(getFamilyData().getState() == MicrographFamilyState.Correct);
		pack();

	}

	protected void initializeCanvas()
	{

		if (canvas == null)
			canvas = new TrainingCanvas(this);
		else
			canvas.updateMicrograph();

		canvas.display();
		updateZoom();
	}

	private void formatMicrographsTable()
	{
		micrographstb.setAutoResizeMode(JTable.AUTO_RESIZE_OFF);
		micrographstb.getColumnModel().getColumn(0).setPreferredWidth(35);
		micrographstb.getColumnModel().getColumn(1).setPreferredWidth(245);
		micrographstb.getColumnModel().getColumn(2).setPreferredWidth(70);
		micrographstb.getColumnModel().getColumn(3).setPreferredWidth(70);
		micrographstb.setPreferredScrollableViewportSize(new Dimension(420, 304));
		micrographstb.setSelectionMode(ListSelectionModel.SINGLE_SELECTION);
		if (index != -1)
			micrographstb.setRowSelectionInterval(index, index);
	}

	protected void saveChanges()
	{

		ppicker.saveData();
		setChanged(false);
	}

	void updateFamilyColor()
	{
		color = family.getColor();
		colorbt.setIcon(new ColorIcon(color));
		canvas.repaint();
		ppicker.saveFamilies();
	}


	void updateFamilyComboBox()
	{
		Family item = (Family) familiescb.getSelectedItem();
		DefaultComboBoxModel model = new DefaultComboBoxModel(ppicker.getFamilies().toArray());
		familiescb.setModel(model);
		familiescb.setSelectedItem(item);
		micrographsmd.fireTableStructureChanged();

		formatMicrographsTable();
		pack();
		ppicker.saveFamilies();
	}

	public void addFamily(Family g)
	{
		if (ppicker.existsFamilyName(g.getName()))
			throw new IllegalArgumentException(XmippMessage.getAlreadyExistsGroupNameMsg(g.getName()));
		ppicker.getFamilies().add(g);
		updateFamilyComboBox();
	}

	public void removeFamily(Family family)
	{
		ppicker.removeFamily(family);
		updateFamilyComboBox();
	}

	public void setChanged(boolean changed)
	{
		ppicker.setChanged(changed);
		savemi.setEnabled(changed);
	}

	public void updateMicrographsModel(boolean all)
	{

		if (templatesdialog != null)
			loadTemplates();

		if (particlesdialog != null)
			loadParticles();

		if (all)
			micrographsmd.fireTableRowsUpdated(0, micrographsmd.getRowCount() - 1);
		else
			micrographsmd.fireTableRowsUpdated(index, index);

		micrographstb.setRowSelectionInterval(index, index);
		manuallb.setText(Integer.toString(ppicker.getManualParticlesNumber(family)));
		autolb.setText(Integer.toString(ppicker.getAutomaticNumber(family, getThreshold())));
		actionsbt.setVisible(getFamilyData().isActionVisible());
	}

	public ParticlePickerCanvas getCanvas()
	{
		return canvas;
	}

	private void train()
	{

		family.goToNextStep(ppicker);// validate and change state if posible
		// setChanged(true);
		setStep(FamilyState.Supervised);// change visual appearance
		ppicker.saveFamilies();
		try
		{
			canvas.setEnabled(false);
			XmippWindowUtil.blockGUI(this, "Training...");

			Thread t = new Thread(new Runnable()
			{

				public void run()
				{
					MicrographFamilyData mfd;
					String args;
					SupervisedParticlePicker sppicker = ((SupervisedParticlePicker) ppicker);
					for (TrainingMicrograph micrograph : ppicker.getMicrographs())
					{
						mfd = micrograph.getFamilyData(family);
						if (!mfd.isEmpty())
						{
							args = sppicker.getBuildInvariantCommandLineArgs(mfd);
							ppicker.runXmippProgram("xmipp_micrograph_automatic_picking", args);
							System.out.println(args);
						}
					}
					args = sppicker.getTrainCommandLineArgs();
					System.out.println(args);

					ppicker.runXmippProgram("xmipp_micrograph_automatic_picking", args);

					XmippWindowUtil.releaseGUI(getRootPane());
					canvas.setEnabled(true);
				}
			});
			t.start();

		}
		catch (Exception e)
		{
			TrainingPicker.getLogger().log(Level.SEVERE, e.getMessage(), e);
			throw new IllegalArgumentException(e.getMessage());
		}

	}

	private void autopick()
	{
		setState(MicrographFamilyState.Autopick);

		final String fargs = ((SupervisedParticlePicker) ppicker).getAutopickCommandLineArgs(getFamilyData());
		System.out.println(fargs);
		try
		{
			canvas.setEnabled(false);
			XmippWindowUtil.blockGUI(this, "Autopicking...");
			Thread t = new Thread(new Runnable()
			{

				public void run()
				{
					ppicker.runXmippProgram("xmipp_micrograph_automatic_picking", fargs);
					ppicker.loadAutomaticParticles(getFamilyData());
					setState(MicrographFamilyState.Correct);
					canvas.repaint();
					canvas.setEnabled(true);
					XmippWindowUtil.releaseGUI(getRootPane());
				}
			});
			t.start();

		}
		catch (Exception e)
		{
			TrainingPicker.getLogger().log(Level.SEVERE, e.getMessage(), e);
			throw new IllegalArgumentException(e.getMessage());
		}
	}

	private void correct()
	{
		getFamilyData().deleteBelowThreshold(getThreshold());
		setState(MicrographFamilyState.ReadOnly);
		ppicker.saveAutomaticParticles(getFamilyData());

		try
		{
			canvas.setEnabled(false);
			XmippWindowUtil.blockGUI(this, "Correcting...");

			Thread t = new Thread(new Runnable()
			{
				public void run()
				{
					SupervisedParticlePicker sppicker = ((SupervisedParticlePicker) ppicker);
					String args;
					args = sppicker.getBuildInvariantCommandLineArgs(getFamilyData());
					sppicker.runXmippProgram("xmipp_micrograph_automatic_picking", args);// build
																							// invariants
					args = sppicker.getCorrectCommandLineArgs(getFamilyData());

					ppicker.runXmippProgram("xmipp_micrograph_automatic_picking", args);// correct
					actionsbt.setVisible(false);

					canvas.setEnabled(true);
					XmippWindowUtil.releaseGUI(getRootPane());
					if (index < micrographsmd.getRowCount())
						micrographstb.setRowSelectionInterval(index + 1, index + 1);
				}
			});
			t.start();

		}
		catch (Exception e)
		{
			TrainingPicker.getLogger().log(Level.SEVERE, e.getMessage(), e);
			throw new IllegalArgumentException(e.getMessage());
		}

	}

	public double getThreshold()
	{
		return thresholdsl.getValue() / 100.0;
	}

	@Override
	public List<? extends TrainingParticle> getAvailableParticles()
	{
		return getFamilyData().getAvailableParticles(getThreshold());
	}

	@Override
	public boolean isPickingAvailable(MouseEvent e)
	{
		if (!super.isPickingAvailable(e))
			return false;
		return getFamilyData().isPickingAvailable();
	}

	


	public String importParticlesFromFile(Format format, String file, float scale, boolean invertx, boolean inverty)
	{
		String result = "";
		if (ppicker.isReviewFile(file))
		{
			result = ppicker.importAllParticles(file, scale, invertx, inverty);
			ppicker.saveData();
		}
		else
			result = importMicrographParticles(format, file, scale, invertx, inverty);
		setChanged(false);
		getCanvas().repaint();
		updateMicrographsModel();
		updateSize(family.getSize());
		canvas.refreshActive(null);
		return result;
	}


	public String importMicrographParticles(Format format, String file, float scale, boolean invertx, boolean inverty)
	{

		String filename = Micrograph.getName(file, 1);
		// validating you want use this file for this micrograph with different
		// name
		if (!filename.equals(getMicrograph().getName()))
		{
			String msg = String.format("Are you sure you want to import data from file\n%s to micrograph %s ?", file, getMicrograph().getName());
			int result = JOptionPane.showConfirmDialog(this, msg);
			if (result != JOptionPane.YES_OPTION)
				return null;
		}
		MicrographFamilyData mfd = getFamilyData();
		mfd.reset();
		String result = ((ManualParticlePicker) ppicker).importParticlesFromFile(file, format, mfd.getMicrograph(), scale, invertx, inverty);
		ppicker.saveData(getMicrograph());
		return result;
	}

	

	@Override
	protected void openHelpURl()
	{
		XmippWindowUtil.openURI("http://xmipp.cnb.csic.es/twiki/bin/view/Xmipp/Micrograph_particle_picking_v3");

	}

	public void updateTemplates()
	{
		ppicker.setUpdateTemplatesPending(true);
		if (templatesdialog != null)
			templatesdialog.loadTemplates(true);

	}


	public void updateSize(int size)
	{
		super.updateSize(size);
		ppicker.resetParticleImages();
		ppicker.setUpdateTemplatesPending(true);
		ppicker.updateTemplates();
		if (templatesdialog != null)
			loadTemplates();

	}

	@Override
	protected void resetData()
	{
		getFamilyData().reset();
	}

	@Override
	public String importParticles(Format format, String dir, float scale, boolean invertx, boolean inverty)
	{
		String result = "";

		if (new File(dir).isDirectory())
		{
			((ManualParticlePicker) ppicker).importParticlesFromFolder(dir, format, scale, invertx, inverty);
			getCanvas().repaint();
			updateMicrographsModel(true);
			getCanvas().refreshActive(null);
		}
		else
			// only can choose file if TrainingPickerJFrame instance
			result = importParticlesFromFile(format, dir, scale, invertx, inverty);
		return result;

	}

	@Override
	public ParticlesJDialog initParticlesJDialog()
	{
		return new ParticlesJDialog(this);
	}

	public boolean isCenterPick()
	{
		return centerpickchb.isSelected();
	}
	
	@Override
	public String importParticles(Format format, String dir, float scale, boolean invertx, boolean inverty)
	{
		String result = "";

		if (new File(dir).isDirectory())
		{
			((ManualParticlePicker) ppicker).importParticlesFromFolder(dir, format, scale, invertx, inverty);
			getCanvas().repaint();
			updateMicrographsModel(true);
			getCanvas().refreshActive(null);
		}
		else
			// only can choose file if TrainingPickerJFrame instance
			result = importParticlesFromFile(format, dir, scale, invertx, inverty);
		return result;

	}

	@Override
	public ParticlesJDialog initParticlesJDialog()
	{
		return new ParticlesJDialog(this);
	}
}<|MERGE_RESOLUTION|>--- conflicted
+++ resolved
@@ -269,10 +269,6 @@
 
 	public void loadTemplates()
 	{
-<<<<<<< HEAD
-
-=======
->>>>>>> 093d08f6
 		if (templatesdialog == null)
 		{
 			templatesdialog = new TemplatesJDialog(TrainingPickerJFrame.this);
@@ -978,39 +974,17 @@
 
 	}
 
+	
+	public boolean isCenterPick()
+	{
+		return centerpickchb.isSelected();
+	}
+	
+	
+
 	@Override
 	public ParticlesJDialog initParticlesJDialog()
 	{
 		return new ParticlesJDialog(this);
 	}
-
-	public boolean isCenterPick()
-	{
-		return centerpickchb.isSelected();
-	}
-	
-	@Override
-	public String importParticles(Format format, String dir, float scale, boolean invertx, boolean inverty)
-	{
-		String result = "";
-
-		if (new File(dir).isDirectory())
-		{
-			((ManualParticlePicker) ppicker).importParticlesFromFolder(dir, format, scale, invertx, inverty);
-			getCanvas().repaint();
-			updateMicrographsModel(true);
-			getCanvas().refreshActive(null);
-		}
-		else
-			// only can choose file if TrainingPickerJFrame instance
-			result = importParticlesFromFile(format, dir, scale, invertx, inverty);
-		return result;
-
-	}
-
-	@Override
-	public ParticlesJDialog initParticlesJDialog()
-	{
-		return new ParticlesJDialog(this);
-	}
 }