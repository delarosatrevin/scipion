package xmipp.viewer.particlepicker.training.gui;

import java.awt.Color;
import java.awt.Dimension;
import java.awt.FlowLayout;
import java.awt.GridBagConstraints;
import java.awt.GridBagLayout;
import java.awt.GridLayout;
import java.awt.Insets;
import java.awt.event.ActionEvent;
import java.awt.event.ActionListener;
import java.awt.event.MouseEvent;
import java.io.File;
import java.text.NumberFormat;
import java.util.List;
import java.util.logging.Level;
import javax.swing.BorderFactory;
import javax.swing.DefaultComboBoxModel;
import javax.swing.JButton;
import javax.swing.JCheckBox;
import javax.swing.JComboBox;
import javax.swing.JFormattedTextField;
import javax.swing.JLabel;
import javax.swing.JMenu;
import javax.swing.JMenuBar;
import javax.swing.JMenuItem;
import javax.swing.JOptionPane;
import javax.swing.JPanel;
import javax.swing.JScrollPane;
import javax.swing.JSlider;
import javax.swing.JTable;
import javax.swing.ListSelectionModel;
import javax.swing.SwingUtilities;
import javax.swing.border.TitledBorder;
import javax.swing.event.ChangeEvent;
import javax.swing.event.ChangeListener;
import xmipp.jni.XmippError;
import xmipp.utils.ColorIcon;
import xmipp.utils.XmippDialog;
import xmipp.utils.XmippFileChooser;
import xmipp.utils.XmippMessage;
import xmipp.utils.XmippResource;
import xmipp.utils.XmippWindowUtil;
import xmipp.viewer.ctf.CTFAnalyzerJFrame;
import xmipp.viewer.particlepicker.Family;
import xmipp.viewer.particlepicker.Format;
import xmipp.viewer.particlepicker.Micrograph;
import xmipp.viewer.particlepicker.ParticlePickerCanvas;
import xmipp.viewer.particlepicker.ParticlePickerJFrame;
import xmipp.viewer.particlepicker.ParticleToTemplatesTask;
import xmipp.viewer.particlepicker.ParticlesJDialog;
import xmipp.viewer.particlepicker.UpdateTemplatesTask;
import xmipp.viewer.particlepicker.training.model.FamilyState;
import xmipp.viewer.particlepicker.training.model.ManualParticlePicker;
import xmipp.viewer.particlepicker.training.model.MicrographFamilyData;
import xmipp.viewer.particlepicker.training.model.MicrographFamilyState;
import xmipp.viewer.particlepicker.training.model.SupervisedParticlePicker;
import xmipp.viewer.particlepicker.training.model.TrainingMicrograph;
import xmipp.viewer.particlepicker.training.model.TrainingParticle;
import xmipp.viewer.particlepicker.training.model.TrainingPicker;
import xmipp.viewer.windows.ImagesWindowFactory;

public class TrainingPickerJFrame extends ParticlePickerJFrame
{

	private TrainingCanvas canvas;
	private JMenuBar mb;
	private JComboBox familiescb;
	private TrainingPicker ppicker;
	private JPanel familypn;
	private JPanel micrographpn;
	private MicrographsTableModel micrographsmd;

	private float positionx;
	private JButton iconbt;
	private JLabel steplb;
	private JButton actionsbt;
	private JMenuItem editfamiliesmi;
	private int index;
	private JLabel manuallb;
	private JLabel autolb;
	private JSlider thresholdsl;
	private JPanel thresholdpn;
	private JFormattedTextField thresholdtf;
	private Family family;
	private JFormattedTextField autopickpercenttf;
	private JPanel autopickpercentpn;

	private JMenuItem templatesmi;
	TemplatesJDialog templatesdialog;
	private JCheckBox centerpickchb;
	private JButton editfamiliesbt;

	@Override
	public TrainingPicker getParticlePicker()
	{
		return ppicker;
	}

	public TrainingPickerJFrame(TrainingPicker picker)
	{

		super(picker);
		try
		{
			this.ppicker = picker;
			initComponents();
			if (ppicker.getMode() == FamilyState.ReadOnly)
				enableEdition(false);
			else if (family.getStep() == FamilyState.Manual && ppicker.getMode() == FamilyState.Supervised)
				goToNextStep();
		}
		catch (IllegalArgumentException ex)
		{
			close();
			throw ex;
		}
	}

	public TrainingMicrograph getMicrograph()
	{
		return ppicker.getMicrograph();
	}

	private void initComponents()
	{
		try
		{
			setResizable(false);
			setTitle("Xmipp Particle Picker - " + ppicker.getMode());
			initMenuBar();
			setJMenuBar(mb);

			GridBagConstraints constraints = new GridBagConstraints();
			constraints.insets = new Insets(0, 5, 0, 5);
			constraints.anchor = GridBagConstraints.WEST;
			setLayout(new GridBagLayout());

			initImagePane();
			add(imagepn, XmippWindowUtil.getConstraints(constraints, 0, 1));

			initFamilyPane();
			add(familypn, XmippWindowUtil.getConstraints(constraints, 0, 2));

			initMicrographsPane();
			add(micrographpn, XmippWindowUtil.getConstraints(constraints, 0, 3, 1, 1, GridBagConstraints.HORIZONTAL));
			JPanel actionspn = new JPanel(new FlowLayout(FlowLayout.RIGHT));
			actionspn.add(savebt);
			actionspn.add(saveandexitbt);
			add(actionspn, XmippWindowUtil.getConstraints(constraints, 0, 4, 1, 1, GridBagConstraints.HORIZONTAL));

			pack();
			positionx = 0.9f;
			XmippWindowUtil.setLocation(positionx, 0.2f, this);
			setVisible(true);
		}
		catch (Exception e)
		{
			e.printStackTrace();
			throw new IllegalArgumentException(e.getMessage());
		}
	}

	protected void enableEdition(boolean enable)
	{
		super.enableEdition(enable);

		editfamiliesmi.setEnabled(enable);
	}

	public void initMenuBar()
	{
		mb = new JMenuBar();

		// Setting menus

		exportmi = new JMenuItem("Export Particles...", XmippResource.getIcon("export_wiz.gif"));

		exportmi.addActionListener(new ActionListener()
		{

			@Override
			public void actionPerformed(ActionEvent e)
			{
				XmippFileChooser fc = new XmippFileChooser();
				int returnVal = fc.showOpenDialog(TrainingPickerJFrame.this);

				try
				{
					if (returnVal == XmippFileChooser.APPROVE_OPTION)
					{
						File file = fc.getSelectedFile();
						((TrainingPicker) getParticlePicker()).exportParticles(file.getAbsolutePath());
						showMessage("Export successful");
					}
				}
				catch (Exception ex)
				{
					showException(ex);
				}
			}
		});
		filemn.add(importffmi);
		if (ppicker.getFamily().getStep() != FamilyState.Manual)
			importffmi.setEnabled(false);
		filemn.add(exportmi);

		exportmi = new JMenuItem("Export Particles...", XmippResource.getIcon("export_wiz.gif"));

		exportmi.addActionListener(new ActionListener()
		{

			@Override
			public void actionPerformed(ActionEvent e)
			{
				XmippFileChooser fc = new XmippFileChooser();
				int returnVal = fc.showOpenDialog(TrainingPickerJFrame.this);

				try
				{
					if (returnVal == XmippFileChooser.APPROVE_OPTION)
					{
						File file = fc.getSelectedFile();
						((TrainingPicker) getParticlePicker()).exportParticles(file.getAbsolutePath());
						showMessage("Export successful");
					}
				}
				catch (Exception ex)
				{
					showException(ex);
				}
			}
		});
		filemn.add(importffmi);
		if (ppicker.getFamily().getStep() != FamilyState.Manual)
			importffmi.setEnabled(false);
		filemn.add(exportmi);
		JMenu windowmn = new JMenu("Window");

		mb.add(filemn);
		mb.add(filtersmn);
		mb.add(windowmn);
		mb.add(helpmn);
		// importffilemi.setText("Import from File...");

		windowmn.add(pmi);
		windowmn.add(ijmi);

		templatesmi = new JMenuItem("Templates");
		editfamiliesmi = new JMenuItem("Edit Families", XmippResource.getIcon("edit.gif"));
		windowmn.add(editfamiliesmi);
		windowmn.add(templatesmi);

		// Setting menu item listeners

		editfamiliesmi.addActionListener(new ActionListener()
		{

			@Override
			public void actionPerformed(ActionEvent e)
			{
				new EditFamiliesJDialog(TrainingPickerJFrame.this, true);

			}
		});

		templatesmi.addActionListener(new ActionListener()
		{

			@Override
			public void actionPerformed(ActionEvent e)
			{
				if (templatesdialog == null)
				{
					templatesdialog = new TemplatesJDialog(TrainingPickerJFrame.this);
					UpdateTemplatesTask.setTemplatesDialog(templatesdialog);
					ParticleToTemplatesTask.setTemplatesDialog(templatesdialog);
				}
				else
				{

					templatesdialog.setVisible(true);
				}

			}
		});
	}



	private void initFamilyPane()
	{

		familypn = new JPanel();
		GridLayout gl = new GridLayout(2, 1);
		familypn.setLayout(gl);

		familypn.setBorder(BorderFactory.createTitledBorder("Family"));

		JPanel fieldspn = new JPanel(new FlowLayout(FlowLayout.LEFT));

		// Setting combo
		fieldspn.add(new JLabel("Name:"));
		familiescb = new JComboBox(ppicker.getFamilies().toArray());
		family = ppicker.getFamily();
		familiescb.setSelectedItem(family);
		familiescb.setEnabled(ppicker.getMode() == FamilyState.Manual || ppicker.getMode() == FamilyState.ReadOnly);
		if (ppicker.getMode() == FamilyState.Manual && family.getStep() != FamilyState.Manual)
			throw new IllegalArgumentException(
					String.format("Application not enabled for %s mode. Family %s could not be loaded", family.getStep(), family.getName()));

		fieldspn.add(familiescb);

		// Setting color
		initColorPane(family.getColor());
		fieldspn.add(colorpn);

		// Setting slider
		initSizePane();
		fieldspn.add(sizepn);

		centerpickchb = new JCheckBox("Center Particle");
		centerpickchb.setSelected(true);
		fieldspn.add(centerpickchb);

		familypn.add(fieldspn, 0);
		JPanel steppn = new JPanel(new FlowLayout(FlowLayout.LEFT));
		steppn.add(new JLabel("Step:"));
		FamilyState step = family.getStep();
		steplb = new JLabel();
		steppn.add(steplb);

		index = ppicker.getMicrographIndex();

		initThresholdPane();
		steppn.add(thresholdpn);
		actionsbt = XmippWindowUtil.getTextButton("", new ActionListener()
		{

			@Override
			public void actionPerformed(ActionEvent e)
			{
				if (actionsbt.getText().equals(MicrographFamilyState.Autopick.toString()))
					autopick();
				else if (actionsbt.getText().equals(MicrographFamilyState.Correct.toString()))
					correct();
			}
		});
		autopickpercentpn = new JPanel();
		autopickpercentpn.add(new JLabel("Percent to Check"));
		autopickpercenttf = new JFormattedTextField(NumberFormat.getIntegerInstance());
		autopickpercenttf.addActionListener(new ActionListener()
		{

			@Override
			public void actionPerformed(ActionEvent arg0)
			{
				if (autopickpercenttf.getValue() == null)
				{
					JOptionPane.showMessageDialog(TrainingPickerJFrame.this, XmippMessage.getEmptyFieldMsg("Percent to Check"));
					autopickpercenttf.setValue(getFamilyData().getAutopickpercent());
					return;
				}

				int autopickpercent = ((Number) autopickpercenttf.getValue()).intValue();
				getFamilyData().setAutopickpercent(autopickpercent);
				ppicker.setAutopickpercent(autopickpercent);
				ppicker.saveConfig();

			}
		});
		autopickpercenttf.setColumns(3);
		autopickpercentpn.add(autopickpercenttf);

		setStep(step);
		steppn.add(actionsbt);

		steppn.add(autopickpercentpn);

		colorbt.addActionListener(new ColorActionListener());

		familypn.add(steppn, 1);

		familiescb.addActionListener(new ActionListener()
		{

			@Override
			public void actionPerformed(ActionEvent e)
			{
				Family family2 = (Family) familiescb.getSelectedItem();
				if (family == family2)
					return;
				// You can only switch between different states for readonly
				// mode. Besides switching will be availabe on manual and
				// readonly modes
				if (family.getStep() != family2.getStep() && ppicker.getMode() != FamilyState.ReadOnly)
				{
					familiescb.setSelectedItem(family);
					JOptionPane.showMessageDialog(TrainingPickerJFrame.this, String
							.format("Application not enabled for %s mode. Family %s could not be loaded", FamilyState.Supervised, family2.getName()));
					return;

				}
				family = family2;
				ppicker.setFamily(family);
				ppicker.saveConfig();

				micrographstb.setRowSelectionInterval(index, index);
				color = (family.getColor());
				colorbt.setIcon(new ColorIcon(color));
				sizesl.setValue(family.getSize());
				updateMicrographsModel();
				micrographstb.getColumnModel().getColumn(micrographsmd.getParticlesPosition()).setHeaderValue(family.getName());
				setThresholdValue(0);
			}
		});

	}

	protected void goToNextStep()
	{

		family.validateNextStep(ppicker);// throws error

		if (family.getStep() == FamilyState.Manual)
			train();

	}

	private void initThresholdPane()
	{
		thresholdpn = new JPanel();
		thresholdpn.add(new JLabel("Threshold:"));
		thresholdsl = new JSlider(0, 100, 0);
		thresholdsl.setPaintTicks(true);
		thresholdsl.setMajorTickSpacing(50);
		java.util.Hashtable<Integer, JLabel> labelTable = new java.util.Hashtable<Integer, JLabel>();
		labelTable.put(new Integer(100), new JLabel("1"));
		labelTable.put(new Integer(50), new JLabel("0.5"));
		labelTable.put(new Integer(0), new JLabel("0"));
		thresholdsl.setLabelTable(labelTable);
		thresholdsl.setPaintLabels(true);
		int height = (int) thresholdsl.getPreferredSize().getHeight();

		thresholdsl.setPreferredSize(new Dimension(100, height));
		thresholdpn.add(thresholdsl);

		thresholdtf = new JFormattedTextField(NumberFormat.getNumberInstance());
		;
		thresholdtf.setColumns(3);
		thresholdtf.setText(Integer.toString(0));
		thresholdpn.add(thresholdtf);
		thresholdpn.setVisible(getFamilyData().getState() == MicrographFamilyState.Correct);
		thresholdtf.addActionListener(new ActionListener()
		{

			@Override
			public void actionPerformed(ActionEvent e)
			{
				double threshold = Double.parseDouble(thresholdtf.getText()) * 100;
				setThresholdValue(threshold);

			}
		});

		thresholdsl.addChangeListener(new ChangeListener()
		{

			@Override
			public void stateChanged(ChangeEvent e)
			{
				double threshold = (double) thresholdsl.getValue() / 100;
				thresholdtf.setText(String.format("%.2f", threshold));
				setThresholdChanges();
			}
		});
	}

	private void setThresholdValue(double threshold)
	{
		if (Math.abs(threshold) <= 100)
		{
			thresholdsl.setValue((int) threshold);
			setThresholdChanges();
		}
	}

	private void setThresholdChanges()
	{
		// setChanged(true);
		updateMicrographsModel();
		canvas.repaint();
		if (particlesdialog != null)
			loadParticles();

	}

	private void initMicrographsPane()
	{
		GridBagConstraints constraints = new GridBagConstraints();
		constraints.insets = new Insets(0, 5, 0, 5);
		constraints.anchor = GridBagConstraints.NORTHWEST;
		micrographpn = new JPanel(new GridBagLayout());
		micrographpn.setBorder(BorderFactory.createTitledBorder("Micrograph"));
		JScrollPane sp = new JScrollPane();
		JPanel ctfpn = new JPanel();
		ctfpn.setBorder(BorderFactory.createTitledBorder(null, "CTF", TitledBorder.CENTER, TitledBorder.BELOW_BOTTOM));
		iconbt = new JButton(Micrograph.getNoImageIcon());
		iconbt.setToolTipText("Load CTF Profile");
		iconbt.setBorderPainted(false);
		iconbt.setContentAreaFilled(false);
		iconbt.setFocusPainted(false);
		iconbt.setOpaque(false);
		iconbt.addActionListener(new ActionListener()
		{

			@Override
			public void actionPerformed(ActionEvent arg0)
			{
				String psd = getMicrograph().getPSD();
				String ctf = getMicrograph().getCTF();
				if (psd != null && ctf != null)
					//ImagesWindowFactory.openCTFWindow(getMicrograph().getPSDImage(), getMicrograph().getCTF(), getMicrograph().getPSD());
					new CTFAnalyzerJFrame(getMicrograph().getPSDImage(), getMicrograph().getCTF(), getMicrograph().getPSD());

			}
		});
		ctfpn.add(iconbt);
		micrographsmd = new MicrographsTableModel(this);
		micrographstb.setModel(micrographsmd);
		formatMicrographsTable();

		sp.setViewportView(micrographstb);
		micrographpn.add(sp, XmippWindowUtil.getConstraints(constraints, 0, 0, 1));
		micrographpn.add(ctfpn, XmippWindowUtil.getConstraints(constraints, 1, 0, 1));
		JPanel infopn = new JPanel();
		manuallb = new JLabel(Integer.toString(ppicker.getManualParticlesNumber(family)));
		autolb = new JLabel(Integer.toString(ppicker.getAutomaticNumber(family, getThreshold())));
		infopn.add(new JLabel("Manual:"));
		infopn.add(manuallb);
		infopn.add(new JLabel("Automatic:"));
		infopn.add(autolb);
		micrographpn.add(infopn, XmippWindowUtil.getConstraints(constraints, 0, 1, 1));
		JPanel buttonspn = new JPanel(new FlowLayout(FlowLayout.LEFT));

		buttonspn.add(resetbt);
		micrographpn.add(buttonspn, XmippWindowUtil.getConstraints(constraints, 0, 2, 2));

	}

	protected void loadMicrograph()
	{
		if (micrographstb.getSelectedRow() == -1)
			return;// Probably from fireTableDataChanged raised
		// is same micrograph??
		if (index == micrographstb.getSelectedRow() && canvas != null && canvas.getIw().isVisible())
			return;
		if (ppicker.isChanged())
			ppicker.saveData(getMicrograph());// Saving changes when switching

		index = micrographstb.getSelectedRow();
		ppicker.getMicrograph().releaseImage();
		ppicker.setMicrograph(ppicker.getMicrographs().get(index));

		ppicker.saveConfig();
		setChanged(false);
		initializeCanvas();
		iconbt.setIcon(ppicker.getMicrograph().getCTFIcon());
		manageAction();
		thresholdpn.setVisible(getFamilyData().getState() == MicrographFamilyState.Correct);
		pack();

		if (particlesdialog != null)
			loadParticles();

	}

	private void manageAction()
	{
		MicrographFamilyData mfd = getFamilyData();
		actionsbt.setText(mfd.getAction());
		boolean isautopick = isAutopick();
		autopickpercentpn.setVisible(isautopick);
		if (isautopick)
		{
			getFamilyData().setAutopickpercent(ppicker.getAutopickpercent());
			autopickpercenttf.setValue(ppicker.getAutopickpercent());
		}
		actionsbt.setVisible(mfd.isActionVisible());
	}

	protected void resetMicrograph()
	{
		ppicker.resetFamilyData(getFamilyData());
		canvas.refreshActive(null);
		updateMicrographsModel();
		setState(MicrographFamilyState.Available);
		ppicker.updateTemplates();
	}

	private void setState(MicrographFamilyState state)
	{
		MicrographFamilyData mfd = getFamilyData();
		mfd.setState(state);
		manageAction();
		ppicker.saveData(getMicrograph());// to keep consistence between files
											// of automatic picker and mines
		setChanged(false);
		thresholdpn.setVisible(state == MicrographFamilyState.Correct);
		updateMicrographsModel();
		pack();
	}

	private boolean isAutopick()
	{
		String action = getFamilyData().getAction();
		if (action == null)
			return false;
		return action.equalsIgnoreCase(MicrographFamilyState.Autopick.toString());

	}

	public MicrographFamilyData getFamilyData()
	{
		return ppicker.getFamilyData();
	}

	private void setStep(FamilyState step)
	{
		MicrographFamilyData mfd = getFamilyData();
		if (micrographsmd != null)
		{
			updateMicrographsModel();
			canvas.repaint();// paints only current class in supervised mode
		}

		steplb.setText(step.toString());
		sizesl.setEnabled(step == FamilyState.Manual);
		sizetf.setEnabled(step == FamilyState.Manual);
		editfamiliesmi.setEnabled(step == FamilyState.Manual);
		manageAction();
		thresholdpn.setVisible(mfd.getState() == MicrographFamilyState.Correct);
		pack();

	}

	protected void initializeCanvas()
	{

		if (canvas == null)
			canvas = new TrainingCanvas(this);
		else
			canvas.updateMicrograph();

		canvas.display();
		updateZoom();
	}

	private void formatMicrographsTable()
	{
		micrographstb.setAutoResizeMode(JTable.AUTO_RESIZE_OFF);
		micrographstb.getColumnModel().getColumn(0).setPreferredWidth(35);
		micrographstb.getColumnModel().getColumn(1).setPreferredWidth(245);
		micrographstb.getColumnModel().getColumn(2).setPreferredWidth(70);
		micrographstb.getColumnModel().getColumn(3).setPreferredWidth(70);
		micrographstb.setPreferredScrollableViewportSize(new Dimension(420, 304));
		micrographstb.setSelectionMode(ListSelectionModel.SINGLE_SELECTION);
		if (index != -1)
			micrographstb.setRowSelectionInterval(index, index);
	}

	protected void saveChanges()
	{

		ppicker.saveData();
		setChanged(false);
	}

	void updateFamilyColor()
	{
		color = family.getColor();
		colorbt.setIcon(new ColorIcon(color));
		canvas.repaint();
		ppicker.saveFamilies();
	}

	void updateFamilyComboBox()
	{
		Family item = (Family) familiescb.getSelectedItem();
		DefaultComboBoxModel model = new DefaultComboBoxModel(ppicker.getFamilies().toArray());
		familiescb.setModel(model);
		familiescb.setSelectedItem(item);
		micrographsmd.fireTableStructureChanged();

		formatMicrographsTable();
		pack();
		ppicker.saveFamilies();
	}

	public void addFamily(Family g)
	{
		if (ppicker.existsFamilyName(g.getName()))
			throw new IllegalArgumentException(XmippMessage.getAlreadyExistsGroupNameMsg(g.getName()));
		ppicker.getFamilies().add(g);
		updateFamilyComboBox();
	}

	public void removeFamily(Family family)
	{
		ppicker.removeFamily(family);
		updateFamilyComboBox();
	}

	public void setChanged(boolean changed)
	{
		ppicker.setChanged(changed);
		savemi.setEnabled(changed);
		savebt.setEnabled(changed);
	}

	public void updateMicrographsModel(boolean all)
	{

		

		if (particlesdialog != null)
			loadParticles();

		if (all)
			micrographsmd.fireTableRowsUpdated(0, micrographsmd.getRowCount() - 1);
		else
			micrographsmd.fireTableRowsUpdated(index, index);

		micrographstb.setRowSelectionInterval(index, index);
		manuallb.setText(Integer.toString(ppicker.getManualParticlesNumber(family)));
		autolb.setText(Integer.toString(ppicker.getAutomaticNumber(family, getThreshold())));
		actionsbt.setVisible(getFamilyData().isActionVisible());
	}

	public ParticlePickerCanvas getCanvas()
	{
		return canvas;
	}

	private void train()
	{
		try
		{
			family.goToNextStep(ppicker);// validate and change state if
											// possible
			// setChanged(true);
			setStep(FamilyState.Supervised);// change visual appearance
			ppicker.saveFamilies();

			canvas.setEnabled(false);
			XmippWindowUtil.blockGUI(this, "Training...");

			Thread t = new Thread(new Runnable()
			{

				public void run()
				{
					MicrographFamilyData mfd;
					String args;
					SupervisedParticlePicker sppicker = ((SupervisedParticlePicker) ppicker);
					for (TrainingMicrograph micrograph : ppicker.getMicrographs())
					{
						mfd = micrograph.getFamilyData(family);
						if (!mfd.isEmpty())
						{
							args = sppicker.getBuildInvariantCommandLineArgs(mfd);
							ppicker.runXmippProgram("xmipp_micrograph_automatic_picking", args);
						}
					}
					args = sppicker.getTrainCommandLineArgs();

					ppicker.runXmippProgram("xmipp_micrograph_automatic_picking", args);

					XmippWindowUtil.releaseGUI(getRootPane());
					canvas.setEnabled(true);
				}
			});
			t.start();

		}
		catch (Exception e)
		{
			TrainingPicker.getLogger().log(Level.SEVERE, e.getMessage(), e);
			throw new IllegalArgumentException(e.getMessage());
		}

	}

	private void autopick()
	{
		setState(MicrographFamilyState.Autopick);

		final String fargs = ((SupervisedParticlePicker) ppicker).getAutopickCommandLineArgs(getFamilyData());
		try
		{
			canvas.setEnabled(false);
			XmippWindowUtil.blockGUI(this, "Autopicking...");
			Thread t = new Thread(new Runnable()
			{

				public void run()
				{
					ppicker.runXmippProgram("xmipp_micrograph_automatic_picking", fargs);
					ppicker.loadAutomaticParticles(getFamilyData());
					
					setState(MicrographFamilyState.Correct);
					canvas.repaint();
					canvas.setEnabled(true);
					XmippWindowUtil.releaseGUI(getRootPane());
				}
			});
			t.start();

		}
		catch (Exception e)
		{
			TrainingPicker.getLogger().log(Level.SEVERE, e.getMessage(), e);
			throw new IllegalArgumentException(e.getMessage());
		}
	}

	private void correct()
	{
		getFamilyData().deleteBelowThreshold(getThreshold());
		setState(MicrographFamilyState.ReadOnly);
		ppicker.saveAutomaticParticles(getFamilyData());

		try
		{
			canvas.setEnabled(false);
			XmippWindowUtil.blockGUI(this, "Correcting...");

			Thread t = new Thread(new Runnable()
			{
				public void run()
				{
					SupervisedParticlePicker sppicker = ((SupervisedParticlePicker) ppicker);
					String args;
					args = sppicker.getBuildInvariantCommandLineArgs(getFamilyData());
					sppicker.runXmippProgram("xmipp_micrograph_automatic_picking", args);// build
																							// invariants
					args = sppicker.getCorrectCommandLineArgs(getFamilyData());

					ppicker.runXmippProgram("xmipp_micrograph_automatic_picking", args);// correct
					actionsbt.setVisible(false);

					canvas.setEnabled(true);
					XmippWindowUtil.releaseGUI(getRootPane());
					if (index < micrographsmd.getRowCount())
						micrographstb.setRowSelectionInterval(index + 1, index + 1);
				}
			});
			t.start();

		}
		catch (Exception e)
		{
			TrainingPicker.getLogger().log(Level.SEVERE, e.getMessage(), e);
			throw new IllegalArgumentException(e.getMessage());
		}

	}

	public double getThreshold()
	{
		return thresholdsl.getValue() / 100.0;
	}

	@Override
	public List<? extends TrainingParticle> getAvailableParticles()
	{
		return getFamilyData().getAvailableParticles(getThreshold());
	}

	@Override
	public boolean isPickingAvailable(MouseEvent e)
	{
		if (!super.isPickingAvailable(e))
			return false;
		return getFamilyData().isPickingAvailable();
	}

	public String importParticlesFromFile(Format format, String file, float scale, boolean invertx, boolean inverty)
	{
		String result = "";
		if (ppicker.isReviewFile(file))
		{
			result = ppicker.importAllParticles(file, scale, invertx, inverty);
			ppicker.saveData();
		}
		else
			result = importMicrographParticles(format, file, scale, invertx, inverty);
		setChanged(false);
		getCanvas().repaint();
		updateMicrographsModel();
		updateSize(family.getSize());
		canvas.refreshActive(null);
		return result;
	}

	public String importMicrographParticles(Format format, String file, float scale, boolean invertx, boolean inverty)
	{

		String filename = Micrograph.getName(file, 1);
		// validating you want use this file for this micrograph with different
		// name
		if (!filename.equals(getMicrograph().getName()))
		{
			String msg = String.format("Are you sure you want to import data from file\n%s to micrograph %s ?", file, getMicrograph().getName());
			int result = JOptionPane.showConfirmDialog(this, msg);
			if (result != JOptionPane.YES_OPTION)
				return null;
		}
		MicrographFamilyData mfd = getFamilyData();
		mfd.reset();
		String result = ((ManualParticlePicker) ppicker).importParticlesFromFile(file, format, mfd.getMicrograph(), scale, invertx, inverty);
		ppicker.saveData(getMicrograph());
		return result;
	}

	@Override
	protected void openHelpURl()
	{
		XmippWindowUtil.openURI("http://xmipp.cnb.csic.es/twiki/bin/view/Xmipp/Micrograph_particle_picking_v3");

	}



	public void updateSize(int size)
	{
		try
		{
			ppicker.resetParticleImages();
			super.updateSize(size);
			ppicker.updateTemplates();
			
		}
		catch (Exception e)
		{
			String msg = (e.getMessage() != null) ? e.getMessage() : XmippMessage.getUnexpectedErrorMsg();
			XmippDialog.showError(this, msg);
		}
	}

<<<<<<< HEAD
	@Override
	protected void resetData()
	{
		getFamilyData().reset();
	}


=======
	
>>>>>>> 49d358ec
	public boolean isCenterParticle()
	{
		return centerpickchb.isSelected();
	}


	@Override
	public String importParticles(Format format, String dir, float scale, boolean invertx, boolean inverty)
	{
		String result = "";

		if (new File(dir).isDirectory())
		{
			((ManualParticlePicker) ppicker).importParticlesFromFolder(dir, format, scale, invertx, inverty);
			getCanvas().repaint();
			updateMicrographsModel(true);
			getCanvas().refreshActive(null);
		}
		else
			// only can choose file if TrainingPickerJFrame instance
			result = importParticlesFromFile(format, dir, scale, invertx, inverty);
		return result;

	}



	@Override
	public ParticlesJDialog initParticlesJDialog()
	{
		return new ParticlesJDialog(this);
	}

	public void setTemplatesNumber(Family f, int templates)
	{
		f.setTemplatesNumber(templates);

	}
}<|MERGE_RESOLUTION|>--- conflicted
+++ resolved
@@ -948,17 +948,6 @@
 		}
 	}
 
-<<<<<<< HEAD
-	@Override
-	protected void resetData()
-	{
-		getFamilyData().reset();
-	}
-
-
-=======
-	
->>>>>>> 49d358ec
 	public boolean isCenterParticle()
 	{
 		return centerpickchb.isSelected();
