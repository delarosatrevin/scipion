package xmipp.viewer.particlepicker.training.model;

import java.io.File;
import java.util.ArrayList;
import java.util.Arrays;
import java.util.List;
import java.util.logging.Level;

import xmipp.jni.ImageGeneric;
import xmipp.jni.MDLabel;
import xmipp.jni.MetaData;
import xmipp.jni.Particle;
import xmipp.utils.XmippMessage;
import xmipp.viewer.particlepicker.Family;
import xmipp.viewer.particlepicker.Micrograph;
import xmipp.viewer.particlepicker.ParticlePicker;

public abstract class TrainingPicker extends ParticlePicker
{

	protected List<TrainingMicrograph> micrographs;
	private TrainingMicrograph micrograph;
	public static final int defAutoPickPercent = 90;
	private int autopickpercent = defAutoPickPercent;

	public TrainingPicker(String selfile, String outputdir, String fname, FamilyState mode)
	{
		super(selfile, outputdir, fname, mode);

	}

	public TrainingPicker(String selfile, String outputdir, FamilyState mode)
	{
		super(selfile, outputdir, mode);
	}

	public static FamilyState previousStep(FamilyState step)
	{
		if (step == FamilyState.Manual)
			return null;
		if (step == FamilyState.Supervised)
			return FamilyState.Manual;
		return null;
	}

	public void saveConfig()
	{
		try
		{
			MetaData md;
			String file = configfile;
			md = new MetaData();
			long id = md.addObject();
			md.setValueString(MDLabel.MDL_PICKING_FAMILY, family.getName(), id);
			md.setValueString(MDLabel.MDL_MICROGRAPH, getMicrograph().getName(), id);
			md.setValueInt(MDLabel.MDL_PICKING_AUTOPICKPERCENT, getAutopickpercent(), id);
			md.write(file);
			md.destroy();

		}
		catch (Exception e)
		{
			getLogger().log(Level.SEVERE, e.getMessage(), e);
			throw new IllegalArgumentException(e.getMessage());
		}
	}

	public void loadConfig()
	{
		String file = configfile;
		if (!new File(file).exists())
		{
			if (family == null)
				family = families.get(0);
			setMicrograph(getMicrographs().get(0));

			return;

		}

		String mname, fname;
		try
		{
			MetaData md = new MetaData(file);
			boolean hasautopercent = md.containsLabel(MDLabel.MDL_PICKING_AUTOPICKPERCENT);
			for (long id : md.findObjects())
			{
				if (family == null)
				{
					fname = md.getValueString(MDLabel.MDL_PICKING_FAMILY, id);
					family = getFamily(fname);
				}
				mname = md.getValueString(MDLabel.MDL_MICROGRAPH, id);
				setMicrograph(getMicrograph(mname));
				if (hasautopercent)
					autopickpercent = md.getValueInt(MDLabel.MDL_PICKING_AUTOPICKPERCENT, id);

			}
			md.destroy();
		}
		catch (Exception e)
		{
			getLogger().log(Level.SEVERE, e.getMessage(), e);
			throw new IllegalArgumentException(e.getMessage());
		}
	}

	public void setAutopickpercent(int autopickpercent)
	{
		this.autopickpercent = autopickpercent;
		System.out.println(autopickpercent);
	}

	public int getAutopickpercent()
	{
		return autopickpercent;
	}

	public boolean hasEmptyMicrographs(Family f)
	{
		for (TrainingMicrograph m : micrographs)
			if (m.getFamilyData(f).isEmpty())
				return true;
		return false;
	}

	public static FamilyState nextStep(FamilyState step)
	{
		if (step == FamilyState.Manual)
			return FamilyState.Supervised;
		if (step == FamilyState.Supervised)
			return FamilyState.Review;
		return null;
	}

	public List<TrainingMicrograph> getMicrographs()
	{
		return micrographs;
	}

	public TrainingMicrograph getMicrograph()
	{
		return micrograph;
	}

	public void loadMicrographs()
	{
		try
		{
			loadEmptyMicrographs();
			for (TrainingMicrograph m : micrographs)
				loadMicrographData(m);

		}
		catch (Exception e)
		{
			getLogger().log(Level.SEVERE, e.getMessage(), e);
			throw new IllegalArgumentException(e);
		}

	}

	public void loadMicrographData(TrainingMicrograph micrograph)
	{
		try
		{
			String fname;
			Family family;
			MicrographFamilyState state;
			MicrographFamilyData mfd;
			Integer autopickpercent;
			List<MicrographFamilyData> mfdatas = new ArrayList<MicrographFamilyData>();
			if (!new File(getOutputPath(micrograph.getPosFile())).exists())
				return;

			MetaData md = new MetaData("families@" + getOutputPath(micrograph.getPosFile()));
			boolean hasautopercent = md.containsLabel(MDLabel.MDL_PICKING_AUTOPICKPERCENT);
			for (long id : md.findObjects())
			{

				fname = md.getValueString(MDLabel.MDL_PICKING_FAMILY, id);
				state = MicrographFamilyState.valueOf(md.getValueString(MDLabel.MDL_PICKING_MICROGRAPH_FAMILY_STATE, id));
				family = getFamily(fname);
				if (family == null)
					throw new IllegalArgumentException(XmippMessage.getIllegalValueMsg("family", fname));
				if (hasautopercent)
					autopickpercent = md.getValueInt(MDLabel.MDL_PICKING_AUTOPICKPERCENT, id);
				else
					autopickpercent = 50;// compatibility with previous projects
				mfd = new MicrographFamilyData(micrograph, family, state, autopickpercent);

				if (getMode() == FamilyState.Review && mfd.getStep() != FamilyState.Review)
				{
					mfd.setState(MicrographFamilyState.Review);
					setChanged(true);
				}
				loadManualParticles(mfd, getOutputPath(micrograph.getPosFile()));
				loadAutomaticParticles(mfd, getOutputPath(micrograph.getAutoPosFile()), false);
				mfdatas.add(mfd);
			}
			micrograph.setFamiliesState(mfdatas);
			md.destroy();
		}
		catch (Exception e)
		{
			getLogger().log(Level.SEVERE, e.getMessage(), e);
			throw new IllegalArgumentException(e.getMessage());
		}

	}

	public void loadManualParticles(MicrographFamilyData mfd)
	{
		loadManualParticles(mfd, getOutputPath(mfd.getMicrograph().getPosFile()));
	}

	public void loadManualParticles(MicrographFamilyData mfd, String file)
	{
		if (!new File(file).exists())
			return;
		Family family = mfd.getFamily();
		if (!MetaData.containsBlock(file, family.getName()))
			return;
		int x, y;
		TrainingParticle particle;

		try
		{
			MetaData md = new MetaData(family.getName() + "@" + file);

			for (long id : md.findObjects())
			{

				x = md.getValueInt(MDLabel.MDL_XCOOR, id);
				y = md.getValueInt(MDLabel.MDL_YCOOR, id);
				particle = new TrainingParticle(x, y, family, mfd.getMicrograph());
				mfd.addManualParticle(particle, this, false);
			}
			md.destroy();
		}
		catch (Exception e)
		{
			getLogger().log(Level.SEVERE, e.getMessage(), e);
			throw new IllegalArgumentException(e.getMessage());
		}
	}

	public void loadAutomaticParticles(MicrographFamilyData mfd)
	{
		loadAutomaticParticles(mfd, getOutputPath(mfd.getMicrograph().getAutoPosFile()), false);
	}

	public void loadAutomaticParticles(MicrographFamilyData mfd, String file, boolean imported)
	{
		if (!new File(file).exists())
			return;
		Family f = mfd.getFamily();
		if (!MetaData.containsBlock(file, f.getName()))
			return;
		int x, y;
		AutomaticParticle particle;
		Double cost;
		boolean deleted;
		try
		{
			MetaData md = new MetaData(f.getName() + "@" + file);

			for (long id : md.findObjects())
			{

				x = md.getValueInt(MDLabel.MDL_XCOOR, id);
				y = md.getValueInt(MDLabel.MDL_YCOOR, id);
				cost = md.getValueDouble(MDLabel.MDL_COST, id);
				if (cost == null)
					throw new IllegalArgumentException("Invalid format for " + file);
				deleted = (md.getValueInt(MDLabel.MDL_ENABLED, id) == 1) ? false : true;
				particle = new AutomaticParticle(x, y, f, mfd.getMicrograph(), cost, deleted);
				mfd.addAutomaticParticle(particle, imported);
			}
			md.destroy();
		}
		catch (Exception e)
		{
			getLogger().log(Level.SEVERE, e.getMessage(), e);
			throw new IllegalArgumentException(e.getMessage());
		}
	}

	public void saveMicrographs()
	{
		try
		{
			for (TrainingMicrograph m : micrographs)
				saveData(m);

		}
		catch (Exception e)
		{
			getLogger().log(Level.SEVERE, e.getMessage(), e);
			throw new IllegalArgumentException(e.getMessage());
		}

	}

	public void saveData(Micrograph m)
	{
		TrainingMicrograph tm = (TrainingMicrograph) m;
		long id;
		try
		{
			MetaData md;
			String block = null;
			String file;
			file = getOutputPath(m.getPosFile());
			if (!m.hasData())
				new File(file).delete();
			else
			{
				saveMicrographState(tm);
				for (MicrographFamilyData mfd : tm.getFamiliesData())
				{
					md = new MetaData();
					for (TrainingParticle p : mfd.getManualParticles())
					{
						id = md.addObject();
						md.setValueInt(MDLabel.MDL_XCOOR, p.getX(), id);
						md.setValueInt(MDLabel.MDL_YCOOR, p.getY(), id);
					}
					block = mfd.getFamily().getName() + "@" + file;
					md.writeBlock(block);
					md.destroy();
				}
			}
			saveAutomaticParticles(tm);

		}
		catch (Exception e)
		{
			getLogger().log(Level.SEVERE, e.getMessage(), e);
			throw new IllegalArgumentException(e.getMessage());
		}

	}

	public void saveAutomaticParticles(TrainingMicrograph m)
	{

		if (!m.hasAutomaticParticles())
			new File(getOutputPath(m.getAutoPosFile())).delete();
		else
			for (MicrographFamilyData mfd : m.getFamiliesData())
				saveAutomaticParticles(mfd);
	}

	public void saveAutomaticParticles(MicrographFamilyData mfd)
	{
		try
		{

			long id;
			if (mfd.hasAutomaticParticles())
			{
				String file = getOutputPath(mfd.getMicrograph().getAutoPosFile());
				String section = mfd.getFamily().getName() + "@" + file;
				MetaData md = new MetaData();
				for (AutomaticParticle p : mfd.getAutomaticParticles())
				{
					id = md.addObject();
					md.setValueInt(MDLabel.MDL_XCOOR, p.getX(), id);
					md.setValueInt(MDLabel.MDL_YCOOR, p.getY(), id);
					md.setValueDouble(MDLabel.MDL_COST, p.getCost(), id);
					md.setValueInt(MDLabel.MDL_ENABLED, (!p.isDeleted()) ? 1 : -1, id);
				}
				md.write(section);
				md.destroy();
			}

		}
		catch (Exception e)
		{
			getLogger().log(Level.SEVERE, e.getMessage(), e);
			throw new IllegalArgumentException(e.getMessage());
		}
	}

	public void saveMicrographState(TrainingMicrograph m)
	{
		long id;
		try
		{
			String file = getOutputPath(m.getPosFile());
			MetaData md = new MetaData();
			for (MicrographFamilyData mfd : m.getFamiliesData())
			{
				id = md.addObject();
				md.setValueString(MDLabel.MDL_PICKING_FAMILY, mfd.getFamily().getName(), id);
				md.setValueString(MDLabel.MDL_PICKING_MICROGRAPH_FAMILY_STATE, mfd.getState().toString(), id);
				md.setValueInt(MDLabel.MDL_PICKING_AUTOPICKPERCENT, mfd.getAutopickpercent(), id);
			}
			md.writeBlock("families@" + file);
			md.destroy();

		}
		catch (Exception e)
		{
			getLogger().log(Level.SEVERE, e.getMessage(), e);
			throw new IllegalArgumentException(e.getMessage());
		}
	}

	public int getNextFreeMicrograph(int index)
	{
		if (micrographs.size() < index)
			return -1;
		for (int i = index; i < micrographs.size(); i++)
		{
			if (micrographs.get(i).getFamilyData(family).getState() == MicrographFamilyState.Available)
				return i;
		}
		return -1;
	}

	public void resetFamilyData(MicrographFamilyData mfd)
	{
		String block;
		try
		{
			MetaData emptymd = new MetaData();
			// just in case of user reset
			if (this instanceof SupervisedParticlePicker)
				new File(((SupervisedParticlePicker) this).getTrainingAutoFeaturesVectorFile(mfd)).delete();

			if (!mfd.getAutomaticParticles().isEmpty())
			{
				// removing automatic particles
				block = String.format("%s@%s", mfd.getFamily().getName(), getOutputPath(mfd.getMicrograph().getAutoPosFile()));

				emptymd.writeBlock(block);
			}
			if (!mfd.getManualParticles().isEmpty())
			{
				// removing manual particles
				block = String.format("%s@%s", mfd.getFamily().getName(), getOutputPath(mfd.getMicrograph().getPosFile()));
				emptymd.writeBlock(block);
			}
			mfd.reset();// Resetting family data
			emptymd.destroy();

		}
		catch (Exception e)
		{
			getLogger().log(Level.SEVERE, e.getMessage(), e);
			throw new IllegalArgumentException(e);
		}

	}

	public void saveData()
	{
		// System.out.println("Saving data...");
		if (isChanged())
		{

			super.saveData();
			saveMicrographs();
		}
		if (getMode() == FamilyState.Manual)// only changed in manual mode
			saveTemplates();
	}

	public int getAutomaticNumber(Family f, double threshold)
	{
		MicrographFamilyData mfd;
		int count = 0;
		for (TrainingMicrograph m : micrographs)
		{
			mfd = m.getFamilyData(f);
			count += mfd.getAutomaticParticles(threshold);
		}
		return count;
	}

	public int getManualParticlesNumber(Family f)
	{
		int count = 0;
		for (TrainingMicrograph m : micrographs)
			count += m.getFamilyData(f).getManualParticles().size();
		return count;
	}

	public void exportParticles(String file)
	{

		try
		{
			MetaData md = new MetaData();
			MicrographFamilyData mfd;
			boolean append = false;
			long id;
			for (TrainingMicrograph m : micrographs)
			{

				mfd = m.getFamilyData(family);
				if (!mfd.isEmpty())
				{
					for (TrainingParticle p : mfd.getParticles())
					{
						id = md.addObject();
						md.setValueInt(MDLabel.MDL_XCOOR, p.getX(), id);
						md.setValueInt(MDLabel.MDL_YCOOR, p.getY(), id);
						md.setValueDouble(MDLabel.MDL_COST, p.getCost(), id);
					}
					if (!append)
						md.write("mic_" + m.getName() + "@" + file);
					else
						md.writeBlock("mic_" + m.getName() + "@" + file);
					append = true;
					md.clear();
				}
			}
			md.destroy();
		}
		catch (Exception e)
		{
			getLogger().log(Level.SEVERE, e.getMessage(), e);
			throw new IllegalArgumentException(e);
		}
	}

	public void importAllParticles(String file)
	{// Expected a file for all
		// micrographs
		try
		{
			String[] blocksArray = MetaData.getBlocksInMetaDataFile(file);
			List<String> blocks = Arrays.asList(blocksArray);
			String block;
			MetaData md = new MetaData();

			for (TrainingMicrograph m : micrographs)
			{
				m.reset();
				block = "mic_" + m.getName();
				if (blocks.contains(block))
				{
					String blockName = block + "@" + file;
					md.read(blockName);
					importParticlesFromMd(m, md);
				}
			}
			md.destroy();
		}
		catch (Exception e)
		{
			getLogger().log(Level.SEVERE, e.getMessage(), e);
			throw new IllegalArgumentException(e);
		}

	}// function importAllParticles

	public String importAllParticles(String file, float scale, boolean invertx, boolean inverty)
	{// Expected a file for all
		// micrographs
		try
		{
			String[] blocksArray = MetaData.getBlocksInMetaDataFile(file);
			List<String> blocks = Arrays.asList(blocksArray);
			String block;
			MetaData md = new MetaData();
			int width, height;

			for (TrainingMicrograph m : micrographs)
			{
				m.reset();
				block = "mic_" + m.getName();
				if (blocks.contains(block))
				{
					String blockName = block + "@" + file;
					md.read(blockName);
					width = (int) (m.width / scale);// original width
					height = (int) (m.height / scale);// original height
					if (invertx)
						md.operate(String.format("xcoor=%d-xcoor", width));
					if (inverty)
						md.operate(String.format("ycoor=%d-ycoor", height));
					if (scale != 1.f)
						md.operate(String.format("xcoor=xcoor*%f,ycoor=ycoor*%f", scale, scale));
					importParticlesFromMd(m, md);
				}
			}
			saveData();
			md.destroy();
		}
		catch (Exception e)
		{
			getLogger().log(Level.SEVERE, e.getMessage(), e);
			throw new IllegalArgumentException(e);
		}
		return null;

	}// function importAllParticles

	/**
	 * Import particles from md, all method to import from files should create
	 * an md and call this function
	 */
	public String importParticlesFromMd(Micrograph m, MetaData md)
	{

		m.reset();
		TrainingMicrograph tm = (TrainingMicrograph) m;
		long[] ids = md.findObjects();
		int x, y;
		double cost;
		boolean hasCost = md.containsLabel(MDLabel.MDL_COST);
		String result = "";
		int size = family.getSize();

		for (long id : ids)
		{
			x = md.getValueInt(MDLabel.MDL_XCOOR, id);
			y = md.getValueInt(MDLabel.MDL_YCOOR, id);
			if (!m.fits(x, y, size))// ignore out of
			// bounds particle
			{
				result += XmippMessage.getOutOfBoundsMsg("Particle") + String.format(" on x:%s y:%s", x, y);
				continue;
			}
			cost = hasCost ? md.getValueDouble(MDLabel.MDL_COST, id) : 0;
			if (cost == 0 || cost > 1)
				tm.addManualParticle(new TrainingParticle(x, y, family, tm, cost), this, false);
			else
				tm.addAutomaticParticle(new AutomaticParticle(x, y, family, tm, cost, false), true);
		}
		return result;
	}// function importParticlesFromMd

	public void removeFamily(Family family)
	{
		if (getManualParticlesNumber(family) > 0) // perhaps I have to check
													// automatic particles
			throw new IllegalArgumentException(XmippMessage.getAssociatedDataMsg("family"));
		if (families.size() == 1)
			throw new IllegalArgumentException(XmippMessage.getIllegalDeleteMsg("family"));
		families.remove(family);
		for (TrainingMicrograph m : micrographs)
			m.removeFamilyData(family);
	}

	public static void main(String[] args)
	{
		try
		{
			String file = "/home/airen/DNABC/ParticlePicking/Auto/run_001/DefaultFamily_extract_list.xmd";
			MetaData md = new MetaData();
			long[] ids;
			int x, y;
			Double cost;
			String[] blocksArray = MetaData.getBlocksInMetaDataFile(file);
			List<String> blocks = Arrays.asList(blocksArray);
			for (String block : blocksArray)
			{
				String blockName = block + "@" + file;
				md.read(blockName);

				ids = md.findObjects();
				for (long id : ids)
				{
					x = y = 100;
					cost = 0.0;
					x = md.getValueInt(MDLabel.MDL_XCOOR, id);
					y = md.getValueInt(MDLabel.MDL_YCOOR, id);
					cost = md.getValueDouble(MDLabel.MDL_COST, id);
				}
			}
			md.destroy();
		}
		catch (Exception e)
		{
			getLogger().log(Level.SEVERE, e.getMessage(), e);
			throw new IllegalArgumentException(e);
		}
	}

	public boolean hasManualParticles(Family f)
	{
		MicrographFamilyData mfd = null;
		for (TrainingMicrograph m : micrographs)
		{
			mfd = m.getFamilyData(f);
			if (mfd.hasManualParticles())
				return true;
		}
		return false;
	}

	public boolean hasParticles()
	{
		System.out.println("Looking for particles");
		for (TrainingMicrograph m : micrographs)
			for (MicrographFamilyData mfd : m.getFamiliesData())
				if (mfd.hasManualParticles())
					return true;
		return false;
	}

	@Override
	public void setMicrograph(Micrograph m)
	{
		this.micrograph = (TrainingMicrograph) m;

	}

	public void loadEmptyMicrographs()
	{
		if (micrographs == null)
			micrographs = new ArrayList<TrainingMicrograph>();
		else
			micrographs.clear();
		TrainingMicrograph micrograph;
		String psd = null, ctf = null, filename;
		try
		{
			MetaData md = new MetaData(getMicrographsSelFile());
			md.removeDisabled();
			int fileLabel;

			if (md.containsLabel(MDLabel.MDL_MICROGRAPH))
				fileLabel = MDLabel.MDL_MICROGRAPH;
			else if (md.containsLabel(MDLabel.MDL_IMAGE))
				fileLabel = MDLabel.MDL_IMAGE;
			else
				throw new IllegalArgumentException(String.format("Labels MDL_MICROGRAPH or MDL_IMAGE not found in metadata %s", selfile));
			boolean existspsd = md.containsLabel(MDLabel.MDL_PSD_ENHANCED);
			boolean existsctf = md.containsLabel(MDLabel.MDL_CTF_MODEL);
			long[] ids = md.findObjects();
			for (long id : ids)
			{

				filename = md.getValueString(fileLabel, id);
				if (existspsd)
					psd = md.getValueString(MDLabel.MDL_PSD_ENHANCED, id);
				if (existsctf)
					ctf = md.getValueString(MDLabel.MDL_CTF_MODEL, id);
				micrograph = new TrainingMicrograph(filename, psd, ctf, families, getMode());
				micrographs.add(micrograph);
			}
			if (micrographs.size() == 0)
				throw new IllegalArgumentException(String.format("No micrographs specified on %s", getMicrographsSelFile()));
			md.destroy();
		}
		catch (Exception e)
		{
			getLogger().log(Level.SEVERE, e.getMessage(), e);
			throw new IllegalArgumentException(e);
		}
	}

	public MicrographFamilyData getFamilyData()
	{
		return micrograph.getFamilyData(family);
	}

	public boolean isReviewFile(String file)
	{
		try
		{
			MetaData md = new MetaData(file);

			if (!md.containsLabel(MDLabel.MDL_XCOOR))
				return false;
			if (!md.containsLabel(MDLabel.MDL_YCOOR))
				return false;
			if (!md.containsLabel(MDLabel.MDL_COST))
				return false;
			String[] blocksArray = MetaData.getBlocksInMetaDataFile(file);
			List<String> blocks = Arrays.asList(blocksArray);

			String name;
			for (String block : blocks)
			{
				name = block.replace("mic_", "");
				if (getMicrograph(name) == null)
					return false;

			}

			md.destroy();
			return true;
		}
		catch (Exception e)
		{
			return false;
		}
	}
<<<<<<< HEAD
=======

	public void updateTemplates()
	{
		updateTemplates(family);

	}
>>>>>>> 4e1fc92f

	public void updateTemplates(Family f)
	{
		if (f.getStep() != FamilyState.Manual)
			return;
<<<<<<< HEAD
		if (!hasManualParticles(f))
			return;
		
=======
		
		if (!hasManualParticles(f))
			return;
		System.out.println("update templates");
		if (!f.getUpdateTemplatesPending())
			return;// nothing to update
>>>>>>> 4e1fc92f
		f.initTemplates();
		ImageGeneric igp;
		List<TrainingParticle> particles;
		MicrographFamilyData mfd;
		TrainingParticle particle;
		try
		{
			for (TrainingMicrograph m : micrographs)
			{
				mfd = m.getFamilyData(f);
				for (int i = 0; i < mfd.getManualParticles().size(); i++)
				{
					particles = mfd.getManualParticles();
					particle = particles.get(i);
					igp = particle.getImageGeneric();
					if (i < f.getTemplatesNumber())
						f.setTemplate((int) (ImageGeneric.FIRST_IMAGE + i), igp);
					else
						f.getTemplates().alignImage(igp, true);
				}
			}
			
			f.saveTemplates();
		}
		catch (Exception e)
		{
			throw new IllegalArgumentException(e.getMessage());
		}

	}

	public void saveTemplates()
	{
		try
		{
			for (Family f : families)
					f.saveTemplates();
			System.out.println("Saved templates");
		}
		catch (Exception e)
		{
			getLogger().log(Level.SEVERE, e.getMessage(), e);
			throw new IllegalArgumentException(e);
		}

	}

	public void resetParticleImages()
	{
		MicrographFamilyData mfd;
		for (TrainingMicrograph m : micrographs)
		{
			mfd = m.getFamilyData(family);
			for (TrainingParticle p : mfd.getManualParticles())
				p.resetImagePlus();

		}
	}

<<<<<<< HEAD
	public void updateTemplates()
	{
		updateTemplates(family);

	}

	
=======
	public void loadConfig()
	{
		String file = configfile;
		if (!new File(file).exists())
		{
			if (family == null)
				family = families.get(0);
			setMicrograph(getMicrographs().get(0));
			return;

		}

		String mname, fname;
		try
		{
			MetaData md = new MetaData(file);
			boolean hasautopercent = md.containsLabel(MDLabel.MDL_PICKING_AUTOPICKPERCENT);
			for (long id : md.findObjects())
			{
				if (family == null)
				{
					fname = md.getValueString(MDLabel.MDL_PICKING_FAMILY, id);
					family = getFamily(fname);
				}
				mname = md.getValueString(MDLabel.MDL_MICROGRAPH, id);
				setMicrograph(getMicrograph(mname));
				if (hasautopercent)
					autopickpercent = md.getValueInt(MDLabel.MDL_PICKING_AUTOPICKPERCENT, id);

			}
			md.destroy();
		}
		catch (Exception e)
		{
			getLogger().log(Level.SEVERE, e.getMessage(), e);
			throw new IllegalArgumentException(e.getMessage());
		}
	}

	public void saveConfig()
	{
		try
		{
			MetaData md;
			String file = configfile;
			md = new MetaData();
			long id = md.addObject();
			md.setValueString(MDLabel.MDL_PICKING_FAMILY, family.getName(), id);
			md.setValueString(MDLabel.MDL_MICROGRAPH, getMicrograph().getName(), id);
			md.setValueInt(MDLabel.MDL_PICKING_AUTOPICKPERCENT, getAutopickpercent(), id);
			md.write(file);
			md.destroy();

		}
		catch (Exception e)
		{
			getLogger().log(Level.SEVERE, e.getMessage(), e);
			throw new IllegalArgumentException(e.getMessage());
		}
	}
	
	public boolean hasManualParticles()
	{
		return hasManualParticles(family);
	}
	
	public boolean hasManualParticles(Family f)
	{
		MicrographFamilyData mfd = null;
		for (TrainingMicrograph m : micrographs)
		{
			mfd = m.getFamilyData(f);
			if (mfd.hasManualParticles())
				return true;
		}
		return false;
	}

>>>>>>> 4e1fc92f

	@Override
	public boolean isValidSize(int size)
	{
		for (TrainingParticle p : getFamilyData().getParticles())
			if (!getMicrograph().fits(p.getX(), p.getY(), size))
				return false;
		return true;
	}

<<<<<<< HEAD
	public boolean hasManualParticles()
	{
		return hasManualParticles(family);
	}

=======
>>>>>>> 4e1fc92f
}<|MERGE_RESOLUTION|>--- conflicted
+++ resolved
@@ -65,45 +65,6 @@
 		}
 	}
 
-	public void loadConfig()
-	{
-		String file = configfile;
-		if (!new File(file).exists())
-		{
-			if (family == null)
-				family = families.get(0);
-			setMicrograph(getMicrographs().get(0));
-
-			return;
-
-		}
-
-		String mname, fname;
-		try
-		{
-			MetaData md = new MetaData(file);
-			boolean hasautopercent = md.containsLabel(MDLabel.MDL_PICKING_AUTOPICKPERCENT);
-			for (long id : md.findObjects())
-			{
-				if (family == null)
-				{
-					fname = md.getValueString(MDLabel.MDL_PICKING_FAMILY, id);
-					family = getFamily(fname);
-				}
-				mname = md.getValueString(MDLabel.MDL_MICROGRAPH, id);
-				setMicrograph(getMicrograph(mname));
-				if (hasautopercent)
-					autopickpercent = md.getValueInt(MDLabel.MDL_PICKING_AUTOPICKPERCENT, id);
-
-			}
-			md.destroy();
-		}
-		catch (Exception e)
-		{
-			getLogger().log(Level.SEVERE, e.getMessage(), e);
-			throw new IllegalArgumentException(e.getMessage());
-		}
-	}
 
 	public void setAutopickpercent(int autopickpercent)
 	{
@@ -647,40 +608,6 @@
 			m.removeFamilyData(family);
 	}
 
-	public static void main(String[] args)
-	{
-		try
-		{
-			String file = "/home/airen/DNABC/ParticlePicking/Auto/run_001/DefaultFamily_extract_list.xmd";
-			MetaData md = new MetaData();
-			long[] ids;
-			int x, y;
-			Double cost;
-			String[] blocksArray = MetaData.getBlocksInMetaDataFile(file);
-			List<String> blocks = Arrays.asList(blocksArray);
-			for (String block : blocksArray)
-			{
-				String blockName = block + "@" + file;
-				md.read(blockName);
-
-				ids = md.findObjects();
-				for (long id : ids)
-				{
-					x = y = 100;
-					cost = 0.0;
-					x = md.getValueInt(MDLabel.MDL_XCOOR, id);
-					y = md.getValueInt(MDLabel.MDL_YCOOR, id);
-					cost = md.getValueDouble(MDLabel.MDL_COST, id);
-				}
-			}
-			md.destroy();
-		}
-		catch (Exception e)
-		{
-			getLogger().log(Level.SEVERE, e.getMessage(), e);
-			throw new IllegalArgumentException(e);
-		}
-	}
 
 	public boolean hasManualParticles(Family f)
 	{
@@ -692,7 +619,8 @@
 				return true;
 		}
 		return false;
-	}
+	}	
+	
 
 	public boolean hasParticles()
 	{
@@ -793,32 +721,26 @@
 			return false;
 		}
 	}
-<<<<<<< HEAD
-=======
+
 
 	public void updateTemplates()
 	{
 		updateTemplates(family);
 
 	}
->>>>>>> 4e1fc92f
+
 
 	public void updateTemplates(Family f)
 	{
 		if (f.getStep() != FamilyState.Manual)
 			return;
-<<<<<<< HEAD
-		if (!hasManualParticles(f))
-			return;
-		
-=======
+
 		
 		if (!hasManualParticles(f))
 			return;
 		System.out.println("update templates");
-		if (!f.getUpdateTemplatesPending())
-			return;// nothing to update
->>>>>>> 4e1fc92f
+		
+
 		f.initTemplates();
 		ImageGeneric igp;
 		List<TrainingParticle> particles;
@@ -878,15 +800,7 @@
 		}
 	}
 
-<<<<<<< HEAD
-	public void updateTemplates()
-	{
-		updateTemplates(family);
-
-	}
-
-	
-=======
+
 	public void loadConfig()
 	{
 		String file = configfile;
@@ -925,47 +839,8 @@
 			throw new IllegalArgumentException(e.getMessage());
 		}
 	}
-
-	public void saveConfig()
-	{
-		try
-		{
-			MetaData md;
-			String file = configfile;
-			md = new MetaData();
-			long id = md.addObject();
-			md.setValueString(MDLabel.MDL_PICKING_FAMILY, family.getName(), id);
-			md.setValueString(MDLabel.MDL_MICROGRAPH, getMicrograph().getName(), id);
-			md.setValueInt(MDLabel.MDL_PICKING_AUTOPICKPERCENT, getAutopickpercent(), id);
-			md.write(file);
-			md.destroy();
-
-		}
-		catch (Exception e)
-		{
-			getLogger().log(Level.SEVERE, e.getMessage(), e);
-			throw new IllegalArgumentException(e.getMessage());
-		}
-	}
 	
-	public boolean hasManualParticles()
-	{
-		return hasManualParticles(family);
-	}
-	
-	public boolean hasManualParticles(Family f)
-	{
-		MicrographFamilyData mfd = null;
-		for (TrainingMicrograph m : micrographs)
-		{
-			mfd = m.getFamilyData(f);
-			if (mfd.hasManualParticles())
-				return true;
-		}
-		return false;
-	}
-
->>>>>>> 4e1fc92f
+
 
 	@Override
 	public boolean isValidSize(int size)
@@ -976,12 +851,10 @@
 		return true;
 	}
 
-<<<<<<< HEAD
+
 	public boolean hasManualParticles()
 	{
 		return hasManualParticles(family);
 	}
 
-=======
->>>>>>> 4e1fc92f
 }