package xmipp.viewer.particlepicker.training.model;

import java.io.File;
import java.util.ArrayList;
import java.util.Arrays;
import java.util.List;
import java.util.logging.Level;

import xmipp.jni.ImageGeneric;
import xmipp.jni.MDLabel;
import xmipp.jni.MetaData;
import xmipp.jni.Particle;
import xmipp.utils.XmippMessage;
import xmipp.viewer.particlepicker.Family;
import xmipp.viewer.particlepicker.Micrograph;
import xmipp.viewer.particlepicker.ParticlePicker;

public abstract class TrainingPicker extends ParticlePicker
{

	protected List<TrainingMicrograph> micrographs;
	private TrainingMicrograph micrograph;
	public static final int defAutoPickPercent = 90;
	private int autopickpercent = defAutoPickPercent;

	public TrainingPicker(String selfile, String outputdir, String fname, FamilyState mode)
	{
		super(selfile, outputdir, fname, mode);

	}

	public TrainingPicker(String selfile, String outputdir, FamilyState mode)
	{
		super(selfile, outputdir, mode);
	}

	public static FamilyState previousStep(FamilyState step)
	{
		if (step == FamilyState.Manual)
			return null;
		if (step == FamilyState.Supervised)
			return FamilyState.Manual;
		return null;
	}

	public void saveConfig()
	{
		try
		{
			MetaData md;
			String file = configfile;
			md = new MetaData();
			long id = md.addObject();
			md.setValueString(MDLabel.MDL_PICKING_FAMILY, family.getName(), id);
			md.setValueString(MDLabel.MDL_MICROGRAPH, getMicrograph().getName(), id);
			md.setValueInt(MDLabel.MDL_PICKING_AUTOPICKPERCENT, getAutopickpercent(), id);
			md.write(file);
			md.destroy();

		}
		catch (Exception e)
		{
			getLogger().log(Level.SEVERE, e.getMessage(), e);
			throw new IllegalArgumentException(e.getMessage());
		}
	}

	public void loadConfig()
	{
		String file = configfile;
		if (!new File(file).exists())
		{
			family = families.get(0);
			setMicrograph(getMicrographs().get(0));

			return;

		}

		String mname, fname;
		try
		{
			MetaData md = new MetaData(file);
			boolean hasautopercent = md.containsLabel(MDLabel.MDL_PICKING_AUTOPICKPERCENT);
			for (long id : md.findObjects())
			{

				fname = md.getValueString(MDLabel.MDL_PICKING_FAMILY, id);
				family = getFamily(fname);

				mname = md.getValueString(MDLabel.MDL_MICROGRAPH, id);
				setMicrograph(getMicrograph(mname));
				if (hasautopercent)
					autopickpercent = md.getValueInt(MDLabel.MDL_PICKING_AUTOPICKPERCENT, id);

			}
			md.destroy();
		}
		catch (Exception e)
		{
			getLogger().log(Level.SEVERE, e.getMessage(), e);
			throw new IllegalArgumentException(e.getMessage());
		}
	}

	public void setAutopickpercent(int autopickpercent)
	{
		this.autopickpercent = autopickpercent;
		System.out.println(autopickpercent);
	}

	public int getAutopickpercent()
	{
		return autopickpercent;
	}

	public boolean hasEmptyMicrographs(Family f)
	{
		for (TrainingMicrograph m : micrographs)
			if (m.getFamilyData(f).isEmpty())
				return true;
		return false;
	}

	public static FamilyState nextStep(FamilyState step)
	{
		if (step == FamilyState.Manual)
			return FamilyState.Supervised;
		if (step == FamilyState.Supervised)
			return FamilyState.Review;
		return null;
	}

	public List<TrainingMicrograph> getMicrographs()
	{
		return micrographs;
	}

	public TrainingMicrograph getMicrograph()
	{
		return micrograph;
	}

	public void loadMicrographs()
	{
		try
		{
			loadEmptyMicrographs();
			for (TrainingMicrograph m : micrographs)
				loadMicrographData(m);

		}
		catch (Exception e)
		{
			getLogger().log(Level.SEVERE, e.getMessage(), e);
			throw new IllegalArgumentException(e);
		}

	}

	public void loadMicrographData(TrainingMicrograph micrograph)
	{
		try
		{
			String fname;
			Family family;
			MicrographFamilyState state;
			MicrographFamilyData mfd;
			Integer autopickpercent;
			List<MicrographFamilyData> mfdatas = new ArrayList<MicrographFamilyData>();
			if (!new File(getOutputPath(micrograph.getPosFile())).exists())
				return;

			MetaData md = new MetaData("families@" + getOutputPath(micrograph.getPosFile()));
			boolean hasautopercent = md.containsLabel(MDLabel.MDL_PICKING_AUTOPICKPERCENT);
			for (long id : md.findObjects())
			{

				fname = md.getValueString(MDLabel.MDL_PICKING_FAMILY, id);
				state = MicrographFamilyState.valueOf(md.getValueString(MDLabel.MDL_PICKING_MICROGRAPH_FAMILY_STATE, id));
				family = getFamily(fname);
				if (family == null)
					throw new IllegalArgumentException(XmippMessage.getIllegalValueMsg("family", fname));
				if (hasautopercent)
					autopickpercent = md.getValueInt(MDLabel.MDL_PICKING_AUTOPICKPERCENT, id);
				else
					autopickpercent = 50;// compatibility with previous projects
				mfd = new MicrographFamilyData(micrograph, family, state, autopickpercent);

				if (getMode() == FamilyState.Review && mfd.getStep() != FamilyState.Review)
				{
					mfd.setState(MicrographFamilyState.Review);
					setChanged(true);
				}
				loadManualParticles(mfd, getOutputPath(micrograph.getPosFile()));
				loadAutomaticParticles(mfd, getOutputPath(micrograph.getAutoPosFile()), false);
				mfdatas.add(mfd);
			}
			micrograph.setFamiliesState(mfdatas);
			md.destroy();
		}
		catch (Exception e)
		{
			getLogger().log(Level.SEVERE, e.getMessage(), e);
			throw new IllegalArgumentException(e.getMessage());
		}

	}

	public void loadManualParticles(MicrographFamilyData mfd)
	{
		loadManualParticles(mfd, getOutputPath(mfd.getMicrograph().getPosFile()));
	}

	public void loadManualParticles(MicrographFamilyData mfd, String file)
	{
		if (!new File(file).exists())
			return;
		Family family = mfd.getFamily();
		if (!MetaData.containsBlock(file, family.getName()))
			return;
		int x, y;
		TrainingParticle particle;

		try
		{
			MetaData md = new MetaData(family.getName() + "@" + file);

			for (long id : md.findObjects())
			{

				x = md.getValueInt(MDLabel.MDL_XCOOR, id);
				y = md.getValueInt(MDLabel.MDL_YCOOR, id);
				particle = new TrainingParticle(x, y, family, mfd.getMicrograph());
				mfd.addManualParticle(particle);
			}
			md.destroy();
		}
		catch (Exception e)
		{
			getLogger().log(Level.SEVERE, e.getMessage(), e);
			throw new IllegalArgumentException(e.getMessage());
		}
	}

	public void loadAutomaticParticles(MicrographFamilyData mfd)
	{
		loadAutomaticParticles(mfd, getOutputPath(mfd.getMicrograph().getAutoPosFile()), false);
	}

	public void loadAutomaticParticles(MicrographFamilyData mfd, String file, boolean imported)
	{
		if (!new File(file).exists())
			return;
		Family f = mfd.getFamily();
		if (!MetaData.containsBlock(file, f.getName()))
			return;
		int x, y;
		AutomaticParticle particle;
		Double cost;
		boolean deleted;
		try
		{
			MetaData md = new MetaData(f.getName() + "@" + file);

			for (long id : md.findObjects())
			{

				x = md.getValueInt(MDLabel.MDL_XCOOR, id);
				y = md.getValueInt(MDLabel.MDL_YCOOR, id);
				cost = md.getValueDouble(MDLabel.MDL_COST, id);
				if (cost == null)
					throw new IllegalArgumentException("Invalid format for " + file);
				deleted = (md.getValueInt(MDLabel.MDL_ENABLED, id) == 1) ? false : true;
				particle = new AutomaticParticle(x, y, f, mfd.getMicrograph(), cost, deleted);
				mfd.addAutomaticParticle(particle, imported);
			}
			md.destroy();
		}
		catch (Exception e)
		{
			getLogger().log(Level.SEVERE, e.getMessage(), e);
			throw new IllegalArgumentException(e.getMessage());
		}
	}

	public void saveMicrographs()
	{
		try
		{
			for (TrainingMicrograph m : micrographs)
				saveData(m);

		}
		catch (Exception e)
		{
			getLogger().log(Level.SEVERE, e.getMessage(), e);
			throw new IllegalArgumentException(e.getMessage());
		}

	}

	public void saveData(Micrograph m)
	{
		TrainingMicrograph tm = (TrainingMicrograph) m;
		long id;
		try
		{
			MetaData md;
			String block = null;
			String file;
			file = getOutputPath(m.getPosFile());
			if (!m.hasData())
				new File(file).delete();
			else
			{
				saveMicrographState(tm);
				for (MicrographFamilyData mfd : tm.getFamiliesData())
				{
					md = new MetaData();
					for (TrainingParticle p : mfd.getManualParticles())
					{
						id = md.addObject();
						md.setValueInt(MDLabel.MDL_XCOOR, p.getX(), id);
						md.setValueInt(MDLabel.MDL_YCOOR, p.getY(), id);
					}
					block = mfd.getFamily().getName() + "@" + file;
					md.writeBlock(block);
					md.destroy();
				}
			}
			saveAutomaticParticles(tm);

		}
		catch (Exception e)
		{
			getLogger().log(Level.SEVERE, e.getMessage(), e);
			throw new IllegalArgumentException(e.getMessage());
		}

	}

	public void saveAutomaticParticles(TrainingMicrograph m)
	{

		if (!m.hasAutomaticParticles())
			new File(getOutputPath(m.getAutoPosFile())).delete();
		else
			for (MicrographFamilyData mfd : m.getFamiliesData())
				saveAutomaticParticles(mfd);
	}

	public void saveAutomaticParticles(MicrographFamilyData mfd)
	{
		try
		{

			long id;
			if (mfd.hasAutomaticParticles())
			{
				String file = getOutputPath(mfd.getMicrograph().getAutoPosFile());
				String section = mfd.getFamily().getName() + "@" + file;
				MetaData md = new MetaData();
				for (AutomaticParticle p : mfd.getAutomaticParticles())
				{
					id = md.addObject();
					md.setValueInt(MDLabel.MDL_XCOOR, p.getX(), id);
					md.setValueInt(MDLabel.MDL_YCOOR, p.getY(), id);
					md.setValueDouble(MDLabel.MDL_COST, p.getCost(), id);
					md.setValueInt(MDLabel.MDL_ENABLED, (!p.isDeleted()) ? 1 : -1, id);
				}
				md.write(section);
				md.destroy();
			}

		}
		catch (Exception e)
		{
			getLogger().log(Level.SEVERE, e.getMessage(), e);
			throw new IllegalArgumentException(e.getMessage());
		}
	}

	public void saveMicrographState(TrainingMicrograph m)
	{
		long id;
		try
		{
			String file = getOutputPath(m.getPosFile());
			MetaData md = new MetaData();
			for (MicrographFamilyData mfd : m.getFamiliesData())
			{
				id = md.addObject();
				md.setValueString(MDLabel.MDL_PICKING_FAMILY, mfd.getFamily().getName(), id);
				md.setValueString(MDLabel.MDL_PICKING_MICROGRAPH_FAMILY_STATE, mfd.getState().toString(), id);
				md.setValueInt(MDLabel.MDL_PICKING_AUTOPICKPERCENT, mfd.getAutopickpercent(), id);
			}
			md.writeBlock("families@" + file);
			md.destroy();

		}
		catch (Exception e)
		{
			getLogger().log(Level.SEVERE, e.getMessage(), e);
			throw new IllegalArgumentException(e.getMessage());
		}
	}

	public int getNextFreeMicrograph(int index)
	{
		if (micrographs.size() < index)
			return -1;
		for (int i = index; i < micrographs.size(); i++)
		{
			if (micrographs.get(i).getFamilyData(family).getState() == MicrographFamilyState.Available)
				return i;
		}
		return -1;
	}

	public void resetFamilyData(MicrographFamilyData mfd)
	{
		String block;
		try
		{
			MetaData emptymd = new MetaData();
			// just in case of user reset
			if (this instanceof SupervisedParticlePicker)
				new File(((SupervisedParticlePicker) this).getTrainingAutoFeaturesVectorFile(mfd)).delete();

			if (!mfd.getAutomaticParticles().isEmpty())
			{
				// removing automatic particles
				block = String.format("%s@%s", mfd.getFamily().getName(), getOutputPath(mfd.getMicrograph().getAutoPosFile()));

				emptymd.writeBlock(block);
			}
			if (!mfd.getManualParticles().isEmpty())
			{
				// removing manual particles
				block = String.format("%s@%s", mfd.getFamily().getName(), getOutputPath(mfd.getMicrograph().getPosFile()));
				emptymd.writeBlock(block);
			}
			mfd.reset();// Resetting family data
			emptymd.destroy();

		}
		catch (Exception e)
		{
			getLogger().log(Level.SEVERE, e.getMessage(), e);
			throw new IllegalArgumentException(e);
		}

	}

	public void saveData()
	{
		// System.out.println("Saving data...");
		if (isChanged())
		{

			super.saveData();
			saveMicrographs();
		}
		saveTemplates();
	}

	public int getAutomaticNumber(Family f, double threshold)
	{
		MicrographFamilyData mfd;
		int count = 0;
		for (TrainingMicrograph m : micrographs)
		{
			mfd = m.getFamilyData(f);
			count += mfd.getAutomaticParticles(threshold);
		}
		return count;
	}

	public int getManualParticlesNumber(Family f)
	{
		int count = 0;
		for (TrainingMicrograph m : micrographs)
			count += m.getFamilyData(f).getManualParticles().size();
		return count;
	}

	public void exportParticles(String file)
	{

		try
		{
			MetaData md = new MetaData();
			MicrographFamilyData mfd;
			boolean append = false;
			long id;
			for (TrainingMicrograph m : micrographs)
			{

				mfd = m.getFamilyData(family);
				if (!mfd.isEmpty())
				{
					for (TrainingParticle p : mfd.getParticles())
					{
						id = md.addObject();
						md.setValueInt(MDLabel.MDL_XCOOR, p.getX(), id);
						md.setValueInt(MDLabel.MDL_YCOOR, p.getY(), id);
						md.setValueDouble(MDLabel.MDL_COST, p.getCost(), id);
					}
					if (!append)
						md.write("mic_" + m.getName() + "@" + file);
					else
						md.writeBlock("mic_" + m.getName() + "@" + file);
					append = true;
					md.clear();
				}
			}
			md.destroy();
		}
		catch (Exception e)
		{
			getLogger().log(Level.SEVERE, e.getMessage(), e);
			throw new IllegalArgumentException(e);
		}
	}

	public void importAllParticles(String file)
	{// Expected a file for all
		// micrographs
		try
		{
			String[] blocksArray = MetaData.getBlocksInMetaDataFile(file);
			List<String> blocks = Arrays.asList(blocksArray);
			String block;
			MetaData md = new MetaData();

			for (TrainingMicrograph m : micrographs)
			{
				m.reset();
				block = "mic_" + m.getName();
				if (blocks.contains(block))
				{
					String blockName = block + "@" + file;
					md.read(blockName);
					importParticlesFromMd(m, md);
				}
			}
			md.destroy();
		}
		catch (Exception e)
		{
			getLogger().log(Level.SEVERE, e.getMessage(), e);
			throw new IllegalArgumentException(e);
		}

	}// function importAllParticles

	public void importAllParticles(String file, float scale, boolean invertx, boolean inverty)
	{// Expected a file for all
		// micrographs
		try
		{
			String[] blocksArray = MetaData.getBlocksInMetaDataFile(file);
			List<String> blocks = Arrays.asList(blocksArray);
			String block;
			MetaData md = new MetaData();
			int width, height;

			for (TrainingMicrograph m : micrographs)
			{
				m.reset();
				block = "mic_" + m.getName();
				if (blocks.contains(block))
				{
					String blockName = block + "@" + file;
					md.read(blockName);
					width = (int) (m.width / scale);// original width
					height = (int) (m.height / scale);// original height
					if (invertx)
						md.operate(String.format("xcoor=%d-xcoor", width));
					if (inverty)
						md.operate(String.format("ycoor=%d-ycoor", height));
					if (scale != 1.f)
						md.operate(String.format("xcoor=xcoor*%f,ycoor=ycoor*%f", scale, scale));
					importParticlesFromMd(m, md);
				}
			}
			saveData();
			md.destroy();
		}
		catch (Exception e)
		{
			getLogger().log(Level.SEVERE, e.getMessage(), e);
			throw new IllegalArgumentException(e);
		}

	}// function importAllParticles

	/**
	 * Import particles from md, all method to import from files should create
	 * an md and call this function
	 */
	public int importParticlesFromMd(Micrograph m, MetaData md)
	{

		m.reset();
		TrainingMicrograph tm = (TrainingMicrograph) m;
		long[] ids = md.findObjects();
		int x, y;
		double cost;
		boolean hasCost = md.containsLabel(MDLabel.MDL_COST);
		int particles = 0;
		int size = family.getSize();

		for (long id : ids)
		{
			x = md.getValueInt(MDLabel.MDL_XCOOR, id);
			y = md.getValueInt(MDLabel.MDL_YCOOR, id);
			if (!m.fits(x, y, size))// ignore out of
			// bounds particle
			{
				System.out.println(XmippMessage.getOutOfBoundsMsg("Particle") + String.format(" on x:%s y:%s", x, y));
				continue;
			}
			cost = hasCost ? md.getValueDouble(MDLabel.MDL_COST, id) : 0;
			if (cost == 0 || cost > 1)
				tm.addManualParticle(new TrainingParticle(x, y, family, tm, cost));
			else
				tm.addAutomaticParticle(new AutomaticParticle(x, y, family, tm, cost, false), true);
			++particles;
		}
		return particles;
	}// function importParticlesFromMd

	public void removeFamily(Family family)
	{
		if (getManualParticlesNumber(family) > 0) // perhaps I have to check
													// automatic particles
			throw new IllegalArgumentException(XmippMessage.getAssociatedDataMsg("family"));
		if (families.size() == 1)
			throw new IllegalArgumentException(XmippMessage.getIllegalDeleteMsg("family"));
		families.remove(family);
		for (TrainingMicrograph m : micrographs)
			m.removeFamilyData(family);
	}

	public static void main(String[] args)
	{
		try
		{
			String file = "/home/airen/DNABC/ParticlePicking/Auto/run_001/DefaultFamily_extract_list.xmd";
			MetaData md = new MetaData();
			long[] ids;
			int x, y;
			Double cost;
			String[] blocksArray = MetaData.getBlocksInMetaDataFile(file);
			List<String> blocks = Arrays.asList(blocksArray);
			for (String block : blocksArray)
			{
				String blockName = block + "@" + file;
				md.read(blockName);

				ids = md.findObjects();
				for (long id : ids)
				{
					x = y = 100;
					cost = 0.0;
					x = md.getValueInt(MDLabel.MDL_XCOOR, id);
					y = md.getValueInt(MDLabel.MDL_YCOOR, id);
					cost = md.getValueDouble(MDLabel.MDL_COST, id);
				}
			}
			md.destroy();
		}
		catch (Exception e)
		{
			getLogger().log(Level.SEVERE, e.getMessage(), e);
			throw new IllegalArgumentException(e);
		}
	}



	public void saveTemplates()
	{
		ImageGeneric templates;
		try
		{
			for (Family f : families)
			{

				updateTemplates(f);
				templates = f.getTemplates();
				if (templates != null)
					templates.write(getTemplatesFile(f.getName()));
			}
		}
		catch (Exception e)
		{
			getLogger().log(Level.SEVERE, e.getMessage(), e);
			throw new IllegalArgumentException(e);
		}

	}

	public boolean hasParticles()
	{
		System.out.println("Looking for particles");
		for (TrainingMicrograph m : micrographs)
			for (MicrographFamilyData mfd : m.getFamiliesData())
				if (mfd.hasManualParticles())
					return true;
		return false;
	}

	@Override
	public void setMicrograph(Micrograph m)
	{
		this.micrograph = (TrainingMicrograph) m;

	}

	public void loadEmptyMicrographs()
	{
		if (micrographs == null)
			micrographs = new ArrayList<TrainingMicrograph>();
		else
			micrographs.clear();
		TrainingMicrograph micrograph;
		String psd = null, ctf = null, filename;
		try
		{
			MetaData md = new MetaData(getMicrographsSelFile());
			md.removeDisabled();
			int fileLabel;

			if (md.containsLabel(MDLabel.MDL_MICROGRAPH))
				fileLabel = MDLabel.MDL_MICROGRAPH;
			else if (md.containsLabel(MDLabel.MDL_IMAGE))
				fileLabel = MDLabel.MDL_IMAGE;
			else
				throw new IllegalArgumentException(String.format("Labels MDL_MICROGRAPH or MDL_IMAGE not found in metadata %s", selfile));
			boolean existspsd = md.containsLabel(MDLabel.MDL_PSD_ENHANCED);
			boolean existsctf = md.containsLabel(MDLabel.MDL_CTF_MODEL);
			long[] ids = md.findObjects();
			for (long id : ids)
			{

				filename = md.getValueString(fileLabel, id);
				if (existspsd)
					psd = md.getValueString(MDLabel.MDL_PSD_ENHANCED, id);
				if (existsctf)
					ctf = md.getValueString(MDLabel.MDL_CTF_MODEL, id);
				micrograph = new TrainingMicrograph(filename, psd, ctf, families, getMode());
				micrographs.add(micrograph);
			}
			if (micrographs.size() == 0)
				throw new IllegalArgumentException(String.format("No micrographs specified on %s", getMicrographsSelFile()));
			md.destroy();
		}
		catch (Exception e)
		{
			getLogger().log(Level.SEVERE, e.getMessage(), e);
			throw new IllegalArgumentException(e);
		}
	}

	public MicrographFamilyData getFamilyData()
	{
		return micrograph.getFamilyData(family);
	}

	public boolean isReviewFile(String file)
	{
		try
		{
			MetaData md = new MetaData(file);

			if (!md.containsLabel(MDLabel.MDL_XCOOR))
				return false;
			if (!md.containsLabel(MDLabel.MDL_YCOOR))
				return false;
			if (!md.containsLabel(MDLabel.MDL_COST))
				return false;
			String[] blocksArray = MetaData.getBlocksInMetaDataFile(file);
			List<String> blocks = Arrays.asList(blocksArray);

			String name;
			for (String block : blocks)
			{
				name = block.replace("mic_", "");
				if (getMicrograph(name) == null)
					return false;

			}

			md.destroy();
			return true;
		}
		catch (Exception e)
		{
			return false;
		}
	}
	

	public void updateTemplates(Family f)
	{
		if (!updateTemplatesPending && family.getStep() != FamilyState.Manual)
			return;// nothing to update
		f.initTemplates();
		ImageGeneric igp;
		List<TrainingParticle> particles;
		MicrographFamilyData mfd;
		TrainingParticle particle; 
		Particle p;
		try
		{
			for (TrainingMicrograph m : micrographs)
			{
				mfd = m.getFamilyData(f);
				for (int i = 0; i < mfd.getManualParticles().size(); i++)
				{
					particles = mfd.getManualParticles();
					particle = particles.get(i);
					igp = particle.getImageGeneric();
					if (i < f.getTemplatesNumber())
						f.setTemplate((int) (ImageGeneric.FIRST_IMAGE + i), igp);
					else
						p = f.getTemplates().alignImage(igp);
				}
			}
			updateTemplatesPending = false;
		}
		catch (Exception e)
		{
			throw new IllegalArgumentException(e.getMessage());
		}

	}


	public void addParticleToTemplates(TrainingParticle particle, int index, boolean center)
	{
<<<<<<< HEAD

=======
		if(getMode() != FamilyState.Manual)
			return;
>>>>>>> 71c69922
		try
		{
			Particle shift = null;
			Family family = particle.getFamily();
			ImageGeneric igp = particle.getImageGeneric();
			if (index < family.getTemplatesNumber())// index starts at one
				family.setTemplate((int) (ImageGeneric.FIRST_IMAGE + index), igp);
			else
			{
				shift = family.getTemplates().alignImage(igp);
				if (center)
				{
					System.out.println(particle);
					particle.setX(particle.getX() + shift.getX());
					particle.setY(particle.getY() + shift.getY());
					System.out.println(particle);
				}
			}
		}
		catch (Exception e)
		{
			getLogger().log(Level.SEVERE, e.getMessage(), e);
			throw new IllegalArgumentException(e);
		}

	}
	


	public void addParticleToTemplates(TrainingParticle particle, boolean center)
	{
		addParticleToTemplates(particle, getManualParticlesNumber(particle.getFamily()) - 1, center);
	}


	public void resetParticleImages()
	{
		MicrographFamilyData mfd;
		for (TrainingMicrograph m : micrographs)
		{
			mfd = m.getFamilyData(family);
			for (TrainingParticle p : mfd.getManualParticles())
				p.resetImagePlus();

		}
	}

	public void updateTemplates()
	{
		updateTemplates(family);
		
	}


}<|MERGE_RESOLUTION|>--- conflicted
+++ resolved
@@ -842,12 +842,8 @@
 
 	public void addParticleToTemplates(TrainingParticle particle, int index, boolean center)
 	{
-<<<<<<< HEAD
-
-=======
 		if(getMode() != FamilyState.Manual)
 			return;
->>>>>>> 71c69922
 		try
 		{
 			Particle shift = null;
