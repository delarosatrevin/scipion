package xmipp.viewer.particlepicker.training.model;

import java.io.File;
import java.util.ArrayList;
import java.util.Arrays;
import java.util.List;
import java.util.logging.Level;

import xmipp.jni.ImageGeneric;
import xmipp.jni.MDLabel;
import xmipp.jni.MetaData;
import xmipp.jni.Particle;
import xmipp.utils.XmippMessage;
import xmipp.viewer.particlepicker.Family;
import xmipp.viewer.particlepicker.Micrograph;
import xmipp.viewer.particlepicker.ParticlePicker;

public abstract class TrainingPicker extends ParticlePicker
{

	protected List<TrainingMicrograph> micrographs;
	private TrainingMicrograph micrograph;
	public static final int defAutoPickPercent = 90;
	private int autopickpercent = defAutoPickPercent;

	public TrainingPicker(String selfile, String outputdir, String fname, FamilyState mode)
	{
		super(selfile, outputdir, fname, mode);

	}

	public TrainingPicker(String selfile, String outputdir, FamilyState mode)
	{
		super(selfile, outputdir, mode);
	}

	public static FamilyState previousStep(FamilyState step)
	{
		if (step == FamilyState.Manual)
			return null;
		if (step == FamilyState.Supervised)
			return FamilyState.Manual;
		return null;
	}

	public void saveConfig()
	{
		try
		{
			MetaData md;
			String file = configfile;
			md = new MetaData();
			long id = md.addObject();
			md.setValueString(MDLabel.MDL_PICKING_FAMILY, family.getName(), id);
			md.setValueString(MDLabel.MDL_MICROGRAPH, getMicrograph().getName(), id);
			md.setValueInt(MDLabel.MDL_PICKING_AUTOPICKPERCENT, getAutopickpercent(), id);
			md.write(file);
			md.destroy();

		}
		catch (Exception e)
		{
			getLogger().log(Level.SEVERE, e.getMessage(), e);
			throw new IllegalArgumentException(e.getMessage());
		}
	}

	public void loadConfig()
	{
		String file = configfile;
		if (!new File(file).exists())
		{
			family = families.get(0);
			setMicrograph(getMicrographs().get(0));

			return;

		}

		String mname, fname;
		try
		{
			MetaData md = new MetaData(file);
			boolean hasautopercent = md.containsLabel(MDLabel.MDL_PICKING_AUTOPICKPERCENT);
			for (long id : md.findObjects())
			{

				fname = md.getValueString(MDLabel.MDL_PICKING_FAMILY, id);
				family = getFamily(fname);

				mname = md.getValueString(MDLabel.MDL_MICROGRAPH, id);
				setMicrograph(getMicrograph(mname));
				if (hasautopercent)
					autopickpercent = md.getValueInt(MDLabel.MDL_PICKING_AUTOPICKPERCENT, id);

			}
			md.destroy();
		}
		catch (Exception e)
		{
			getLogger().log(Level.SEVERE, e.getMessage(), e);
			throw new IllegalArgumentException(e.getMessage());
		}
	}

	public void setAutopickpercent(int autopickpercent)
	{
		this.autopickpercent = autopickpercent;
		System.out.println(autopickpercent);
	}

	public int getAutopickpercent()
	{
		return autopickpercent;
	}

	public boolean hasEmptyMicrographs(Family f)
	{
		for (TrainingMicrograph m : micrographs)
			if (m.getFamilyData(f).isEmpty())
				return true;
		return false;
	}

	public static FamilyState nextStep(FamilyState step)
	{
		if (step == FamilyState.Manual)
			return FamilyState.Supervised;
		if (step == FamilyState.Supervised)
			return FamilyState.Review;
		return null;
	}

	public List<TrainingMicrograph> getMicrographs()
	{
		return micrographs;
	}

	public TrainingMicrograph getMicrograph()
	{
		return micrograph;
	}

	public void loadMicrographs()
	{
		try
		{
			loadEmptyMicrographs();
			for (TrainingMicrograph m : micrographs)
				loadMicrographData(m);

		}
		catch (Exception e)
		{
			getLogger().log(Level.SEVERE, e.getMessage(), e);
			throw new IllegalArgumentException(e);
		}

	}

	public void loadMicrographData(TrainingMicrograph micrograph)
	{
		try
		{
			String fname;
			Family family;
			MicrographFamilyState state;
			MicrographFamilyData mfd;
			Integer autopickpercent;
			List<MicrographFamilyData> mfdatas = new ArrayList<MicrographFamilyData>();
			if (!new File(getOutputPath(micrograph.getPosFile())).exists())
				return;

			MetaData md = new MetaData("families@" + getOutputPath(micrograph.getPosFile()));
			boolean hasautopercent = md.containsLabel(MDLabel.MDL_PICKING_AUTOPICKPERCENT);
			for (long id : md.findObjects())
			{

				fname = md.getValueString(MDLabel.MDL_PICKING_FAMILY, id);
				state = MicrographFamilyState.valueOf(md.getValueString(MDLabel.MDL_PICKING_MICROGRAPH_FAMILY_STATE, id));
				family = getFamily(fname);
				if (family == null)
					throw new IllegalArgumentException(XmippMessage.getIllegalValueMsg("family", fname));
				if (hasautopercent)
					autopickpercent = md.getValueInt(MDLabel.MDL_PICKING_AUTOPICKPERCENT, id);
				else
					autopickpercent = 50;// compatibility with previous projects
				mfd = new MicrographFamilyData(micrograph, family, state, autopickpercent);

				if (getMode() == FamilyState.Review && mfd.getStep() != FamilyState.Review)
				{
					mfd.setState(MicrographFamilyState.Review);
					setChanged(true);
				}
				loadManualParticles(mfd, getOutputPath(micrograph.getPosFile()));
				loadAutomaticParticles(mfd, getOutputPath(micrograph.getAutoPosFile()), false);
				mfdatas.add(mfd);
			}
			micrograph.setFamiliesState(mfdatas);
			md.destroy();
		}
		catch (Exception e)
		{
			getLogger().log(Level.SEVERE, e.getMessage(), e);
			throw new IllegalArgumentException(e.getMessage());
		}

	}

	public void loadManualParticles(MicrographFamilyData mfd)
	{
		loadManualParticles(mfd, getOutputPath(mfd.getMicrograph().getPosFile()));
	}

	public void loadManualParticles(MicrographFamilyData mfd, String file)
	{
		if (!new File(file).exists())
			return;
		Family family = mfd.getFamily();
		if (!MetaData.containsBlock(file, family.getName()))
			return;
		int x, y;
		TrainingParticle particle;

		try
		{
			MetaData md = new MetaData(family.getName() + "@" + file);

			for (long id : md.findObjects())
			{

				x = md.getValueInt(MDLabel.MDL_XCOOR, id);
				y = md.getValueInt(MDLabel.MDL_YCOOR, id);
				particle = new TrainingParticle(x, y, family, mfd.getMicrograph());
				mfd.addManualParticle(particle);
			}
			md.destroy();
		}
		catch (Exception e)
		{
			getLogger().log(Level.SEVERE, e.getMessage(), e);
			throw new IllegalArgumentException(e.getMessage());
		}
	}

	public void loadAutomaticParticles(MicrographFamilyData mfd)
	{
		loadAutomaticParticles(mfd, getOutputPath(mfd.getMicrograph().getAutoPosFile()), false);
	}

	public void loadAutomaticParticles(MicrographFamilyData mfd, String file, boolean imported)
	{
		if (!new File(file).exists())
			return;
		Family f = mfd.getFamily();
		if (!MetaData.containsBlock(file, f.getName()))
			return;
		int x, y;
		AutomaticParticle particle;
		Double cost;
		boolean deleted;
		try
		{
			MetaData md = new MetaData(f.getName() + "@" + file);

			for (long id : md.findObjects())
			{

				x = md.getValueInt(MDLabel.MDL_XCOOR, id);
				y = md.getValueInt(MDLabel.MDL_YCOOR, id);
				cost = md.getValueDouble(MDLabel.MDL_COST, id);
				if (cost == null)
					throw new IllegalArgumentException("Invalid format for " + file);
				deleted = (md.getValueInt(MDLabel.MDL_ENABLED, id) == 1) ? false : true;
				particle = new AutomaticParticle(x, y, f, mfd.getMicrograph(), cost, deleted);
				mfd.addAutomaticParticle(particle, imported);
			}
			md.destroy();
		}
		catch (Exception e)
		{
			getLogger().log(Level.SEVERE, e.getMessage(), e);
			throw new IllegalArgumentException(e.getMessage());
		}
	}

	public void saveMicrographs()
	{
		try
		{
			for (TrainingMicrograph m : micrographs)
				saveData(m);

		}
		catch (Exception e)
		{
			getLogger().log(Level.SEVERE, e.getMessage(), e);
			throw new IllegalArgumentException(e.getMessage());
		}

	}

	public void saveData(Micrograph m)
	{
		TrainingMicrograph tm = (TrainingMicrograph) m;
		long id;
		try
		{
			MetaData md;
			String block = null;
			String file;
			file = getOutputPath(m.getPosFile());
			if (!m.hasData())
				new File(file).delete();
			else
			{
				saveMicrographState(tm);
				for (MicrographFamilyData mfd : tm.getFamiliesData())
				{
					md = new MetaData();
					for (TrainingParticle p : mfd.getManualParticles())
					{
						id = md.addObject();
						md.setValueInt(MDLabel.MDL_XCOOR, p.getX(), id);
						md.setValueInt(MDLabel.MDL_YCOOR, p.getY(), id);
					}
					block = mfd.getFamily().getName() + "@" + file;
					md.writeBlock(block);
					md.destroy();
				}
			}
			saveAutomaticParticles(tm);
<<<<<<< HEAD

=======
			// saveTemplates();
>>>>>>> e4280f8a
		}
		catch (Exception e)
		{
			getLogger().log(Level.SEVERE, e.getMessage(), e);
			throw new IllegalArgumentException(e.getMessage());
		}

	}

	public void saveAutomaticParticles(TrainingMicrograph m)
	{

		if (!m.hasAutomaticParticles())
			new File(getOutputPath(m.getAutoPosFile())).delete();
		else
			for (MicrographFamilyData mfd : m.getFamiliesData())
				saveAutomaticParticles(mfd);
	}

	public void saveAutomaticParticles(MicrographFamilyData mfd)
	{
		try
		{

			long id;
			if (mfd.hasAutomaticParticles())
			{
				String file = getOutputPath(mfd.getMicrograph().getAutoPosFile());
				String section = mfd.getFamily().getName() + "@" + file;
				MetaData md = new MetaData();
				for (AutomaticParticle p : mfd.getAutomaticParticles())
				{
					id = md.addObject();
					md.setValueInt(MDLabel.MDL_XCOOR, p.getX(), id);
					md.setValueInt(MDLabel.MDL_YCOOR, p.getY(), id);
					md.setValueDouble(MDLabel.MDL_COST, p.getCost(), id);
					md.setValueInt(MDLabel.MDL_ENABLED, (!p.isDeleted()) ? 1 : -1, id);
				}
				md.write(section);
				md.destroy();
			}

		}
		catch (Exception e)
		{
			getLogger().log(Level.SEVERE, e.getMessage(), e);
			throw new IllegalArgumentException(e.getMessage());
		}
	}

	public void saveMicrographState(TrainingMicrograph m)
	{
		long id;
		try
		{
			String file = getOutputPath(m.getPosFile());
			MetaData md = new MetaData();
			for (MicrographFamilyData mfd : m.getFamiliesData())
			{
				id = md.addObject();
				md.setValueString(MDLabel.MDL_PICKING_FAMILY, mfd.getFamily().getName(), id);
				md.setValueString(MDLabel.MDL_PICKING_MICROGRAPH_FAMILY_STATE, mfd.getState().toString(), id);
				md.setValueInt(MDLabel.MDL_PICKING_AUTOPICKPERCENT, mfd.getAutopickpercent(), id);
			}
			md.writeBlock("families@" + file);
			md.destroy();

		}
		catch (Exception e)
		{
			getLogger().log(Level.SEVERE, e.getMessage(), e);
			throw new IllegalArgumentException(e.getMessage());
		}
	}

	public int getNextFreeMicrograph(int index)
	{
		if (micrographs.size() < index)
			return -1;
		for (int i = index; i < micrographs.size(); i++)
		{
			if (micrographs.get(i).getFamilyData(family).getState() == MicrographFamilyState.Available)
				return i;
		}
		return -1;
	}

	public void resetFamilyData(MicrographFamilyData mfd)
	{
		String block;
		try
		{
			MetaData emptymd = new MetaData();
			// just in case of user reset
			if (this instanceof SupervisedParticlePicker)
				new File(((SupervisedParticlePicker) this).getTrainingAutoFeaturesVectorFile(mfd)).delete();

			if (!mfd.getAutomaticParticles().isEmpty())
			{
				// removing automatic particles
				block = String.format("%s@%s", mfd.getFamily().getName(), getOutputPath(mfd.getMicrograph().getAutoPosFile()));

				emptymd.writeBlock(block);
			}
			if (!mfd.getManualParticles().isEmpty())
			{
				// removing manual particles
				block = String.format("%s@%s", mfd.getFamily().getName(), getOutputPath(mfd.getMicrograph().getPosFile()));
				emptymd.writeBlock(block);
			}
			mfd.reset();// Resetting family data
			emptymd.destroy();

		}
		catch (Exception e)
		{
			getLogger().log(Level.SEVERE, e.getMessage(), e);
			throw new IllegalArgumentException(e);
		}

	}

	public void saveData()
	{
		// System.out.println("Saving data...");
		if (isChanged())
		{

			super.saveData();
			saveMicrographs();
		}
		saveTemplates();
	}

	public int getAutomaticNumber(Family f, double threshold)
	{
		MicrographFamilyData mfd;
		int count = 0;
		for (TrainingMicrograph m : micrographs)
		{
			mfd = m.getFamilyData(f);
			count += mfd.getAutomaticParticles(threshold);
		}
		return count;
	}

	public int getManualParticlesNumber(Family f)
	{
		int count = 0;
		for (TrainingMicrograph m : micrographs)
			count += m.getFamilyData(f).getManualParticles().size();
		return count;
	}

	public void exportParticles(String file)
	{

		try
		{
			MetaData md = new MetaData();
			MicrographFamilyData mfd;
			boolean append = false;
			long id;
			for (TrainingMicrograph m : micrographs)
			{

				mfd = m.getFamilyData(family);
				if (!mfd.isEmpty())
				{
					for (TrainingParticle p : mfd.getParticles())
					{
						id = md.addObject();
						md.setValueInt(MDLabel.MDL_XCOOR, p.getX(), id);
						md.setValueInt(MDLabel.MDL_YCOOR, p.getY(), id);
						md.setValueDouble(MDLabel.MDL_COST, p.getCost(), id);
					}
					if (!append)
						md.write("mic_" + m.getName() + "@" + file);
					else
						md.writeBlock("mic_" + m.getName() + "@" + file);
					append = true;
					md.clear();
				}
			}
			md.destroy();
		}
		catch (Exception e)
		{
			getLogger().log(Level.SEVERE, e.getMessage(), e);
			throw new IllegalArgumentException(e);
		}
	}

	public void importAllParticles(String file)
	{// Expected a file for all
		// micrographs
		try
		{
			String[] blocksArray = MetaData.getBlocksInMetaDataFile(file);
			List<String> blocks = Arrays.asList(blocksArray);
			String block;
			MetaData md = new MetaData();

			for (TrainingMicrograph m : micrographs)
			{
				m.reset();
				block = "mic_" + m.getName();
				if (blocks.contains(block))
				{
					String blockName = block + "@" + file;
					md.read(blockName);
					importParticlesFromMd(m, md);
				}
			}
			md.destroy();
		}
		catch (Exception e)
		{
			getLogger().log(Level.SEVERE, e.getMessage(), e);
			throw new IllegalArgumentException(e);
		}

	}// function importAllParticles

	public void importAllParticles(String file, float scale, boolean invertx, boolean inverty)
	{// Expected a file for all
		// micrographs
		try
		{
			String[] blocksArray = MetaData.getBlocksInMetaDataFile(file);
			List<String> blocks = Arrays.asList(blocksArray);
			String block;
			MetaData md = new MetaData();
			int width, height;

			for (TrainingMicrograph m : micrographs)
			{
				m.reset();
				block = "mic_" + m.getName();
				if (blocks.contains(block))
				{
					String blockName = block + "@" + file;
					md.read(blockName);
					width = (int) (m.width / scale);// original width
					height = (int) (m.height / scale);// original height
					if (invertx)
						md.operate(String.format("xcoor=%d-xcoor", width));
					if (inverty)
						md.operate(String.format("ycoor=%d-ycoor", height));
					if (scale != 1.f)
						md.operate(String.format("xcoor=xcoor*%f,ycoor=ycoor*%f", scale, scale));
					importParticlesFromMd(m, md);
				}
			}
			saveData();
			md.destroy();
		}
		catch (Exception e)
		{
			getLogger().log(Level.SEVERE, e.getMessage(), e);
			throw new IllegalArgumentException(e);
		}

	}// function importAllParticles

	/**
	 * Import particles from md, all method to import from files should create
	 * an md and call this function
	 */
	public int importParticlesFromMd(Micrograph m, MetaData md)
	{

		m.reset();
		TrainingMicrograph tm = (TrainingMicrograph) m;
		long[] ids = md.findObjects();
		int x, y;
		double cost;
		boolean hasCost = md.containsLabel(MDLabel.MDL_COST);
		int particles = 0;
		int size = family.getSize();

		for (long id : ids)
		{
			x = md.getValueInt(MDLabel.MDL_XCOOR, id);
			y = md.getValueInt(MDLabel.MDL_YCOOR, id);
			if (!m.fits(x, y, size))// ignore out of
			// bounds particle
			{
				System.out.println(XmippMessage.getOutOfBoundsMsg("Particle") + String.format(" on x:%s y:%s", x, y));
				continue;
			}
			cost = hasCost ? md.getValueDouble(MDLabel.MDL_COST, id) : 0;
			if (cost == 0 || cost > 1)
				tm.addManualParticle(new TrainingParticle(x, y, family, tm, cost));
			else
				tm.addAutomaticParticle(new AutomaticParticle(x, y, family, tm, cost, false), true);
			++particles;
		}
		return particles;
	}// function importParticlesFromMd

	public void removeFamily(Family family)
	{
		if (getManualParticlesNumber(family) > 0) // perhaps I have to check
													// automatic particles
			throw new IllegalArgumentException(XmippMessage.getAssociatedDataMsg("family"));
		if (families.size() == 1)
			throw new IllegalArgumentException(XmippMessage.getIllegalDeleteMsg("family"));
		families.remove(family);
		for (TrainingMicrograph m : micrographs)
			m.removeFamilyData(family);
	}

	public static void main(String[] args)
	{
		try
		{
			String file = "/home/airen/DNABC/ParticlePicking/Auto/run_001/DefaultFamily_extract_list.xmd";
			MetaData md = new MetaData();
			long[] ids;
			int x, y;
			Double cost;
			String[] blocksArray = MetaData.getBlocksInMetaDataFile(file);
			List<String> blocks = Arrays.asList(blocksArray);
			for (String block : blocksArray)
			{
				String blockName = block + "@" + file;
				md.read(blockName);

				ids = md.findObjects();
				for (long id : ids)
				{
					x = y = 100;
					cost = 0.0;
					x = md.getValueInt(MDLabel.MDL_XCOOR, id);
					y = md.getValueInt(MDLabel.MDL_YCOOR, id);
					cost = md.getValueDouble(MDLabel.MDL_COST, id);
				}
			}
			md.destroy();
		}
		catch (Exception e)
		{
			getLogger().log(Level.SEVERE, e.getMessage(), e);
			throw new IllegalArgumentException(e);
		}
	}

<<<<<<< HEAD
	public void updateTemplates()
	{
		updateTemplates(family);
	}

	public void updateTemplates(Family family)
=======
	public String getImportMicrographName(String path, String filename, Format f)
>>>>>>> e4280f8a
	{
		if (!updateTemplatesPending && family.getStep() != FamilyState.Manual)
			return;// nothing to update
		family.initTemplates();
		List<TrainingParticle> particles;
		MicrographFamilyData mfd;
		try
		{
			for (TrainingMicrograph m : micrographs)
			{
				mfd = m.getFamilyData(family);
				particles = mfd.getManualParticles();
				for (int i = 0; i < particles.size(); i++)
					addParticleToTemplates(particles.get(i), i);
			}
			updateTemplatesPending = false;
			System.out.println("templates updated");
		}
		catch (Exception e)
		{
			throw new IllegalArgumentException(e.getMessage());
		}

	}

	public void saveTemplates()
	{
		ImageGeneric templates;
		try
		{
			for (Family f : families)
			{

				updateTemplates(f);
				templates = f.getTemplates();
				if (templates != null)
					templates.write(getTemplatesFile(f.getName()));
			}
		}
		catch (Exception e)
		{
			getLogger().log(Level.SEVERE, e.getMessage(), e);
			throw new IllegalArgumentException(e);
		}

	}

	public boolean hasParticles()
	{
		System.out.println("Looking for particles");
		for (TrainingMicrograph m : micrographs)
			for (MicrographFamilyData mfd : m.getFamiliesData())
				if (mfd.hasManualParticles())
					return true;
		return false;
	}

	@Override
	public void setMicrograph(Micrograph m)
	{
		this.micrograph = (TrainingMicrograph) m;

	}

	public void loadEmptyMicrographs()
	{
		if (micrographs == null)
			micrographs = new ArrayList<TrainingMicrograph>();
		else
			micrographs.clear();
		TrainingMicrograph micrograph;
		String psd = null, ctf = null, filename;
		try
		{
			MetaData md = new MetaData(getMicrographsSelFile());
			md.removeDisabled();
			int fileLabel;

			if (md.containsLabel(MDLabel.MDL_MICROGRAPH))
				fileLabel = MDLabel.MDL_MICROGRAPH;
			else if (md.containsLabel(MDLabel.MDL_IMAGE))
				fileLabel = MDLabel.MDL_IMAGE;
			else
				throw new IllegalArgumentException(String.format("Labels MDL_MICROGRAPH or MDL_IMAGE not found in metadata %s", selfile));
			boolean existspsd = md.containsLabel(MDLabel.MDL_PSD_ENHANCED);
			boolean existsctf = md.containsLabel(MDLabel.MDL_CTF_MODEL);
			long[] ids = md.findObjects();
			for (long id : ids)
			{

				filename = md.getValueString(fileLabel, id);
				if (existspsd)
					psd = md.getValueString(MDLabel.MDL_PSD_ENHANCED, id);
				if (existsctf)
					ctf = md.getValueString(MDLabel.MDL_CTF_MODEL, id);
				micrograph = new TrainingMicrograph(filename, psd, ctf, families, getMode());
				micrographs.add(micrograph);
			}
			if (micrographs.size() == 0)
				throw new IllegalArgumentException(String.format("No micrographs specified on %s", getMicrographsSelFile()));
			md.destroy();
		}
		catch (Exception e)
		{
			getLogger().log(Level.SEVERE, e.getMessage(), e);
			throw new IllegalArgumentException(e);
		}
	}

	public MicrographFamilyData getFamilyData()
	{
		return micrograph.getFamilyData(family);
	}

	public boolean isReviewFile(String file)
	{
		try
		{
			MetaData md = new MetaData(file);

			if (!md.containsLabel(MDLabel.MDL_XCOOR))
				return false;
			if (!md.containsLabel(MDLabel.MDL_YCOOR))
				return false;
			if (!md.containsLabel(MDLabel.MDL_COST))
				return false;
			String[] blocksArray = MetaData.getBlocksInMetaDataFile(file);
			List<String> blocks = Arrays.asList(blocksArray);

			String name;
			for (String block : blocks)
			{
				name = block.replace("mic_", "");
				if (getMicrograph(name) == null)
					return false;

			}

			md.destroy();
			return true;
		}
		catch (Exception e)
		{
			return false;
		}
	}
<<<<<<< HEAD

	public void addParticleToTemplates(TrainingParticle particle)
=======
	
	public void updateTemplates()
	{
		updateTemplates(family);

	}

	public void updateTemplates(Family f)
	{
		if (!updateTemplatesPending && family.getStep() != FamilyState.Manual)
			return;// nothing to update
		f.initTemplates();
		ImageGeneric igp;
		List<TrainingParticle> particles;
		MicrographFamilyData mfd;
		TrainingParticle particle; 
		Particle p;
		try
		{
			for (TrainingMicrograph m : micrographs)
			{
				mfd = m.getFamilyData(f);
				for (int i = 0; i < mfd.getManualParticles().size(); i++)
				{
					particles = mfd.getManualParticles();
					particle = particles.get(i);
					igp = particle.getImageGeneric();
					if (i < f.getTemplatesNumber())
						f.setTemplate((int) (ImageGeneric.FIRST_IMAGE + i), igp);
					else
						p = f.getTemplates().alignImage(igp);
				}
			}
			updateTemplatesPending = false;
		}
		catch (Exception e)
		{
			throw new IllegalArgumentException(e.getMessage());
		}

	}

	public void saveTemplates()
>>>>>>> e4280f8a
	{
		addParticleToTemplates(particle, getManualParticlesNumber(particle.getFamily()) - 1);
	}

<<<<<<< HEAD
	public void addParticleToTemplates(TrainingParticle particle, int index)
=======
	public void addParticleToTemplates(TrainingParticle particle, int index, boolean center)
>>>>>>> e4280f8a
	{

		try
		{
			Particle p = null;
			Family family = particle.getFamily();
			ImageGeneric igp = particle.getImageGeneric();
<<<<<<< HEAD
		//	particle.getImagePlus().show();
			if (index < family.getTemplatesNumber())//index starts at one
=======
			if (index < family.getTemplatesNumber())// index starts at one
>>>>>>> e4280f8a
				family.setTemplate((int) (ImageGeneric.FIRST_IMAGE + index), igp);
			else
			{
				p = family.getTemplates().alignImage(igp);
<<<<<<< HEAD
//			if(p  != null)
//				System.out.println(p);
=======
				if (center)
				{
					System.out.println(particle);
					particle.setX(particle.getX() + p.getX());
					particle.setY(particle.getY() + p.getY());
					System.out.println(particle);
				}
			}
>>>>>>> e4280f8a

		}
		catch (Exception e)
		{
			getLogger().log(Level.SEVERE, e.getMessage(), e);
			throw new IllegalArgumentException(e);
		}

	}
	


<<<<<<< HEAD
	
=======
	public void addParticleToTemplates(TrainingParticle particle, boolean center)
	{
		addParticleToTemplates(particle, getManualParticlesNumber(particle.getFamily()) - 1, center);
	}
>>>>>>> e4280f8a

	public void resetParticleImages()
	{
		MicrographFamilyData mfd;
		for (TrainingMicrograph m : micrographs)
		{
			mfd = m.getFamilyData(family);
			for (TrainingParticle p : mfd.getManualParticles())
				p.resetImagePlus();

		}
	}
	

<<<<<<< HEAD

=======
>>>>>>> e4280f8a
	

}<|MERGE_RESOLUTION|>--- conflicted
+++ resolved
@@ -330,11 +330,7 @@
 				}
 			}
 			saveAutomaticParticles(tm);
-<<<<<<< HEAD
-
-=======
-			// saveTemplates();
->>>>>>> e4280f8a
+
 		}
 		catch (Exception e)
 		{
@@ -683,40 +679,7 @@
 		}
 	}
 
-<<<<<<< HEAD
-	public void updateTemplates()
-	{
-		updateTemplates(family);
-	}
-
-	public void updateTemplates(Family family)
-=======
-	public String getImportMicrographName(String path, String filename, Format f)
->>>>>>> e4280f8a
-	{
-		if (!updateTemplatesPending && family.getStep() != FamilyState.Manual)
-			return;// nothing to update
-		family.initTemplates();
-		List<TrainingParticle> particles;
-		MicrographFamilyData mfd;
-		try
-		{
-			for (TrainingMicrograph m : micrographs)
-			{
-				mfd = m.getFamilyData(family);
-				particles = mfd.getManualParticles();
-				for (int i = 0; i < particles.size(); i++)
-					addParticleToTemplates(particles.get(i), i);
-			}
-			updateTemplatesPending = false;
-			System.out.println("templates updated");
-		}
-		catch (Exception e)
-		{
-			throw new IllegalArgumentException(e.getMessage());
-		}
-
-	}
+
 
 	public void saveTemplates()
 	{
@@ -839,16 +802,7 @@
 			return false;
 		}
 	}
-<<<<<<< HEAD
-
-	public void addParticleToTemplates(TrainingParticle particle)
-=======
 	
-	public void updateTemplates()
-	{
-		updateTemplates(family);
-
-	}
 
 	public void updateTemplates(Family f)
 	{
@@ -885,17 +839,8 @@
 
 	}
 
-	public void saveTemplates()
->>>>>>> e4280f8a
-	{
-		addParticleToTemplates(particle, getManualParticlesNumber(particle.getFamily()) - 1);
-	}
-
-<<<<<<< HEAD
-	public void addParticleToTemplates(TrainingParticle particle, int index)
-=======
+
 	public void addParticleToTemplates(TrainingParticle particle, int index, boolean center)
->>>>>>> e4280f8a
 	{
 
 		try
@@ -903,20 +848,11 @@
 			Particle p = null;
 			Family family = particle.getFamily();
 			ImageGeneric igp = particle.getImageGeneric();
-<<<<<<< HEAD
-		//	particle.getImagePlus().show();
-			if (index < family.getTemplatesNumber())//index starts at one
-=======
 			if (index < family.getTemplatesNumber())// index starts at one
->>>>>>> e4280f8a
 				family.setTemplate((int) (ImageGeneric.FIRST_IMAGE + index), igp);
 			else
 			{
 				p = family.getTemplates().alignImage(igp);
-<<<<<<< HEAD
-//			if(p  != null)
-//				System.out.println(p);
-=======
 				if (center)
 				{
 					System.out.println(particle);
@@ -925,8 +861,6 @@
 					System.out.println(particle);
 				}
 			}
->>>>>>> e4280f8a
-
 		}
 		catch (Exception e)
 		{
@@ -938,14 +872,11 @@
 	
 
 
-<<<<<<< HEAD
-	
-=======
 	public void addParticleToTemplates(TrainingParticle particle, boolean center)
 	{
 		addParticleToTemplates(particle, getManualParticlesNumber(particle.getFamily()) - 1, center);
 	}
->>>>>>> e4280f8a
+
 
 	public void resetParticleImages()
 	{
@@ -958,12 +889,12 @@
 
 		}
 	}
-	
-
-<<<<<<< HEAD
-
-=======
->>>>>>> e4280f8a
-	
+
+	public void updateTemplates()
+	{
+		updateTemplates(family);
+		
+	}
+
 
 }