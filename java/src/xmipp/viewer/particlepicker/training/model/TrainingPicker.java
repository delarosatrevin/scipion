package xmipp.viewer.particlepicker.training.model;

import java.io.File;
import java.util.ArrayList;
import java.util.Arrays;
import java.util.List;
import java.util.logging.Level;

import xmipp.jni.ImageGeneric;
import xmipp.jni.MDLabel;
import xmipp.jni.MetaData;
import xmipp.jni.Particle;
import xmipp.utils.XmippMessage;
import xmipp.viewer.particlepicker.Family;
import xmipp.viewer.particlepicker.Micrograph;
import xmipp.viewer.particlepicker.ParticlePicker;

public abstract class TrainingPicker extends ParticlePicker
{

	protected List<TrainingMicrograph> micrographs;
	private TrainingMicrograph micrograph;
	public static final int defAutoPickPercent = 90;
	private int autopickpercent = defAutoPickPercent;

	public TrainingPicker(String selfile, String outputdir, String fname, FamilyState mode)
	{
		super(selfile, outputdir, fname, mode);

	}

	public TrainingPicker(String selfile, String outputdir, FamilyState mode)
	{
		super(selfile, outputdir, mode);
	}

	public static FamilyState previousStep(FamilyState step)
	{
		if (step == FamilyState.Manual)
			return null;
		if (step == FamilyState.Supervised)
			return FamilyState.Manual;
		return null;
	}

	public void saveConfig()
	{
		try
		{
			MetaData md;
			String file = configfile;
			md = new MetaData();
			long id = md.addObject();
			md.setValueString(MDLabel.MDL_PICKING_FAMILY, family.getName(), id);
			md.setValueString(MDLabel.MDL_MICROGRAPH, getMicrograph().getName(), id);
			md.setValueInt(MDLabel.MDL_PICKING_AUTOPICKPERCENT, getAutopickpercent(), id);
			md.write(file);
			md.destroy();

		}
		catch (Exception e)
		{
			getLogger().log(Level.SEVERE, e.getMessage(), e);
			throw new IllegalArgumentException(e.getMessage());
		}
	}

	public void loadConfig()
	{
		String file = configfile;
		if (!new File(file).exists())
		{
			family = families.get(0);
			setMicrograph(getMicrographs().get(0));

			return;

		}

		String mname, fname;
		try
		{
			MetaData md = new MetaData(file);
			boolean hasautopercent = md.containsLabel(MDLabel.MDL_PICKING_AUTOPICKPERCENT);
			for (long id : md.findObjects())
			{

				fname = md.getValueString(MDLabel.MDL_PICKING_FAMILY, id);
				family = getFamily(fname);

				mname = md.getValueString(MDLabel.MDL_MICROGRAPH, id);
				setMicrograph(getMicrograph(mname));
				if (hasautopercent)
					autopickpercent = md.getValueInt(MDLabel.MDL_PICKING_AUTOPICKPERCENT, id);

			}
			md.destroy();
		}
		catch (Exception e)
		{
			getLogger().log(Level.SEVERE, e.getMessage(), e);
			throw new IllegalArgumentException(e.getMessage());
		}
	}

	public void setAutopickpercent(int autopickpercent)
	{
		this.autopickpercent = autopickpercent;
		System.out.println(autopickpercent);
	}

	public int getAutopickpercent()
	{
		return autopickpercent;
	}

	public boolean hasEmptyMicrographs(Family f)
	{
		for (TrainingMicrograph m : micrographs)
			if (m.getFamilyData(f).isEmpty())
				return true;
		return false;
	}

	public static FamilyState nextStep(FamilyState step)
	{
		if (step == FamilyState.Manual)
			return FamilyState.Supervised;
		if (step == FamilyState.Supervised)
			return FamilyState.Review;
		return null;
	}

	public List<TrainingMicrograph> getMicrographs()
	{
		return micrographs;
	}

	public TrainingMicrograph getMicrograph()
	{
		return micrograph;
	}

	public void loadMicrographs()
	{
		try
		{
			loadEmptyMicrographs();
			for (TrainingMicrograph m : micrographs)
				loadMicrographData(m);

		}
		catch (Exception e)
		{
			getLogger().log(Level.SEVERE, e.getMessage(), e);
			throw new IllegalArgumentException(e);
		}

	}

	public void loadMicrographData(TrainingMicrograph micrograph)
	{
		try
		{
			String fname;
			Family family;
			MicrographFamilyState state;
			MicrographFamilyData mfd;
			Integer autopickpercent;
			List<MicrographFamilyData> mfdatas = new ArrayList<MicrographFamilyData>();
			if (!new File(getOutputPath(micrograph.getPosFile())).exists())
				return;

			MetaData md = new MetaData("families@" + getOutputPath(micrograph.getPosFile()));
			boolean hasautopercent = md.containsLabel(MDLabel.MDL_PICKING_AUTOPICKPERCENT);
			for (long id : md.findObjects())
			{

				fname = md.getValueString(MDLabel.MDL_PICKING_FAMILY, id);
				state = MicrographFamilyState.valueOf(md.getValueString(MDLabel.MDL_PICKING_MICROGRAPH_FAMILY_STATE, id));
				family = getFamily(fname);
				if (family == null)
					throw new IllegalArgumentException(XmippMessage.getIllegalValueMsg("family", fname));
				if (hasautopercent)
					autopickpercent = md.getValueInt(MDLabel.MDL_PICKING_AUTOPICKPERCENT, id);
				else
					autopickpercent = 50;// compatibility with previous projects
				mfd = new MicrographFamilyData(micrograph, family, state, autopickpercent);

				if (getMode() == FamilyState.Review && mfd.getStep() != FamilyState.Review)
				{
					mfd.setState(MicrographFamilyState.Review);
					setChanged(true);
				}
				loadManualParticles(mfd, getOutputPath(micrograph.getPosFile()));
				loadAutomaticParticles(mfd, getOutputPath(micrograph.getAutoPosFile()), false);
				mfdatas.add(mfd);
			}
			micrograph.setFamiliesState(mfdatas);
			md.destroy();
		}
		catch (Exception e)
		{
			getLogger().log(Level.SEVERE, e.getMessage(), e);
			throw new IllegalArgumentException(e.getMessage());
		}

	}

	public void loadManualParticles(MicrographFamilyData mfd)
	{
		loadManualParticles(mfd, getOutputPath(mfd.getMicrograph().getPosFile()));
	}

	public void loadManualParticles(MicrographFamilyData mfd, String file)
	{
		if (!new File(file).exists())
			return;
		Family family = mfd.getFamily();
		if (!MetaData.containsBlock(file, family.getName()))
			return;
		int x, y;
		TrainingParticle particle;

		try
		{
			MetaData md = new MetaData(family.getName() + "@" + file);

			for (long id : md.findObjects())
			{

				x = md.getValueInt(MDLabel.MDL_XCOOR, id);
				y = md.getValueInt(MDLabel.MDL_YCOOR, id);
				particle = new TrainingParticle(x, y, family, mfd.getMicrograph());
				mfd.addManualParticle(particle);
			}
			md.destroy();
		}
		catch (Exception e)
		{
			getLogger().log(Level.SEVERE, e.getMessage(), e);
			throw new IllegalArgumentException(e.getMessage());
		}
	}

	public void loadAutomaticParticles(MicrographFamilyData mfd)
	{
		loadAutomaticParticles(mfd, getOutputPath(mfd.getMicrograph().getAutoPosFile()), false);
	}

	public void loadAutomaticParticles(MicrographFamilyData mfd, String file, boolean imported)
	{
		if (!new File(file).exists())
			return;
		Family f = mfd.getFamily();
		if (!MetaData.containsBlock(file, f.getName()))
			return;
		int x, y;
		AutomaticParticle particle;
		Double cost;
		boolean deleted;
		try
		{
			MetaData md = new MetaData(f.getName() + "@" + file);

			for (long id : md.findObjects())
			{

				x = md.getValueInt(MDLabel.MDL_XCOOR, id);
				y = md.getValueInt(MDLabel.MDL_YCOOR, id);
				cost = md.getValueDouble(MDLabel.MDL_COST, id);
				if (cost == null)
					throw new IllegalArgumentException("Invalid format for " + file);
				deleted = (md.getValueInt(MDLabel.MDL_ENABLED, id) == 1) ? false : true;
				particle = new AutomaticParticle(x, y, f, mfd.getMicrograph(), cost, deleted);
				mfd.addAutomaticParticle(particle, imported);
			}
			md.destroy();
		}
		catch (Exception e)
		{
			getLogger().log(Level.SEVERE, e.getMessage(), e);
			throw new IllegalArgumentException(e.getMessage());
		}
	}

	public void saveMicrographs()
	{
		try
		{
			for (TrainingMicrograph m : micrographs)
				saveData(m);

		}
		catch (Exception e)
		{
			getLogger().log(Level.SEVERE, e.getMessage(), e);
			throw new IllegalArgumentException(e.getMessage());
		}

	}

	public void saveData(Micrograph m)
	{
		TrainingMicrograph tm = (TrainingMicrograph) m;
		long id;
		try
		{
			MetaData md;
			String block = null;
			String file;
			file = getOutputPath(m.getPosFile());
			if (!m.hasData())
				new File(file).delete();
			else
			{
				saveMicrographState(tm);
				for (MicrographFamilyData mfd : tm.getFamiliesData())
				{
					md = new MetaData();
					for (TrainingParticle p : mfd.getManualParticles())
					{
						id = md.addObject();
						md.setValueInt(MDLabel.MDL_XCOOR, p.getX(), id);
						md.setValueInt(MDLabel.MDL_YCOOR, p.getY(), id);
					}
					block = mfd.getFamily().getName() + "@" + file;
					md.writeBlock(block);
					md.destroy();
				}
			}
			saveAutomaticParticles(tm);
<<<<<<< HEAD
			// saveTemplates();
=======
			//saveTemplates();
>>>>>>> 0addb2a1
		}
		catch (Exception e)
		{
			getLogger().log(Level.SEVERE, e.getMessage(), e);
			throw new IllegalArgumentException(e.getMessage());
		}

	}

	public void saveAutomaticParticles(TrainingMicrograph m)
	{

		if (!m.hasAutomaticParticles())
			new File(getOutputPath(m.getAutoPosFile())).delete();
		else
			for (MicrographFamilyData mfd : m.getFamiliesData())
				saveAutomaticParticles(mfd);
	}

	public void saveAutomaticParticles(MicrographFamilyData mfd)
	{
		try
		{

			long id;
			if (mfd.hasAutomaticParticles())
			{
				String file = getOutputPath(mfd.getMicrograph().getAutoPosFile());
				String section = mfd.getFamily().getName() + "@" + file;
				MetaData md = new MetaData();
				for (AutomaticParticle p : mfd.getAutomaticParticles())
				{
					id = md.addObject();
					md.setValueInt(MDLabel.MDL_XCOOR, p.getX(), id);
					md.setValueInt(MDLabel.MDL_YCOOR, p.getY(), id);
					md.setValueDouble(MDLabel.MDL_COST, p.getCost(), id);
					md.setValueInt(MDLabel.MDL_ENABLED, (!p.isDeleted()) ? 1 : -1, id);
				}
				md.write(section);
				md.destroy();
			}

		}
		catch (Exception e)
		{
			getLogger().log(Level.SEVERE, e.getMessage(), e);
			throw new IllegalArgumentException(e.getMessage());
		}
	}

	public void saveMicrographState(TrainingMicrograph m)
	{
		long id;
		try
		{
			String file = getOutputPath(m.getPosFile());
			MetaData md = new MetaData();
			for (MicrographFamilyData mfd : m.getFamiliesData())
			{
				id = md.addObject();
				md.setValueString(MDLabel.MDL_PICKING_FAMILY, mfd.getFamily().getName(), id);
				md.setValueString(MDLabel.MDL_PICKING_MICROGRAPH_FAMILY_STATE, mfd.getState().toString(), id);
				md.setValueInt(MDLabel.MDL_PICKING_AUTOPICKPERCENT, mfd.getAutopickpercent(), id);
			}
			md.writeBlock("families@" + file);
			md.destroy();

		}
		catch (Exception e)
		{
			getLogger().log(Level.SEVERE, e.getMessage(), e);
			throw new IllegalArgumentException(e.getMessage());
		}
	}

	public int getNextFreeMicrograph(int index)
	{
		if (micrographs.size() < index)
			return -1;
		for (int i = index; i < micrographs.size(); i++)
		{
			if (micrographs.get(i).getFamilyData(family).getState() == MicrographFamilyState.Available)
				return i;
		}
		return -1;
	}

	public void resetFamilyData(MicrographFamilyData mfd)
	{
		String block;
		try
		{
			MetaData emptymd = new MetaData();
			// just in case of user reset
			if (this instanceof SupervisedParticlePicker)
				new File(((SupervisedParticlePicker) this).getTrainingAutoFeaturesVectorFile(mfd)).delete();

			if (!mfd.getAutomaticParticles().isEmpty())
			{
				// removing automatic particles
				block = String.format("%s@%s", mfd.getFamily().getName(), getOutputPath(mfd.getMicrograph().getAutoPosFile()));

				emptymd.writeBlock(block);
			}
			if (!mfd.getManualParticles().isEmpty())
			{
				// removing manual particles
				block = String.format("%s@%s", mfd.getFamily().getName(), getOutputPath(mfd.getMicrograph().getPosFile()));
				emptymd.writeBlock(block);
			}
			mfd.reset();// Resetting family data
			emptymd.destroy();

		}
		catch (Exception e)
		{
			getLogger().log(Level.SEVERE, e.getMessage(), e);
			throw new IllegalArgumentException(e);
		}

	}

	public void saveData()
	{
		// System.out.println("Saving data...");
		if (isChanged())
		{

			super.saveData();
			saveMicrographs();
		}
		saveTemplates();
	}

	public int getAutomaticNumber(Family f, double threshold)
	{
		MicrographFamilyData mfd;
		int count = 0;
		for (TrainingMicrograph m : micrographs)
		{
			mfd = m.getFamilyData(f);
			count += mfd.getAutomaticParticles(threshold);
		}
		return count;
	}

	public int getManualParticlesNumber(Family f)
	{
		int count = 0;
		for (TrainingMicrograph m : micrographs)
			count += m.getFamilyData(f).getManualParticles().size();
		return count;
	}

	public void exportParticles(String file)
	{

		try
		{
			MetaData md = new MetaData();
			MicrographFamilyData mfd;
			boolean append = false;
			long id;
			for (TrainingMicrograph m : micrographs)
			{

				mfd = m.getFamilyData(family);
				if (!mfd.isEmpty())
				{
					for (TrainingParticle p : mfd.getParticles())
					{
						id = md.addObject();
						md.setValueInt(MDLabel.MDL_XCOOR, p.getX(), id);
						md.setValueInt(MDLabel.MDL_YCOOR, p.getY(), id);
						md.setValueDouble(MDLabel.MDL_COST, p.getCost(), id);
					}
					if (!append)
						md.write("mic_" + m.getName() + "@" + file);
					else
						md.writeBlock("mic_" + m.getName() + "@" + file);
					append = true;
					md.clear();
				}
			}
			md.destroy();
		}
		catch (Exception e)
		{
			getLogger().log(Level.SEVERE, e.getMessage(), e);
			throw new IllegalArgumentException(e);
		}
	}

	public void importAllParticles(String file)
	{// Expected a file for all
		// micrographs
		try
		{
			String[] blocksArray = MetaData.getBlocksInMetaDataFile(file);
			List<String> blocks = Arrays.asList(blocksArray);
			String block;
			MetaData md = new MetaData();

			for (TrainingMicrograph m : micrographs)
			{
				m.reset();
				block = "mic_" + m.getName();
				if (blocks.contains(block))
				{
					String blockName = block + "@" + file;
					md.read(blockName);
					importParticlesFromMd(m, md);
				}
			}
			md.destroy();
		}
		catch (Exception e)
		{
			getLogger().log(Level.SEVERE, e.getMessage(), e);
			throw new IllegalArgumentException(e);
		}

	}// function importAllParticles

	public void importAllParticles(String file, float scale, boolean invertx, boolean inverty)
	{// Expected a file for all
		// micrographs
		try
		{
			String[] blocksArray = MetaData.getBlocksInMetaDataFile(file);
			List<String> blocks = Arrays.asList(blocksArray);
			String block;
			MetaData md = new MetaData();
			int width, height;

			for (TrainingMicrograph m : micrographs)
			{
				m.reset();
				block = "mic_" + m.getName();
				if (blocks.contains(block))
				{
					String blockName = block + "@" + file;
					md.read(blockName);
					width = (int) (m.width / scale);// original width
					height = (int) (m.height / scale);// original height
					if (invertx)
						md.operate(String.format("xcoor=%d-xcoor", width));
					if (inverty)
						md.operate(String.format("ycoor=%d-ycoor", height));
					if (scale != 1.f)
						md.operate(String.format("xcoor=xcoor*%f,ycoor=ycoor*%f", scale, scale));
					importParticlesFromMd(m, md);
				}
			}
			saveData();
			md.destroy();
		}
		catch (Exception e)
		{
			getLogger().log(Level.SEVERE, e.getMessage(), e);
			throw new IllegalArgumentException(e);
		}

	}// function importAllParticles

	/**
	 * Import particles from md, all method to import from files should create
	 * an md and call this function
	 */
	public int importParticlesFromMd(Micrograph m, MetaData md)
	{

		m.reset();
		TrainingMicrograph tm = (TrainingMicrograph) m;
		long[] ids = md.findObjects();
		int x, y;
		double cost;
		boolean hasCost = md.containsLabel(MDLabel.MDL_COST);
		int particles = 0;
		int size = family.getSize();

		for (long id : ids)
		{
			x = md.getValueInt(MDLabel.MDL_XCOOR, id);
			y = md.getValueInt(MDLabel.MDL_YCOOR, id);
			if (!m.fits(x, y, size))// ignore out of
			// bounds particle
			{
				System.out.println(XmippMessage.getOutOfBoundsMsg("Particle") + String.format(" on x:%s y:%s", x, y));
				continue;
			}
			cost = hasCost ? md.getValueDouble(MDLabel.MDL_COST, id) : 0;
			if (cost == 0 || cost > 1)
				tm.addManualParticle(new TrainingParticle(x, y, family, tm, cost));
			else
				tm.addAutomaticParticle(new AutomaticParticle(x, y, family, tm, cost, false), true);
			++particles;
		}
		return particles;
	}// function importParticlesFromMd

	public void removeFamily(Family family)
	{
		if (getManualParticlesNumber(family) > 0) // perhaps I have to check
													// automatic particles
			throw new IllegalArgumentException(XmippMessage.getAssociatedDataMsg("family"));
		if (families.size() == 1)
			throw new IllegalArgumentException(XmippMessage.getIllegalDeleteMsg("family"));
		families.remove(family);
		for (TrainingMicrograph m : micrographs)
			m.removeFamilyData(family);
	}

	public static void main(String[] args)
	{
		try
		{
			String file = "/home/airen/DNABC/ParticlePicking/Auto/run_001/DefaultFamily_extract_list.xmd";
			MetaData md = new MetaData();
			long[] ids;
			int x, y;
			Double cost;
			String[] blocksArray = MetaData.getBlocksInMetaDataFile(file);
			List<String> blocks = Arrays.asList(blocksArray);
			for (String block : blocksArray)
			{
				String blockName = block + "@" + file;
				md.read(blockName);

				ids = md.findObjects();
				for (long id : ids)
				{
					x = y = 100;
					cost = 0.0;
					x = md.getValueInt(MDLabel.MDL_XCOOR, id);
					y = md.getValueInt(MDLabel.MDL_YCOOR, id);
					cost = md.getValueDouble(MDLabel.MDL_COST, id);
				}
			}
			md.destroy();
		}
		catch (Exception e)
		{
			getLogger().log(Level.SEVERE, e.getMessage(), e);
			throw new IllegalArgumentException(e);
		}
	}

	public void updateTemplates()
	{
		updateTemplates(family);
	}

	public void updateTemplates(Family family)
	{
		if (!updateTemplatesPending && family.getStep() != FamilyState.Manual)
			return;// nothing to update
		family.initTemplates();
		List<TrainingParticle> particles;
		MicrographFamilyData mfd;
		try
		{
			for (TrainingMicrograph m : micrographs)
			{
				mfd = m.getFamilyData(family);
				particles = mfd.getManualParticles();
				for (int i = 0; i < particles.size(); i++)
					addParticleToTemplates(particles.get(i), i);
			}
			updateTemplatesPending = false;
			System.out.println("templates updated");
		}
		catch (Exception e)
		{
			throw new IllegalArgumentException(e.getMessage());
		}

	}

	public void saveTemplates()
	{
		ImageGeneric templates;
		try
		{
			for (Family f : families)
			{

				updateTemplates(f);
				templates = f.getTemplates();
				if (templates != null)
					templates.write(getTemplatesFile(f.getName()));
			}
		}
		catch (Exception e)
		{
			getLogger().log(Level.SEVERE, e.getMessage(), e);
			throw new IllegalArgumentException(e);
		}

	}

	public boolean hasParticles()
	{
		System.out.println("Looking for particles");
		for (TrainingMicrograph m : micrographs)
			for (MicrographFamilyData mfd : m.getFamiliesData())
				if (mfd.hasManualParticles())
					return true;
		return false;
	}

	@Override
	public void setMicrograph(Micrograph m)
	{
		this.micrograph = (TrainingMicrograph) m;

	}

	public void loadEmptyMicrographs()
	{
		if (micrographs == null)
			micrographs = new ArrayList<TrainingMicrograph>();
		else
			micrographs.clear();
		TrainingMicrograph micrograph;
		String psd = null, ctf = null, filename;
		try
		{
			MetaData md = new MetaData(getMicrographsSelFile());
			md.removeDisabled();
			int fileLabel;

			if (md.containsLabel(MDLabel.MDL_MICROGRAPH))
				fileLabel = MDLabel.MDL_MICROGRAPH;
			else if (md.containsLabel(MDLabel.MDL_IMAGE))
				fileLabel = MDLabel.MDL_IMAGE;
			else
				throw new IllegalArgumentException(String.format("Labels MDL_MICROGRAPH or MDL_IMAGE not found in metadata %s", selfile));
			boolean existspsd = md.containsLabel(MDLabel.MDL_PSD_ENHANCED);
			boolean existsctf = md.containsLabel(MDLabel.MDL_CTF_MODEL);
			long[] ids = md.findObjects();
			for (long id : ids)
			{

				filename = md.getValueString(fileLabel, id);
				if (existspsd)
					psd = md.getValueString(MDLabel.MDL_PSD_ENHANCED, id);
				if (existsctf)
					ctf = md.getValueString(MDLabel.MDL_CTF_MODEL, id);
				micrograph = new TrainingMicrograph(filename, psd, ctf, families, getMode());
				micrographs.add(micrograph);
			}
			if (micrographs.size() == 0)
				throw new IllegalArgumentException(String.format("No micrographs specified on %s", getMicrographsSelFile()));
			md.destroy();
		}
		catch (Exception e)
		{
			getLogger().log(Level.SEVERE, e.getMessage(), e);
			throw new IllegalArgumentException(e);
		}
	}

	public MicrographFamilyData getFamilyData()
	{
		return micrograph.getFamilyData(family);
	}

	public boolean isReviewFile(String file)
	{
		try
		{
			MetaData md = new MetaData(file);

			if (!md.containsLabel(MDLabel.MDL_XCOOR))
				return false;
			if (!md.containsLabel(MDLabel.MDL_YCOOR))
				return false;
			if (!md.containsLabel(MDLabel.MDL_COST))
				return false;
			String[] blocksArray = MetaData.getBlocksInMetaDataFile(file);
			List<String> blocks = Arrays.asList(blocksArray);

			String name;
			for (String block : blocks)
			{
				name = block.replace("mic_", "");
				if (getMicrograph(name) == null)
					return false;

			}

			md.destroy();
			return true;
		}
		catch (Exception e)
		{
			return false;
		}
	}

	public void addParticleToTemplates(TrainingParticle particle)
	{
		addParticleToTemplates(particle, getManualParticlesNumber(particle.getFamily()) - 1);
	}

	public void addParticleToTemplates(TrainingParticle particle, int index)
	{
<<<<<<< HEAD
		try
		{
			Particle p = null;
			Family family = particle.getFamily();
			ImageGeneric igp = particle.getImageGeneric();
			particle.getImagePlus().show();
			if (index < family.getTemplatesNumber())//index starts at one
				family.setTemplate((int) (ImageGeneric.FIRST_IMAGE + index), igp);
			else
				p = family.getTemplates().alignImage(igp);
//			if(p  != null)
//				System.out.println(p);
			
=======
		if (!updateTemplatesPending && family.getStep() != FamilyState.Manual)
			return;// nothing to update
		f.initTemplates();
		ImageGeneric igp;
		List<TrainingParticle> particles;
		MicrographFamilyData mfd;
		try
		{
		for (TrainingMicrograph m : micrographs)
		{
			mfd = m.getFamilyData(f);
			for (int i = 0; i < mfd.getManualParticles().size(); i++)
			{
				particles = mfd.getManualParticles();
				igp = particles.get(i).getImageGeneric();
				if (i < f.getTemplatesNumber())
					f.setTemplate((int) (ImageGeneric.FIRST_IMAGE + i), igp);
				else
					
						f.getTemplates().alignImage(igp);
					}
					
			}
		updateTemplatesPending = false;
>>>>>>> 0addb2a1
		}
		catch (Exception e)
		{
			getLogger().log(Level.SEVERE, e.getMessage(), e);
			throw new IllegalArgumentException(e);
		}

	}

	

	public void resetParticleImages()
	{
		MicrographFamilyData mfd;
		for (TrainingMicrograph m : micrographs)
		{
			mfd = m.getFamilyData(family);
			for (TrainingParticle p : mfd.getManualParticles())
				p.resetImagePlus();

		}
	}
	
	
	public void addParticleToTemplates(TrainingParticle particle, int index)
	{
		try
		{
			Particle p = null;
			Family family = particle.getFamily();
			ImageGeneric igp = particle.getImageGeneric();
			if (index < family.getTemplatesNumber())//index starts at one
				family.setTemplate((int) (ImageGeneric.FIRST_IMAGE + index), igp);
			else
				p = family.getTemplates().alignImage(igp);
//			if(p  != null)
//				System.out.println(p);
			
		}
		catch (Exception e)
		{
			getLogger().log(Level.SEVERE, e.getMessage(), e);
			throw new IllegalArgumentException(e);
		}

	}

	public void addParticleToTemplates(TrainingParticle particle)
	{
		addParticleToTemplates(particle, getManualParticlesNumber(particle.getFamily()) - 1);
	}


	public void resetParticleImages()
	{
		MicrographFamilyData mfd;
		for (TrainingMicrograph m : micrographs)
		{
			mfd = m.getFamilyData(family);
			for (TrainingParticle p : mfd.getManualParticles())
				p.resetImagePlus();

		}
	}

	public void updateTemplates()
	{
		updateTemplates(family);
		
	}

	

}<|MERGE_RESOLUTION|>--- conflicted
+++ resolved
@@ -330,11 +330,7 @@
 				}
 			}
 			saveAutomaticParticles(tm);
-<<<<<<< HEAD
-			// saveTemplates();
-=======
-			//saveTemplates();
->>>>>>> 0addb2a1
+
 		}
 		catch (Exception e)
 		{
@@ -843,7 +839,7 @@
 
 	public void addParticleToTemplates(TrainingParticle particle, int index)
 	{
-<<<<<<< HEAD
+
 		try
 		{
 			Particle p = null;
@@ -856,33 +852,7 @@
 				p = family.getTemplates().alignImage(igp);
 //			if(p  != null)
 //				System.out.println(p);
-			
-=======
-		if (!updateTemplatesPending && family.getStep() != FamilyState.Manual)
-			return;// nothing to update
-		f.initTemplates();
-		ImageGeneric igp;
-		List<TrainingParticle> particles;
-		MicrographFamilyData mfd;
-		try
-		{
-		for (TrainingMicrograph m : micrographs)
-		{
-			mfd = m.getFamilyData(f);
-			for (int i = 0; i < mfd.getManualParticles().size(); i++)
-			{
-				particles = mfd.getManualParticles();
-				igp = particles.get(i).getImageGeneric();
-				if (i < f.getTemplatesNumber())
-					f.setTemplate((int) (ImageGeneric.FIRST_IMAGE + i), igp);
-				else
-					
-						f.getTemplates().alignImage(igp);
-					}
-					
-			}
-		updateTemplatesPending = false;
->>>>>>> 0addb2a1
+
 		}
 		catch (Exception e)
 		{
@@ -906,54 +876,8 @@
 		}
 	}
 	
+
+
 	
-	public void addParticleToTemplates(TrainingParticle particle, int index)
-	{
-		try
-		{
-			Particle p = null;
-			Family family = particle.getFamily();
-			ImageGeneric igp = particle.getImageGeneric();
-			if (index < family.getTemplatesNumber())//index starts at one
-				family.setTemplate((int) (ImageGeneric.FIRST_IMAGE + index), igp);
-			else
-				p = family.getTemplates().alignImage(igp);
-//			if(p  != null)
-//				System.out.println(p);
-			
-		}
-		catch (Exception e)
-		{
-			getLogger().log(Level.SEVERE, e.getMessage(), e);
-			throw new IllegalArgumentException(e);
-		}
-
-	}
-
-	public void addParticleToTemplates(TrainingParticle particle)
-	{
-		addParticleToTemplates(particle, getManualParticlesNumber(particle.getFamily()) - 1);
-	}
-
-
-	public void resetParticleImages()
-	{
-		MicrographFamilyData mfd;
-		for (TrainingMicrograph m : micrographs)
-		{
-			mfd = m.getFamilyData(family);
-			for (TrainingParticle p : mfd.getManualParticles())
-				p.resetImagePlus();
-
-		}
-	}
-
-	public void updateTemplates()
-	{
-		updateTemplates(family);
-		
-	}
-
-	
 
 }