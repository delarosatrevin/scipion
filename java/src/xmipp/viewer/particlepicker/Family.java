package xmipp.viewer.particlepicker;

import ij.ImagePlus;
import ij.ImageStack;

import java.awt.Color;
import java.lang.reflect.Field;

import xmipp.ij.commons.XmippImageConverter;
import xmipp.jni.ImageGeneric;
import xmipp.utils.XmippMessage;
import xmipp.viewer.particlepicker.training.model.FamilyState;
import xmipp.viewer.particlepicker.training.model.SupervisedParticlePicker;
import xmipp.viewer.particlepicker.training.model.TrainingPicker;

public class Family {

	private String name;
	private Color color;
	private int size;
	private FamilyState state;
	private int templatesNumber;
	private ImageGeneric templates;

<<<<<<< HEAD
	private static int sizemax = 1000;
	private static Family dfamily = new Family("DefaultFamily", Color.green, sizemax/2, 1);
	
=======
	private static int sizemax = 800;
	private static Family dfamily = new Family("DefaultFamily", Color.green, sizemax/4, 1);
	private static Color[] colors = new Color[] { Color.BLUE, Color.CYAN,
			Color.GREEN, Color.MAGENTA, Color.ORANGE, Color.PINK, Color.YELLOW };
	private static int nextcolor;

	public static Color getNextColor() {
		Color next = colors[nextcolor];
		nextcolor++;
		if (nextcolor == colors.length)
			nextcolor = 0;
		return next;
	}
>>>>>>> 0ed6706b

	public Family(String name, Color color, int size, int templatesNumber) {
		this(name, color, size, FamilyState.Manual, null, templatesNumber);
	}

	public Family(String name, Color color, int size, FamilyState state,
			ParticlePicker ppicker, ImageGeneric templates) {
		if (size < 0 || size > sizemax)
			throw new IllegalArgumentException(String.format(
					"Size should be between 0 and %s, %s not allowed", sizemax,
					size));
		if (name == null || name.equals(""))
			throw new IllegalArgumentException(
					XmippMessage.getEmptyFieldMsg("name"));
		this.name = name;
		this.color = color;
		this.size = size;
		this.state = state;
		if(templates == null)
			setTemplatesNumber(1);
		else
			try
			{
				templatesNumber = ((int)templates.getNDim());
				this.templates = templates;
				for(int i = 0; i < templatesNumber; i ++)//to initialize templates on c part
					getTemplatesImage(ImageGeneric.FIRST_IMAGE + i);
			}
			catch (Exception e)
			{
				e.printStackTrace();
				throw new IllegalArgumentException();
			}
		
		
	}
	

	public Family(String name, Color color, int size, FamilyState state,
			ParticlePicker ppicker, int templatesNumber) {
		if (size < 0 || size > sizemax)
			throw new IllegalArgumentException(String.format(
					"Size should be between 0 and %s, %s not allowed", sizemax,
					size));
		if (name == null || name.equals(""))
			throw new IllegalArgumentException(
					XmippMessage.getEmptyFieldMsg("name"));
		this.name = name;
		this.color = color;
		this.size = size;
		this.state = state;
		setTemplatesNumber(templatesNumber);
	
	}
	
	public Family(String name, Color color) {
		this(name, color, getDefaultSize(), FamilyState.Manual, null, null);
	}



	public void initTemplates() {
		if(templatesNumber == 0)
			return;
		try {
			this.templates = new ImageGeneric(ImageGeneric.Float);
			templates.resize(size, size, 1, templatesNumber);
		} catch (Exception e) {
			throw new IllegalArgumentException(e.getMessage());
		}
	}


	public ImageGeneric getTemplates() {
		return templates;
	}
	
	public ImagePlus getTemplatesImage(long i) {
		try
		{
			ImagePlus imp = XmippImageConverter.readToImagePlus(templates, i);
			return imp;
		}
		catch (Exception e)
		{
			throw new IllegalArgumentException(e);
		}
	}


	public FamilyState getStep() {
		return state;
	}

	public void goToNextStep(TrainingPicker ppicker) {
		validateNextStep(ppicker);
		this.state = TrainingPicker.nextStep(state);
	}

	public void goToPreviousStep() {
		this.state = TrainingPicker.previousStep(state);
	}

	public void validateNextStep(TrainingPicker ppicker) {
		int min = SupervisedParticlePicker.getMinForTraining();
		FamilyState next = TrainingPicker.nextStep(state);
		if (next == FamilyState.Supervised
				&& ppicker.getManualParticlesNumber(this) < min)
			throw new IllegalArgumentException(String.format(
					"You should have at least %s particles to go to %s mode",
					min, FamilyState.Supervised));
		if (!ppicker.hasEmptyMicrographs(this) && next != FamilyState.Review)
			throw new IllegalArgumentException(String.format(
					"There are no available micrographs for %s step",
					FamilyState.Supervised));

	}

	// public static String getOFilename()
	// {
	// return ParticlePicker.getInstance().getOutputPath("families.xmd");
	// }

	public int getSize() {
		return size;
	}

	public void setSize(int size) {
		if (size > sizemax)
			throw new IllegalArgumentException(String.format(
					"Max size is %s, %s not allowed", sizemax, size));
		this.size = size;
		initTemplates();
	}

	public static Family getDefaultgp() {
		return dfamily;
	}

	public String getName() {
		return name;
	}

	public void setName(String name) {
		if (name == null || name.equals(""))
			throw new IllegalArgumentException(
					XmippMessage.getEmptyFieldMsg("name"));
		this.name = name;
	}

	public int getTemplatesNumber() {
		return templatesNumber;
	}

	public void setTemplatesNumber(int num) {
		if(num <= 0)
			throw new IllegalArgumentException(XmippMessage.getIllegalValueMsgWithInfo("Templates Number", Integer.valueOf(num), "Family must have at least one template"));

		this.templatesNumber = num;
		initTemplates();
	}

	public Color getColor() {
		return color;
	}

	public void setColor(Color color) {
		this.color = color;
	}

	public static Family getDefaultFamily() {
		return dfamily;
	}

	public String toString() {
		return name;
	}

	

	public static Color getColor(String name) {
		Color color;
		try {
			Field field = Class.forName("java.awt.Color").getField(name);
			color = (Color) field.get(null);// static field, null for parameter
		} catch (Exception e) {
			color = null; // Not defined
		}
		return color;
	}

	public static int getDefaultSize() {
		return 100;
	}

	public void setState(FamilyState state) {
		this.state = state;

	}

	public int getRadius() {
		return size / 2;
	}

	public void setTemplate(int index, ImageGeneric ig) {
		float[] matrix;
		try {
			matrix = ig.getArrayFloat(ImageGeneric.FIRST_IMAGE,
					ImageGeneric.FIRST_SLICE);
			templates.setArrayFloat(matrix, index, ImageGeneric.FIRST_SLICE);
		} catch (Exception e) {
			e.printStackTrace();
			throw new IllegalArgumentException(e.getMessage());
		}
	}
}<|MERGE_RESOLUTION|>--- conflicted
+++ resolved
@@ -22,11 +22,7 @@
 	private int templatesNumber;
 	private ImageGeneric templates;
 
-<<<<<<< HEAD
-	private static int sizemax = 1000;
-	private static Family dfamily = new Family("DefaultFamily", Color.green, sizemax/2, 1);
-	
-=======
+
 	private static int sizemax = 800;
 	private static Family dfamily = new Family("DefaultFamily", Color.green, sizemax/4, 1);
 	private static Color[] colors = new Color[] { Color.BLUE, Color.CYAN,
@@ -40,7 +36,6 @@
 			nextcolor = 0;
 		return next;
 	}
->>>>>>> 0ed6706b
 
 	public Family(String name, Color color, int size, int templatesNumber) {
 		this(name, color, size, FamilyState.Manual, null, templatesNumber);
