package xmipp.viewer.particlepicker;

import ij.ImagePlus;
import ij.ImageStack;

import java.awt.Color;
import java.lang.reflect.Field;

import xmipp.ij.commons.XmippImageConverter;
import xmipp.jni.ImageGeneric;
import xmipp.utils.XmippMessage;
import xmipp.viewer.particlepicker.training.model.FamilyState;
import xmipp.viewer.particlepicker.training.model.SupervisedParticlePicker;
import xmipp.viewer.particlepicker.training.model.TrainingPicker;

public class Family {

	private String name;
	private Color color;
	private int size;
	private FamilyState state;
	private int templatesNumber;
	private ImageGeneric templates;
	private String templatesfile;
	protected boolean updateTemplatesPending;

	
	private static Color[] colors = new Color[] { Color.BLUE, Color.CYAN,
			Color.GREEN, Color.MAGENTA, Color.ORANGE, Color.PINK, Color.YELLOW };
	private static int nextcolor;

	public static Color getNextColor() {
		Color next = colors[nextcolor];
		nextcolor++;
		if (nextcolor == colors.length)
			nextcolor = 0;
		return next;
	}

	public Family(String name, Color color, int size, int templatesNumber, String templatesfile) {
		this(name, color, size, FamilyState.Manual, null, templatesNumber, templatesfile);
	}

	public Family(String name, Color color, int size, FamilyState state,
			ParticlePicker ppicker, ImageGeneric templates) {
		if (size < 0 || size > ParticlePicker.fsizemax)
			throw new IllegalArgumentException(String.format(
					"Size should be between 0 and %s, %s not allowed", ParticlePicker.fsizemax,
					size));
		if (name == null || name.equals(""))
			throw new IllegalArgumentException(
					XmippMessage.getEmptyFieldMsg("name"));
		this.name = name;
		this.color = color;
		this.size = size;
		this.state = state;
		this.templatesfile = templates.getFilename();
		if(templates == null)
			setTemplatesNumber(1);
		else
			try
			{
				templates.printShape();
				templatesNumber = ((int)templates.getNDim());
				this.templates = templates;
				for(int i = 0; i < templatesNumber; i ++)//to initialize templates on c part
					getTemplatesImage(ImageGeneric.FIRST_IMAGE + i);
			}
			catch (Exception e)
			{
				e.printStackTrace();
				throw new IllegalArgumentException();
			}
		
		
	}
	

	public Family(String name, Color color, int size, FamilyState state,
			ParticlePicker ppicker, int templatesNumber, String templatesfile) {
		if (size < 0 || size >  ParticlePicker.fsizemax)
			throw new IllegalArgumentException(String.format(
					"Size should be between 0 and %s, %s not allowed",  ParticlePicker.fsizemax,

					size));
		if (name == null || name.equals(""))
			throw new IllegalArgumentException(
					XmippMessage.getEmptyFieldMsg("name"));
		this.name = name;
		this.color = color;
		this.size = size;
		this.state = state;
		this.templatesfile = templatesfile;
		setTemplatesNumber(templatesNumber);
	
	}
	
	public Family(String name, Color color) {
		this(name, color, getDefaultSize(), FamilyState.Manual, null, null);
	}



	public void initTemplates() {

		if(templatesNumber == 0)
			return;
		try {
			this.templates = new ImageGeneric(ImageGeneric.Float);
			templates.resize(size, size, 1, templatesNumber);
			templates.write(templatesfile);
			templates.setFilename(templatesfile);

		} catch (Exception e) {
			throw new IllegalArgumentException(e.getMessage());
		}
	}


	public ImageGeneric getTemplates() {
		return templates;
	}
	
	public ImagePlus getTemplatesImage(long i) {
		try
		{
			ImagePlus imp = XmippImageConverter.readToImagePlus(templates, i);
			return imp;
		}
		catch (Exception e)
		{
			throw new IllegalArgumentException(e);
		}
	}


	public FamilyState getStep() {
		return state;
	}

	public void goToNextStep(TrainingPicker ppicker) {
		validateNextStep(ppicker);
		this.state = TrainingPicker.nextStep(state);
	}

	public void goToPreviousStep() {
		this.state = TrainingPicker.previousStep(state);
	}

	public void validateNextStep(TrainingPicker ppicker) {
		int min = SupervisedParticlePicker.getMinForTraining();
		FamilyState next = TrainingPicker.nextStep(state);
		if (next == FamilyState.Supervised
				&& ppicker.getManualParticlesNumber(this) < min)
			throw new IllegalArgumentException(String.format(
					"You should have at least %s particles to go to %s mode",
					min, FamilyState.Supervised));
		if (!ppicker.hasEmptyMicrographs(this) && next != FamilyState.Review)
			throw new IllegalArgumentException(String.format(
					"There are no available micrographs for %s step",
					FamilyState.Supervised));

	}

	// public static String getOFilename()
	// {
	// return ParticlePicker.getInstance().getOutputPath("families.xmd");
	// }

	public int getSize() {
		return size;
	}

	public void setSize(int size) {
		if (size >  ParticlePicker.fsizemax)
			throw new IllegalArgumentException(String.format(
					"Max size is %s, %s not allowed",  ParticlePicker.fsizemax, size));

		this.size = size;
		initTemplates();
	}


	public String getName() {
		return name;
	}

	public void setName(String name) {
		if (name == null || name.equals(""))
			throw new IllegalArgumentException(
					XmippMessage.getEmptyFieldMsg("name"));
		this.name = name;
	}

	public int getTemplatesNumber() {
		return templatesNumber;
	}

	public void setTemplatesNumber(int num) {
		if(num <= 0)
			throw new IllegalArgumentException(XmippMessage.getIllegalValueMsgWithInfo("Templates Number", Integer.valueOf(num), "Family must have at least one template"));

		this.templatesNumber = num;
		initTemplates();
		setUpdateTemplatesPending(true);
	}

	public Color getColor() {
		return color;
	}

	public void setColor(Color color) {
		this.color = color;
	}

	public String toString() {
		return name;
	}

	

	public static Color getColor(String name) {
		Color color;
		try {
			Field field = Class.forName("java.awt.Color").getField(name);
			color = (Color) field.get(null);// static field, null for parameter
		} catch (Exception e) {
			color = null; // Not defined
		}
		return color;
	}

	public static int getDefaultSize() {
		return 100;
	}

	public void setState(FamilyState state) {
		this.state = state;

	}

	public int getRadius() {
		return size / 2;
	}

	public void setTemplate(int index, ImageGeneric ig) {
		
		float[] matrix;
		try {
			//TODO getArrayFloat and setArrayFloat must be call from C both in one function
			matrix = ig.getArrayFloat(ImageGeneric.FIRST_IMAGE,	ImageGeneric.FIRST_SLICE);
			templates.setArrayFloat(matrix, index, ImageGeneric.FIRST_SLICE);
		} catch (Exception e) {
			e.printStackTrace();
			throw new IllegalArgumentException(e.getMessage());
		}
	}
<<<<<<< HEAD

	public String getTemplatesFile()
	{
		return templatesfile;
	}
=======
	
	public void setUpdateTemplatesPending(boolean b)
	{
		updateTemplatesPending = b;

	}

	public boolean getUpdateTemplatesPending()
	{
		return updateTemplatesPending;
	}

>>>>>>> ca4986ee
}<|MERGE_RESOLUTION|>--- conflicted
+++ resolved
@@ -255,13 +255,11 @@
 			throw new IllegalArgumentException(e.getMessage());
 		}
 	}
-<<<<<<< HEAD
 
 	public String getTemplatesFile()
 	{
 		return templatesfile;
 	}
-=======
 	
 	public void setUpdateTemplatesPending(boolean b)
 	{
@@ -274,5 +272,4 @@
 		return updateTemplatesPending;
 	}
 
->>>>>>> ca4986ee
 }