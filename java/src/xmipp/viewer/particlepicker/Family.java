--- conflicted
+++ resolved
@@ -63,48 +63,17 @@
 			this.templatesfile = picker.getTemplatesFile(name);
 			if (new File(templatesfile).exists())
 			{
-<<<<<<< HEAD
-				templatesNumber = ((int) templates.getNDim());
-				this.templates = templates;
-
-
+
+				this.templates = new ImageGeneric(templatesfile);
 				for (templateindex = 0; templateindex < templatesNumber; templateindex++)
 					// to initialize templates on c part
 					XmippImageConverter.readToImagePlus(templates, ImageGeneric.FIRST_IMAGE + templateindex);
 			}
-			catch (Exception e)
-			{
-				e.printStackTrace();
-				throw new IllegalArgumentException();
-=======
-				this.templates = new ImageGeneric(templatesfile);
-				for (templateindex = 0; templateindex < templatesNumber; templateindex++)
-					// to initialize templates on c part
-					XmippImageConverter.readToImagePlus(templates, ImageGeneric.FIRST_IMAGE + templateindex);
->>>>>>> 9b5c05ce
-			}
 			else
 				initTemplates();
 			
 
-<<<<<<< HEAD
-	}
-
-
-	public Family(String name, Color color, int size, FamilyState state, ParticlePicker ppicker, int templatesNumber, String templatesfile)
-	{
-		if (size < 0 || size > ParticlePicker.fsizemax)
-			throw new IllegalArgumentException(String.format("Size should be between 0 and %s, %s not allowed", ParticlePicker.fsizemax, size));
-		if (name == null || name.equals(""))
-			throw new IllegalArgumentException(XmippMessage.getEmptyFieldMsg("name"));
-		this.name = name;
-		this.color = color;
-		this.size = size;
-		this.state = state;
-		this.templatesfile = templatesfile;
-		setTemplatesNumber(templatesNumber);
-
-=======
+
 			
 		}
 		catch (Exception e)
@@ -112,7 +81,6 @@
 			e.printStackTrace();
 			throw new IllegalArgumentException();
 		}
->>>>>>> 9b5c05ce
 	}
 
 
