package xmipp.viewer.particlepicker;

import ij.ImagePlus;
import java.awt.Color;
import java.io.File;
import java.lang.reflect.Field;
import java.util.List;

import xmipp.ij.commons.XmippImageConverter;
import xmipp.jni.ImageGeneric;
import xmipp.jni.Particle;
import xmipp.utils.TasksManager;
import xmipp.utils.XmippMessage;
import xmipp.viewer.particlepicker.training.model.FamilyState;
import xmipp.viewer.particlepicker.training.model.MicrographFamilyData;
import xmipp.viewer.particlepicker.training.model.SupervisedParticlePicker;
import xmipp.viewer.particlepicker.training.model.TrainingMicrograph;
import xmipp.viewer.particlepicker.training.model.TrainingParticle;
import xmipp.viewer.particlepicker.training.model.TrainingPicker;

public class Family
{

	private String name;
	private Color color;
	private int size;
	private FamilyState state;
	private int templatesNumber;
	private ImageGeneric templates;
	private String templatesfile;
	private int templateindex;
	private ParticlePicker picker;

	private static Color[] colors = new Color[] { Color.BLUE, Color.CYAN, Color.GREEN, Color.MAGENTA, Color.ORANGE, Color.PINK, Color.YELLOW };
	private static int nextcolor;

	public static Color getNextColor()
	{
		Color next = colors[nextcolor];
		nextcolor++;
		if (nextcolor == colors.length)
			nextcolor = 0;
		return next;
	}

	public Family(String name, Color color, int size, ParticlePicker ppicker, int templatesNumber)
	{
		this(name, color, size, FamilyState.Manual, ppicker, templatesNumber);
	}
	

	public Family(String name, Color color, int size, FamilyState state, ParticlePicker ppicker, int templatesNumber)
	{
		if (size < 0 || size > ParticlePicker.fsizemax)
			throw new IllegalArgumentException(String.format("Size should be between 0 and %s, %s not allowed", ParticlePicker.fsizemax, size));
		if (name == null || name.equals(""))
			throw new IllegalArgumentException(XmippMessage.getEmptyFieldMsg("name"));
		try
		{
			this.picker = ppicker;
			this.name = name;
			this.color = color;
			this.size = size;
			this.state = state;
			this.templatesNumber = templatesNumber;
			this.templatesfile = picker.getTemplatesFile(name);
			if (new File(templatesfile).exists())
			{

				this.templates = new ImageGeneric(templatesfile);
				templates.read(templatesfile, false);
				templateindex = templatesNumber;//all images read

			}
			else
				initTemplates();
			


			
		}
		catch (Exception e)
		{
			e.printStackTrace();
			throw new IllegalArgumentException();
		}
	}


	public String getTemplatesFile()
	{
		return templatesfile;
	}

	public synchronized void initTemplates()
	{
		if (templatesNumber == 0)
			return;
		try
		{
			this.templates = new ImageGeneric(ImageGeneric.Float);
			templates.resize(size, size, 1, templatesNumber);
			templates.write(templatesfile);
			templateindex = 0;
		}
		catch (Exception e)
		{
			throw new IllegalArgumentException(e.getMessage());
		}
	}
	
	public synchronized void updateTemplates(TrainingPicker picker)
	{
		if (getStep() != FamilyState.Manual)
			return;

		initTemplates();
		ImageGeneric igp;
		List<TrainingParticle> particles;
		MicrographFamilyData mfd;
		TrainingParticle particle;
		double[] align;
		try
		{
			for (TrainingMicrograph m : picker.getMicrographs())
			{
				mfd = m.getFamilyData(this);
				for (int i = 0; i < mfd.getManualParticles().size(); i++)
				{
					particles = mfd.getManualParticles();
					particle = particles.get(i);
					igp = particle.getImageGeneric();
					if (getTemplateIndex() < getTemplatesNumber())
						setTemplate(igp);
					else
					{
						align = getTemplates().alignImage(igp);
						particle.setLastalign(align);
					}
				}
			}
			saveTemplates();
			
		}
		catch (Exception e)
		{
			throw new IllegalArgumentException(e.getMessage());
		}
	}


	public ImageGeneric getTemplates()
	{
		return templates;
	}



	public FamilyState getStep()
	{
		return state;
	}

	public void goToNextStep(TrainingPicker ppicker)
	{
		validateNextStep(ppicker);
		this.state = TrainingPicker.nextStep(state);
	}

	public void goToPreviousStep()
	{
		this.state = TrainingPicker.previousStep(state);
	}

	public void validateNextStep(TrainingPicker ppicker)
	{
		int min = SupervisedParticlePicker.getMinForTraining();
		FamilyState next = TrainingPicker.nextStep(state);
		if (next == FamilyState.Supervised && ppicker.getManualParticlesNumber(this) < min)
			throw new IllegalArgumentException(String.format("You should have at least %s particles to go to %s mode", min, FamilyState.Supervised));
		if (!ppicker.hasEmptyMicrographs(this) && next != FamilyState.Review)
			throw new IllegalArgumentException(String.format("There are no available micrographs for %s step", FamilyState.Supervised));

	}

	public int getSize()
	{
		return size;
	}

	public void setSize(int size)
	{
		if (size > ParticlePicker.fsizemax)
			throw new IllegalArgumentException(String.format("Max size is %s, %s not allowed", ParticlePicker.fsizemax, size));
		this.size = size;

	}


	public String getName()
	{
		return name;
	}

	public void setName(String name)
	{
		if (name == null || name.equals(""))
			throw new IllegalArgumentException(XmippMessage.getEmptyFieldMsg("name"));
		this.name = name;
	}

	public int getTemplatesNumber()
	{
		return templatesNumber;
	}

	public void setTemplatesNumber(int num) {
		if(num <= 0)
			throw new IllegalArgumentException(XmippMessage.getIllegalValueMsgWithInfo("Templates Number", Integer.valueOf(num), "Family must have at least one template"));

		this.templatesNumber = num;

	}

	public Color getColor()
	{
		return color;
	}

	public void setColor(Color color)
	{
		this.color = color;
	}


	public String toString()
	{
		return name;
	}

	public static Color[] getSampleColors()
	{
		return colors;
	}


	public static Color getColor(String name)
	{
		Color color;
		try
		{
			Field field = Class.forName("java.awt.Color").getField(name);
			color = (Color) field.get(null);// static field, null for parameter
		}
		catch (Exception e)
		{
			color = null; // Not defined
		}
		return color;
	}

	public static int getDefaultSize()
	{
		return 100;
	}

	public void setState(FamilyState state)
	{
		this.state = state;

	}

	public int getRadius()
	{
		return size / 2;
	}

	public synchronized void setTemplate(ImageGeneric ig)
	{

		float[] matrix;
		try
		{
			// TODO getArrayFloat and setArrayFloat must be call from C both in
			// one function
			matrix = ig.getArrayFloat(ImageGeneric.FIRST_IMAGE, ImageGeneric.ALL_SLICES);
			templates.setArrayFloat(matrix, ImageGeneric.FIRST_IMAGE + templateindex, ImageGeneric.ALL_SLICES);
			templateindex++;

		}
		catch (Exception e)
		{
			e.printStackTrace();
			throw new IllegalArgumentException(e.getMessage());
		}
	}


	public synchronized void saveTemplates()
	{
		try
		{
			templates.write(templatesfile);
		}
		catch (Exception e)
		{
			throw new IllegalArgumentException(e);
		}
	}



	public int getTemplateIndex()
	{
		return templateindex;
	}

	public synchronized void centerParticle(TrainingParticle p)
	{
<<<<<<< HEAD
		
=======
>>>>>>> ba66e901
		if (((TrainingPicker)picker).getManualParticlesNumber(this) < templatesNumber)
			return;//missing templates
		Particle shift = null;
		try
		{
			ImageGeneric igp = p.getImageGeneric();
			shift = templates.bestShift(igp);
			double distance = Math.sqrt(Math.pow(shift.getX(),  2) + Math.pow(shift.getY(), 2))/size;
			//System.out.printf("normalized distance:%.2f\n", distance);
			if(distance < 0.25)
			{
				p.setX(p.getX() + shift.getX());
				p.setY(p.getY() + shift.getY());
			}
		}
		catch (Exception e)
		{
			// TODO Auto-generated catch block
			e.printStackTrace();
		}

	}

	public synchronized void applyAlignment(TrainingParticle particle, ImageGeneric igp, double[] align)
	{
		try
		{
			particle.setLastalign(align);
			templates.applyAlignment(igp, particle.getTemplateIndex(), particle.getTemplateRotation(), 
					particle.getTemplateTilt(), 
					particle.getTemplatePsi());
			//System.out.printf("adding particle: %d %.2f %.2f %.2f\n", particle.getTemplateIndex(), particle.getTemplateRotation(), particle.getTemplateTilt(), particle.getTemplatePsi());
		}
		catch (Exception e)
		{
			// TODO Auto-generated catch block
			e.printStackTrace();
		}

	}
	

	

}<|MERGE_RESOLUTION|>--- conflicted
+++ resolved
@@ -317,10 +317,7 @@
 
 	public synchronized void centerParticle(TrainingParticle p)
 	{
-<<<<<<< HEAD
-		
-=======
->>>>>>> ba66e901
+
 		if (((TrainingPicker)picker).getManualParticlesNumber(this) < templatesNumber)
 			return;//missing templates
 		Particle shift = null;
