package xmipp.viewer.particlepicker;

import ij.ImagePlus;
import java.awt.Color;
import java.io.File;
import java.lang.reflect.Field;
import java.util.List;

import xmipp.ij.commons.XmippImageConverter;
import xmipp.jni.ImageGeneric;
import xmipp.jni.Particle;
import xmipp.utils.TasksManager;
import xmipp.utils.XmippMessage;
import xmipp.viewer.particlepicker.training.model.FamilyState;
import xmipp.viewer.particlepicker.training.model.MicrographFamilyData;
import xmipp.viewer.particlepicker.training.model.SupervisedParticlePicker;
import xmipp.viewer.particlepicker.training.model.TrainingMicrograph;
import xmipp.viewer.particlepicker.training.model.TrainingParticle;
import xmipp.viewer.particlepicker.training.model.TrainingPicker;

public class Family
{

	private String name;
	private Color color;
	private int size;
	private FamilyState state;
	private int templatesNumber;
	private ImageGeneric templates;
	private String templatesfile;
	private int templateindex;
	private ParticlePicker picker;

	private static Color[] colors = new Color[] { Color.BLUE, Color.CYAN, Color.GREEN, Color.MAGENTA, Color.ORANGE, Color.PINK, Color.YELLOW };
	private static int nextcolor;

	public static Color getNextColor()
	{
		Color next = colors[nextcolor];
		nextcolor++;
		if (nextcolor == colors.length)
			nextcolor = 0;
		return next;
	}

	public Family(String name, Color color, int size, ParticlePicker ppicker, int templatesNumber)
	{
		this(name, color, size, FamilyState.Manual, ppicker, templatesNumber);
	}
	

	public Family(String name, Color color, int size, FamilyState state, ParticlePicker ppicker, int templatesNumber)
	{
		if (size < 0 || size > ParticlePicker.fsizemax)
			throw new IllegalArgumentException(String.format("Size should be between 0 and %s, %s not allowed", ParticlePicker.fsizemax, size));
		if (name == null || name.equals(""))
			throw new IllegalArgumentException(XmippMessage.getEmptyFieldMsg("name"));
		try
		{
			this.picker = ppicker;
			this.name = name;
			this.color = color;
			this.size = size;
			this.state = state;
			this.templatesNumber = templatesNumber;
			this.templatesfile = picker.getTemplatesFile(name);
			if (new File(templatesfile).exists())
			{

				this.templates = new ImageGeneric(templatesfile);
				templates.read(templatesfile, false);
<<<<<<< HEAD
				templateindex = templatesNumber;//all images read
				
=======
				templateindex = templatesNumber;
>>>>>>> 7c27dbb6
			}
			else
				initTemplates();
			


			
		}
		catch (Exception e)
		{
			e.printStackTrace();
			throw new IllegalArgumentException();
		}
	}


	public String getTemplatesFile()
	{
		return templatesfile;
	}

	public synchronized void initTemplates()
	{
		if (templatesNumber == 0)
			return;
		try
		{
			this.templates = new ImageGeneric(ImageGeneric.Float);
			templates.resize(size, size, 1, templatesNumber);
			templates.write(templatesfile);
			templateindex = 0;
		}
		catch (Exception e)
		{
			throw new IllegalArgumentException(e.getMessage());
		}
	}
	
	public synchronized void updateTemplates(TrainingPicker picker)
	{
		if (getStep() != FamilyState.Manual)
			return;

		initTemplates();
		ImageGeneric igp;
		List<TrainingParticle> particles;
		MicrographFamilyData mfd;
		TrainingParticle particle;
		double[] align;
		try
		{
			for (TrainingMicrograph m : picker.getMicrographs())
			{
				mfd = m.getFamilyData(this);
				for (int i = 0; i < mfd.getManualParticles().size(); i++)
				{
					particles = mfd.getManualParticles();
					particle = particles.get(i);
					igp = particle.getImageGeneric();
					if (getTemplateIndex() < getTemplatesNumber())
						setTemplate(igp);
					else
					{
						align = getTemplates().alignImage(igp);
						particle.setLastalign(align);
					}
				}
			}
			saveTemplates();
			
		}
		catch (Exception e)
		{
			throw new IllegalArgumentException(e.getMessage());
		}
	}


	public ImageGeneric getTemplates()
	{
		return templates;
	}



	public FamilyState getStep()
	{
		return state;
	}

	public void goToNextStep(TrainingPicker ppicker)
	{
		validateNextStep(ppicker);
		this.state = TrainingPicker.nextStep(state);
	}

	public void goToPreviousStep()
	{
		this.state = TrainingPicker.previousStep(state);
	}

	public void validateNextStep(TrainingPicker ppicker)
	{
		int min = SupervisedParticlePicker.getMinForTraining();
		FamilyState next = TrainingPicker.nextStep(state);
		if (next == FamilyState.Supervised && ppicker.getManualParticlesNumber(this) < min)
			throw new IllegalArgumentException(String.format("You should have at least %s particles to go to %s mode", min, FamilyState.Supervised));
		if (!ppicker.hasEmptyMicrographs(this) && next != FamilyState.Review)
			throw new IllegalArgumentException(String.format("There are no available micrographs for %s step", FamilyState.Supervised));

	}

	public int getSize()
	{
		return size;
	}

	public void setSize(int size)
	{
		if (size > ParticlePicker.fsizemax)
			throw new IllegalArgumentException(String.format("Max size is %s, %s not allowed", ParticlePicker.fsizemax, size));
		this.size = size;
<<<<<<< HEAD
		
=======
>>>>>>> 7c27dbb6
	}


	public String getName()
	{
		return name;
	}

	public void setName(String name)
	{
		if (name == null || name.equals(""))
			throw new IllegalArgumentException(XmippMessage.getEmptyFieldMsg("name"));
		this.name = name;
	}

	public int getTemplatesNumber()
	{
		return templatesNumber;
	}

	public void setTemplatesNumber(int num) {
		if(num <= 0)
			throw new IllegalArgumentException(XmippMessage.getIllegalValueMsgWithInfo("Templates Number", Integer.valueOf(num), "Family must have at least one template"));

		this.templatesNumber = num;
<<<<<<< HEAD
		
=======
>>>>>>> 7c27dbb6
	}

	public Color getColor()
	{
		return color;
	}

	public void setColor(Color color)
	{
		this.color = color;
	}


	public String toString()
	{
		return name;
	}

	public static Color[] getSampleColors()
	{
		return colors;
	}


	public static Color getColor(String name)
	{
		Color color;
		try
		{
			Field field = Class.forName("java.awt.Color").getField(name);
			color = (Color) field.get(null);// static field, null for parameter
		}
		catch (Exception e)
		{
			color = null; // Not defined
		}
		return color;
	}

	public static int getDefaultSize()
	{
		return 100;
	}

	public void setState(FamilyState state)
	{
		this.state = state;

	}

	public int getRadius()
	{
		return size / 2;
	}

	public synchronized void setTemplate(ImageGeneric ig)
	{

		float[] matrix;
		try
		{
			// TODO getArrayFloat and setArrayFloat must be call from C both in
			// one function
			matrix = ig.getArrayFloat(ImageGeneric.FIRST_IMAGE, ImageGeneric.ALL_SLICES);
			templates.setArrayFloat(matrix, ImageGeneric.FIRST_IMAGE + templateindex, ImageGeneric.ALL_SLICES);
			templateindex++;

		}
		catch (Exception e)
		{
			e.printStackTrace();
			throw new IllegalArgumentException(e.getMessage());
		}
	}


	public synchronized void saveTemplates()
	{
		try
		{
			templates.write(templatesfile);
		}
		catch (Exception e)
		{
			throw new IllegalArgumentException(e);
		}
	}



	public int getTemplateIndex()
	{
		return templateindex;
	}

	public synchronized void centerParticle(TrainingParticle p)
	{
		
		if (((TrainingPicker)picker).getManualParticlesNumber(this) < templatesNumber)
			return;//missing templates
		Particle shift = null;
		try
		{
			ImageGeneric igp = p.getImageGeneric();
			shift = templates.bestShift(igp);
			p.setX(p.getX() + shift.getX());
			p.setY(p.getY() + shift.getY());
		}
		catch (Exception e)
		{
			// TODO Auto-generated catch block
			e.printStackTrace();
		}

	}

	public synchronized void applyAlignment(TrainingParticle particle, ImageGeneric igp, double[] align)
	{
		try
		{
			particle.setLastalign(align);
			templates.applyAlignment(igp, particle.getTemplateIndex(), particle.getTemplateRotation(), 
					particle.getTemplateTilt(), 
					particle.getTemplatePsi());
			//System.out.printf("adding particle: %d %.2f %.2f %.2f\n", particle.getTemplateIndex(), particle.getTemplateRotation(), particle.getTemplateTilt(), particle.getTemplatePsi());
		}
		catch (Exception e)
		{
			// TODO Auto-generated catch block
			e.printStackTrace();
		}

	}
	

	

}<|MERGE_RESOLUTION|>--- conflicted
+++ resolved
@@ -69,12 +69,8 @@
 
 				this.templates = new ImageGeneric(templatesfile);
 				templates.read(templatesfile, false);
-<<<<<<< HEAD
 				templateindex = templatesNumber;//all images read
-				
-=======
-				templateindex = templatesNumber;
->>>>>>> 7c27dbb6
+
 			}
 			else
 				initTemplates();
@@ -197,10 +193,7 @@
 		if (size > ParticlePicker.fsizemax)
 			throw new IllegalArgumentException(String.format("Max size is %s, %s not allowed", ParticlePicker.fsizemax, size));
 		this.size = size;
-<<<<<<< HEAD
-		
-=======
->>>>>>> 7c27dbb6
+
 	}
 
 
@@ -226,10 +219,7 @@
 			throw new IllegalArgumentException(XmippMessage.getIllegalValueMsgWithInfo("Templates Number", Integer.valueOf(num), "Family must have at least one template"));
 
 		this.templatesNumber = num;
-<<<<<<< HEAD
-		
-=======
->>>>>>> 7c27dbb6
+
 	}
 
 	public Color getColor()
