/***************************************************************************
 * Authors:     J.M. de la Rosa Trevin (jmdelarosa@cnb.csic.es)
 *
 *
 * Unidad de  Bioinformatica of Centro Nacional de Biotecnologia , CSIC
 *
 * This program is free software; you can redistribute it and/or modify
 * it under the terms of the GNU General Public License as published by
 * the Free Software Foundation; either version 2 of the License, or
 * (at your option) any later version.
 *
 * This program is distributed in the hope that it will be useful,
 * but WITHOUT ANY WARRANTY; without even the implied warranty of
 * MERCHANTABILITY or FITNESS FOR A PARTICULAR PURPOSE.  See the
 * GNU General Public License for more details.
 *
 * You should have received a copy of the GNU General Public License
 * along with this program; if not, write to the Free Software
 * Foundation, Inc., 59 Temple Place, Suite 330, Boston, MA
 * 02111-1307  USA
 *
 *  All comments concerning this program package may be sent to the
 *  e-mail address 'xmipp@cnb.csic.es'
 ***************************************************************************/

package xmipp.viewer.models;

import java.awt.Color;
import java.awt.Window;
import java.io.File;
import java.util.ArrayList;
import java.util.Date;
import java.util.logging.Level;
import java.util.logging.Logger;
import xmipp.jni.Filename;
import xmipp.jni.ImageGeneric;
import xmipp.jni.MDLabel;
import xmipp.jni.MetaData;
import xmipp.jni.MDRow;
import xmipp.utils.DEBUG;
import xmipp.utils.Params;
import xmipp.utils.XmippStringUtils;
import xmipp.viewer.windows.GalleryJFrame;

/** This class will serve to store important data about the gallery */
public class GalleryData {
	public MetaData md;
	public long[] ids;
	public String[] mdBlocks = null;
	public String selectedBlock;
	// The following is only used in VolumeGallery mode
	public String selectedVolFn = "";
	public String commonVolPrefix = "";
	public String[] volumes = null;

	public ArrayList<ColumnInfo> labels = null;
	// First label that can be rendered
	public ColumnInfo ciFirstRender = null;
	public int zoom;
	protected String filename;
	public int resliceView;
<<<<<<< HEAD
        protected Mode mode;
	public boolean showLabel = false;
	public boolean renderImages;
=======
        private ColumnInfo displayci;
    private String displayLabel;
>>>>>>> e5361dcf


	public Params parameters;
	private int numberOfVols = 0;

	// flag to perform global normalization
	public boolean normalize = false;
	// flag to use geometry info
	public boolean useGeo;
	// flag to wrapping
	public boolean wrap;
	// flag to check if is 2d classification
	public boolean isClassification = false;
	public int refLabel;
	// Store the selection state for each item
	public boolean[] selection;
	// Array with all ClassInfo
	public ArrayList<ClassInfo> classesArray;
	// ClassInfo reference for each element
	public ClassInfo[] classes;
	// Flags to check if md or classes has changed
	private boolean hasMdChanges, hasClassesChanges;
	public Window window;
        protected String[] renderLabels;
        protected String renderLabel;
        protected String[] visibleLabels;
        protected String[] orderLabels;
        protected ColumnInfo displayci;

    


	public enum Mode {
		GALLERY_MD, GALLERY_VOL, TABLE_MD, GALLERY_ROTSPECTRA
	};

	// define min and max render dimensions
	public static int MIN_SIZE = 16;
	public static int MAX_SIZE = 256;

	// max dimension allowed to render images


        
        
	/**
	 * The constructor receive the filename of a metadata The metadata can also
	 * be passed, if null, it will be readed from filename
	 * 
	 * @param jFrameGallery
	 */
<<<<<<< HEAD

	public GalleryData(Window window, String fn, Params parameters, MetaData md) {

=======
	public GalleryData(Window window, String fn, Params params, MetaData md) {
>>>>>>> e5361dcf
		this.window = window;
		try {
                        
			selectedBlock = "";
<<<<<<< HEAD
			this.parameters = parameters;
			zoom = parameters.zoom;
			this.renderImages = parameters.renderImages;//always true, customized by models or renderLabels
                        this.renderLabels = parameters.renderLabels;
                        this.renderLabel = parameters.renderLabel;
                        this.visibleLabels = parameters.visibleLabels;
                        this.orderLabels = parameters.orderLabels;
			mode = Mode.GALLERY_MD;

			resliceView = parameters.resliceView;
			useGeo = parameters.useGeo;
			wrap = parameters.wrap;
                        
			if (parameters.mode.equalsIgnoreCase(Params.OPENING_MODE_METADATA))
				mode = Mode.TABLE_MD;
			else if (parameters.mode.equalsIgnoreCase(Params.OPENING_MODE_ROTSPECTRA))
=======
			parameters = params;
			zoom = params.zoom;
			globalRender = params.renderImages;
			mode = Mode.GALLERY_MD;
			resliceView = params.resliceView;
			useGeo = params.useGeo;
			wrap = params.wrap;

			if (params.mode.equalsIgnoreCase(Params.OPENING_MODE_METADATA))
				mode = Mode.TABLE_MD;
			else if (params.mode.equalsIgnoreCase(Params.OPENING_MODE_ROTSPECTRA))
				mode = Mode.GALLERY_ROTSPECTRA;
>>>>>>> e5361dcf

				mode = Mode.GALLERY_ROTSPECTRA;
                        
			setFileName(fn);

			if (md == null) {
				this.md = new MetaData();
				readMetadata(fn);
			} else {
				this.md = md;
				loadMd();
			}
                        displayLabel = params.getDisplayLabel();
                        
		} catch (Exception e) {
			e.printStackTrace();
			md = null;
		}

	}// constructor GalleryData
        
        
        public boolean isDisplayLabel()
        {
            return displayci != null;
        }
        
        public void setDisplayLabel(String key) {
            displayci = null;
            if(key == null || key.equalsIgnoreCase("none"))
            {
                displayci = null;
                return;
            }
            for(ColumnInfo ci: labels)
                if(ci.labelName.equals(key))
                {
                    displayci = ci;
                    break;
                }
        }
        
        public ColumnInfo getDisplayLabel()
        {
            
            return displayci;
        }

	public ArrayList<ColumnInfo> getColumns() {
		return labels;
	}

	public void setRenderColumn(String key) {
            if(key.equalsIgnoreCase("none"))
                ciFirstRender = null;
            for(ColumnInfo ci: labels)
                if(ci.labelName.equals(key))
                    ciFirstRender = ci;
	}

	public ColumnInfo getRenderColumn() {
		return ciFirstRender;
	}

	/** Return the name of the selected md block */
	public String getMdFilename() {
		if (selectedBlock.isEmpty())
			return filename;
		return String.format("%s@%s", selectedBlock, filename);
	}// function getMdFilename

	public String getMdSaveFileName() {
		if (filename == null)
			return null;

		String savefn;
		if (selectedBlock.isEmpty())
			savefn = filename;
		else
			savefn = String.format("%s@%s", selectedBlock, filename);
		String ext;
		if (savefn.contains(".")) {
			ext = savefn.substring(savefn.lastIndexOf("."));
			if (ext.equals(".stk"))
				return savefn.replace(ext, ".xmd");
		} else
			savefn = savefn + ".xmd";
		return savefn;
	}

	public void setFileName(String file) {
		filename = file;

		if (file != null) {
			if (Filename.hasPrefix(file)) {
				if (Filename.isMetadata(file)) {
					selectedBlock = Filename.getPrefix(file); // FIXME:
																// validate
																// block exists
					filename = Filename.getFilename(file);
				}
			}
			if (Filename.exists(filename)){
				mdBlocks = MetaData.getBlocksInMetaDataFile(filename);
				if (mdBlocks.length >= 1 && selectedBlock.isEmpty())
					selectedBlock = mdBlocks[0];
			}
		}

	}

	/** Load contents from a metadata already read */
	public void loadMd() throws Exception {
		ids = md.findObjects();
		loadLabels();
		numberOfVols = 0;
		volumes = null;
		if (!containsGeometryInfo())
			useGeo = false;
		selection = new boolean[ids.length];
		isClassification = checkifIsClassificationMd();

		if (isClassification) {
			classes = new ClassInfo[ids.length];
			classesArray = new ArrayList<ClassInfo>();
			loadClassesInfo();
		}

		if (isRotSpectraMd() && mode == Mode.GALLERY_ROTSPECTRA) {
			if (zoom == 0)
				zoom = 100;
			return;
		}

		if (!md.isColumnFormat()) {
			mode = Mode.TABLE_MD;
			if (zoom == 0)
				zoom = 100;
		}

		if (isGalleryMode())
			mode = Mode.GALLERY_MD;

		if (hasRenderLabel()) {
			int renderLabel = ciFirstRender.getLabel();
			ImageGeneric image = null;
			String imageFn;
			// Try to find at least one image to render
			// and take dimensions from that
			for (int i = 0; i < ids.length && image == null; ++i) {
				imageFn = Filename.findImagePath(
						md.getValueString(renderLabel, ids[i]), filename, true);
                                
				// DEBUG.printFormat("imageFn1: %s", imageFn);
				// imageFn = Filename.fixPath(md.getValueString(renderLabel,
				// ids[i]), filename, false);
				// DEBUG.printFormat("imageFn2: %s", imageFn);
				// if (imageFn != null){
				if (imageFn != null) {
					try {
						image = new ImageGeneric(imageFn);
					} catch (Exception e) {
						image = null;
					}
				}
				break;
			}
			if (image != null) { // Image file was found to render
				if (zoom == 0) { // if default value, calculate zoom
									// If in micrograph mode, reduce the
									// MAX_SIZE constant
					if (md.containsMicrographsInfo())
						MAX_SIZE /= 2;
					int xdim = image.getXDim();
					int x = Math.min(Math.max(xdim, MIN_SIZE), MAX_SIZE);
					float scale = (float) x / xdim;
					zoom = (int) Math.ceil(scale * 100);
				}

				if (image.isVolume()) { // We are assuming all are volumes
										// or images, dont mix it
					if (isGalleryMode())
						mode = Mode.GALLERY_VOL;
					numberOfVols = md.size();
					volumes = new String[numberOfVols];

					for (int i = 0; i < numberOfVols; ++i) {
						volumes[i] = md.getValueString(
								ciFirstRender.getLabel(), ids[i]);
					}
					commonVolPrefix = XmippStringUtils
							.commonPathPrefix(volumes);

					if (selectedVolFn.isEmpty())
						selectVolume(volumes[0]);

				}
				image.destroy();
			} else
				zoom = 100; // Render missing image icon at zoom 100
		} else {
			// force this mode when there aren't render label
			mode = Mode.TABLE_MD;
                        zoom = 100;
		}
                
	}// function loadMd

	/**
	 * Load labels info in md, try to keep previous settings of render and
	 * visible on same columns
	 */
	public void loadLabels() {
                
		ColumnInfo ci;
		try {
			int[] labelids = md.getActiveLabels();
			ArrayList<ColumnInfo> newLabels = new ArrayList<ColumnInfo>(
					labelids.length);
			ciFirstRender = null;
			ColumnInfo ciFirstRenderVisible = null;
			int inputRenderLabel = MDLabel.MDL_UNDEFINED;

			if (!renderLabel.equalsIgnoreCase("first")) {
				inputRenderLabel = MetaData.str2Label(parameters.renderLabel);
			}

			for (int i = 0; i < labelids.length; ++i) {
				ci = new ColumnInfo(labelids[i]);
				if (labels != null) {
					for (ColumnInfo ci2 : labels)
						if (ci.label == ci2.label)
							ci.updateInfo(ci2);
				} else 
                                {
					ci.render = isRenderLabel(ci);
                                        ci.visible = isVisibleLabel(ci);
                                }
				newLabels.add(ci);
				if (inputRenderLabel == labelids[i] && ci.render) {
					ciFirstRender = ci;
					if (ci.visible)
						ciFirstRenderVisible = ci;
				}
				if ((ciFirstRender == null || ci.getLabel() == MDLabel.MDL_IMAGE)
						&& ci.render)// favor mdl_image over mdl_micrograph
				{
					ciFirstRender = ci;
				}
				if ((ciFirstRenderVisible == null || ci.getLabel() == MDLabel.MDL_IMAGE)
						&& ci.render && ci.visible)
					ciFirstRenderVisible = ci;
                                
			}
			if (ciFirstRenderVisible != null) {
				ciFirstRender = ciFirstRenderVisible;
			}
			// Add MDL_ENABLED if not present
			if (!md.containsLabel(MDLabel.MDL_ENABLED)
					&& (md.containsLabel(MDLabel.MDL_IMAGE) || md
							.containsLabel(MDLabel.MDL_MICROGRAPH))) {
				newLabels.add(0, new ColumnInfo(MDLabel.MDL_ENABLED));
				md.addLabel(MDLabel.MDL_ENABLED);
				for (long id : ids)
					md.setEnabled(true, id);
				// hasMdChanges = true;
			}
                        
			labels = newLabels;
<<<<<<< HEAD
                        orderLabels();
=======
                        setDisplayLabel(displayLabel);
>>>>>>> e5361dcf
		} catch (Exception e) {
			e.printStackTrace();
		}
	}// function loadLabels

	/** Read metadata and store ids */
	private void readMetadata(String fn) {
		try {
			hasMdChanges = false;
			hasClassesChanges = false;
			md.read(fn);

		} catch (Exception e) {
			// TODO Auto-generated catch block
			e.printStackTrace();
			md = null;
			ids = null;
		}
	}

	/**
	 * Sort the metadata by a given column. The sort could be ascending or
	 * descending
	 */
	public void sortMd(int col, boolean ascending) {
		try {
			md.sort(getLabelFromCol(col), ascending);
			clearSelection();
			hasMdChanges = true;
		} catch (Exception e) {
			e.printStackTrace();
		}
	}

	void clearSelection() {
		for (int i = 0; i < selection.length; ++i)
			selection[i] = false;

	}

	/** Reload current metadata from file */
	public void readMd() {
		if (filename != null)
			readMetadata(getMdFilename());
	}

	/** Select one of the blocks */
	public void selectBlock(String block) {
		selectedBlock = block;
		selectedVolFn = ""; // Set to empty string to get the first vol
		readMd();
	}

	/**
	 * defines how each row is rendered on ImageGalleryTableModel
	 * @return
	 */
	public ImageGalleryTableModel createModel() {
		try {
			switch (mode) {
			case GALLERY_VOL:
				return new VolumeGalleryTableModel(this);
			case GALLERY_MD:
				if (md.size() > 0 && hasRenderLabel())
					return new MetadataGalleryTableModel(this);
				// else fall in the next case
			case TABLE_MD:
				mode = Mode.TABLE_MD; // this is necessary when coming from
				// previous case
				if (!md.isColumnFormat())
					return new MetadataRowTableModel(this);
				
				return new MetadataTableModel(this);
			case GALLERY_ROTSPECTRA:
				return new RotSpectraGalleryTableModel(this);
			}
		} catch (Exception e) {
			e.printStackTrace();
		}
		return null;
	}

	public int getNumberOfBlocks() {
		return mdBlocks != null ? mdBlocks.length : 0;
	}

	public int getNumberOfVols() {
		return numberOfVols;
	}

	/** Return the mode of the gallery */
	public Mode getMode() {
		return mode;
	}

	/** Return true if there is a renderizable label in the metadata */
	public boolean hasRenderLabel() {
		return ciFirstRender != null;
	}

	/** Return the label that is used for rendering */
	public int getRenderLabel() {
		return ciFirstRender.getLabel();
	}

	/** Return true if the gallery mode is allowed */
	public boolean allowGallery() {
		return hasRenderLabel() || isRotSpectraMd();
	}

	// some mode shortcuts
	public boolean isGalleryMode() {
		return mode == Mode.GALLERY_MD || mode == Mode.GALLERY_VOL
				|| mode == Mode.GALLERY_ROTSPECTRA;
	}

	public boolean isVolumeMode() {
		return mode == Mode.GALLERY_VOL;
	}

	public boolean isTableMode() {
		return mode == Mode.TABLE_MD;
	}

	/** Return true if the underlying metadata is in row format */
	public boolean isColumnFormat() {
		return md.isColumnFormat();
	}

	public boolean isRotSpectraMode() {
		return mode == Mode.GALLERY_ROTSPECTRA;
	}

	public boolean isMicrographsMode() {
		return md.containsMicrographsInfo();
	}

	// utility function to change of mode
	public void changeMode() {
		if (isGalleryMode()) {
			mode = Mode.TABLE_MD;
			if (selection.length < ids.length) //This can happen when in volume mode, that changes the selection array
				selection = new boolean[ids.length];
		}
		else if (isRotSpectraMd())
			mode = Mode.GALLERY_ROTSPECTRA;
		else if (numberOfVols > 0)
			mode = Mode.GALLERY_VOL;
		else
			mode = Mode.GALLERY_MD;
                
	}

	/** following function only should be used in VolumeGallery mode */
	public String getVolumeAt(int index) {
		return volumes[index];
	}

	public void selectVolume(String vol) {
		selectedVolFn = vol; // FIXME: Check it is valid
	}

	// Check if the underlying data has geometrical information
	public boolean containsGeometryInfo() {
		try {
			return md.containsGeometryInfo();
		} catch (Exception e) {
			e.printStackTrace();
			return false;
		}
	}

	/** Check if an item is enabled or not */
	public boolean isEnabled(int index) {
		try {
			if (isVolumeMode() || !md.containsLabel(MDLabel.MDL_ENABLED))
				return true;
			return md.getEnabled(ids[index]);
		} catch (Exception e) {
			e.printStackTrace();
		}
		return true;
	}

	/** Set enabled state */
	public void setEnabled(int index, boolean value) {
		try {
			if (!isVolumeMode()) { // slices in a volume are always enabled
				md.setEnabled(value, ids[index]);
				hasMdChanges = true;
			}
		} catch (Exception e) {
			e.printStackTrace();
		}
	}

	/** Set all values coming from a row md */
	public void setRow(MDRow mdRow, long objId) {
		md.setRow(mdRow, objId);
		setMdChanges(true);
	}

	/** This is only needed for metadata table galleries */
	public boolean isFile(ColumnInfo ci) {
		try {
			return MetaData.isPathField(ci.getLabel());
		} catch (Exception e) {
			e.printStackTrace();
		}
		return false;
	}

	public boolean isFile(int col) {
		return isFile(labels.get(col));
	}

	public boolean isImageFile(int col) {
		return isImageFile(labels.get(col));
	}

	public boolean isImageFile(ColumnInfo ci) {
		try {
			return MetaData.isImage(ci.getLabel());
		} catch (Exception e) {
			e.printStackTrace();
		}
		return false;
	}

	public boolean isClassificationMd() {
		return isClassification;
	}

	/** Return true if current metadata comes from 2d classification */
	public boolean checkifIsClassificationMd() {
		try {
			boolean valid = selectedBlock.startsWith("classes") && 
					(md.containsLabel(MDLabel.MDL_REF) || md.containsLabel(MDLabel.MDL_REF3D)) &&
					 md.containsLabel(MDLabel.MDL_CLASS_COUNT);
			
			if (!valid)
				return false;
			
			refLabel = md.containsLabel(MDLabel.MDL_REF) ? MDLabel.MDL_REF : MDLabel.MDL_REF3D;
			
			for (long id : ids) {
				int ref = md.getValueInt(refLabel, id);
				long count = md.getValueLong(MDLabel.MDL_CLASS_COUNT, id);
				String s = Filename.getClassBlockName(ref);
				if (count > 0 && !containsBlock(s)) {
					 DEBUG.printFormat("2Dclass: for ref: %d, no block '%s'\n", ref, s);
					return false;
				}
			}
		} catch (Exception e) {
			// TODO Auto-generated catch block
			e.printStackTrace();
		}
		return true;
	}

	/** Get the assigned class of some element */
	public ClassInfo getItemClassInfo(int index) {
		if (isClassification && index < classes.length) {
			return classes[index];
		}
		return null;
	}

	/** Set item class info in md */
	private void setItemClassInfo(long id, ClassInfo cli) {
		String comment = "None";
		int ref2 = -1;
		int color = -1;
		try {
			if (cli != null) {
				ref2 = cli.index + 1;
				color = cli.getColor().getRGB();
				comment = cli.getComment();
			}
			md.setValueInt(MDLabel.MDL_REF2, ref2, id);
			md.setValueString(MDLabel.MDL_KEYWORDS, comment, id);
			md.setValueInt(MDLabel.MDL_COLOR, color, id);
		} catch (Exception ex) {
			ex.printStackTrace();
		}
	}

	/** Set the class of an element */
	public void setItemClass(int index, ClassInfo cli) {
		hasClassesChanges = true;
		classes[index] = cli;
		long id = ids[index];
		setItemClassInfo(id, cli);
	}

	public ClassInfo getClassInfo(int classNumber) {
		return classesArray.get(classNumber);
	}

	/**
	 * Compute and update the number of classes and images assigned to this
	 * superclass
	 */
	public void updateClassesInfo() {
		try {
			int i = 0;
			for (ClassInfo cli : classesArray) {
				cli.numberOfClasses = 0;
				cli.numberOfImages = 0;
				cli.index = i++;
			}
			i = 0;
			for (long id : ids) { // iterate over all references
				long count = md.getValueLong(MDLabel.MDL_CLASS_COUNT, id);

				ClassInfo cli = getItemClassInfo(i);
				if (cli != null) {
					cli.numberOfClasses += 1;
					cli.numberOfImages += count;
					hasMdChanges = true;
				}
				setItemClassInfo(id, cli);
				++i;
			}
		} catch (Exception e) {
			// TODO Auto-generated catch block
			e.printStackTrace();
		}
	}// function upateClassesInfo

	/** Load classes structure if previously stored */
	public void loadClassesInfo() {
		try {
			if (md.containsLabel(MDLabel.MDL_REF2)) {
				long id;
				int ref2;
				ClassInfo cli;

				for (int i = 0; i < ids.length; ++i) {
					id = ids[i];
					ref2 = md.getValueInt(MDLabel.MDL_REF2, id);

					if (ref2 > 0) {
						cli = null;

						for (ClassInfo cli2 : classesArray)
							if (cli2.index == ref2) {
								cli = cli2;
								break;
							}

						if (cli == null) {
							String comment = md.getValueString(
									MDLabel.MDL_KEYWORDS, id);
							int color = md.getValueInt(MDLabel.MDL_COLOR, id);
							cli = new ClassInfo(comment, new Color(color));
							cli.index = ref2;
							classesArray.add(cli);
						}
						classes[i] = cli;
					}
				}
			}
		} catch (Exception e) {
			e.printStackTrace();
		}
	}// function loadClassesInfo

	/** Return the number of selected elements */
	public int getSelectionCount() {
		int count = 0;
                
		if (!isVolumeMode()) {
			for (int i = 0; i < ids.length; ++i)
				if (selection[i])
					++count;
		}
		return count;
	}

	/** Create a metadata just with selected items */
	public MetaData getSelectionMd() {
		MetaData selectionMd = null;
		if (!isVolumeMode()) {
			long[] selectedIds = new long[getSelectionCount()];
			int count = 0;
			for (int i = 0; i < ids.length; ++i)
				if (selection[i])
					selectedIds[count++] = ids[i];
			try {
				selectionMd = new MetaData();
				selectionMd.importObjects(md, selectedIds);
			} catch (Exception e) {
				e.printStackTrace();
			}
		}
		return selectionMd;
	}
        
       

	/**
	 * Compute the metadatas
	 */
	public MetaData[] getClassesMd() {
		try {
			if (!classesArray.isEmpty()) {
				updateClassesInfo();
				// Count the number of non-empty classes
				MetaData[] mds = new MetaData[classesArray.size() + 1];
				mds[0] = new MetaData();
				MetaData mdAux = mds[0];
				int i = 0;
				long id;
				// Md for classes block
				for (ClassInfo cli : classesArray) {
					id = mdAux.addObject();
					mdAux.setValueInt(MDLabel.MDL_REF, ++i, id);
					mdAux.setValueLong(MDLabel.MDL_CLASS_COUNT,
							cli.numberOfImages, id);
					mdAux.setValueString(MDLabel.MDL_KEYWORDS,
							cli.getComment(), id);
					mds[i] = new MetaData();
				}
				i = 0;
				// Fill the classX_images blocks
				for (i = 0; i < ids.length; ++i) {
					ClassInfo cli = getItemClassInfo(i);
					if (cli != null) {
						id = ids[i];
						md.setValueInt(MDLabel.MDL_REF2, cli.index + 1, id);
						md.setValueString(MDLabel.MDL_KEYWORDS,
								cli.getComment(), id);
						mdAux = getClassImages(i);
						if (mdAux != null)
							mds[cli.index + 1].unionAll(mdAux);
					}
				}
				return mds;
			}
		} catch (Exception e) {
			// TODO Auto-generated catch block
			e.printStackTrace();
		}
		return null;
	}

	/** Get the metadata with assigned images to this classes */
	public MetaData getClassImages(int index) {
		try {
			long id = ids[index];
			int ref = md.getValueInt(refLabel, id);
			String blockName = Filename.getClassBlockName(ref);
			if (containsBlock(blockName)) {
				return new MetaData(blockName + Filename.SEPARATOR + filename);
			}
		} catch (Exception e) {
			e.printStackTrace();
		}
		return null;
	}
	
        
	/** Get all the images assigned to all selected classes */
	public MetaData getImagesFromClassSelection(){
		MetaData mdImages = new MetaData();
		MetaData md;
		for (int i = 0; i < ids.length; ++i){
			if (selection[i]){
				md = getClassImages(i);
				if(md != null)
                                {
                                    mdImages.unionAll(md);
                                    md.destroy();
                                }
			}
		}
		return mdImages;
	}

	/** Return true if current metadata is a rotspectra classes */
	public boolean isRotSpectraMd() {
		if (filename != null) {
                    if(!filename.contains("classes"))
                        return false;
			String fnVectors = filename.replace("classes", "vectors");
			String fnVectorsData = fnVectors.replace(".xmd", ".vec");
			if (isClassificationMd() && Filename.exists(fnVectors)

					&& Filename.exists(fnVectorsData))
                            
				return true;
		}
		return false;
	}

	/** Check if a block is present, ignore case */
	public boolean containsBlock(String block) {
		if (mdBlocks != null)
			for (String b : mdBlocks)
				if (b.equalsIgnoreCase(block))
					return true;
		return false;
	}

	/**
	 * Take an index counting only visible columns and translate into the
	 * general column index
	 * 
	 * @param col
	 *            column index in visible counting
	 * @return column index in general counting
	 */
	public int getVisibleColumnIndex(int col) {
		int visibleIndex = 0;
		for (int i = 0; i < labels.size(); i++)
			if (labels.get(i).visible) {
				if (col == visibleIndex)
					return i;
				visibleIndex++;
			}
		return -1;
	}

	public int getLabelFromCol(int col) {
		return labels.get(col).getLabel();
	}

	public ColumnInfo getColumnInfo(int col) {
		return labels.get(col);
	}

	public String getValueFromCol(int index, int col) {
		if (!isColumnFormat()) {
			col = index;
			index = 0;
		}
		return getValueFromCol(index, labels.get(col));
	}

	public String getValueFromCol(int index, ColumnInfo ci) {
		try {
			return md.getValueString(ci.getLabel(), ids[index]);
		} catch (Exception e) {
			e.printStackTrace();
		}
		return null;
	}

	public String getValueFromLabel(int index, int label) {
		try {
			return md.getValueString(label, ids[index]);
		} catch (Exception e) {
			e.printStackTrace();
		}
		return null;
	}

	public void setValueToCol(int index, ColumnInfo ci, String value) {
		try {
			md.setValueString(ci.getLabel(), value, ids[index]);
			setMdChanges(true);
		} catch (Exception e) {
			e.printStackTrace();
		}
	}

	/** Delete from metadata selected items */
	public void removeSelection() throws Exception {
		for (int i = 0; i < ids.length; ++i) {
			if (selection[i]) {
				md.removeObject(ids[i]);
				hasMdChanges = true;
			}
		}
	}

	/** Add a new class */
	public void addClass(ClassInfo ci) {
		classesArray.add(ci);
		hasClassesChanges = true;
	}

	/** Remove a class from the selection */
	public void removeClass(int classNumber) {
		ClassInfo cli = getClassInfo(classNumber);
		for (int i = 0; i < ids.length; ++i)
			if (getItemClassInfo(i) == cli)
				setItemClass(i, null);
		classesArray.remove(classNumber);
		hasClassesChanges = true;
	}

	public boolean hasMdChanges() {
		return hasMdChanges;
	}

	public void setMdChanges(boolean value) {
		hasMdChanges = value;
	}

	public boolean hasClassesChanges() {
		return hasClassesChanges;
	}

	public boolean hasMicrographParticles() {
		return md.containsMicrographParticles();
	}

	public String getFileName() {
		return filename;

	}

	public String getBlock(int index) {
		int size = getNumberOfBlocks();
		if (size > 0 && index >= 0 && index < size)
			return mdBlocks[index];
		return null;
	}

	public MetaData getImagesMd(MetaData md) {
		int idlabel = getRenderLabel();
		if (md == null)
			return null;
		if (!md.containsLabel(idlabel))
			return null;

		MDRow mdRow = new MDRow();
		MetaData imagesmd = new MetaData();
		int index = 0;
		String imagepath;
		long id2;
		// md.print();
		for (long id : md.findObjects()) {
			if (isEnabled(index)) {
				imagepath = md.getValueString(idlabel, id, true);
				if (imagepath != null && ImageGeneric.exists(imagepath)) {
					id2 = imagesmd.addObject();
					if (useGeo) {
						md.getRow(mdRow, id);
						mdRow.setValueString(idlabel, imagepath);
						imagesmd.setRow(mdRow, id2);
					} else
						imagesmd.setValueString(idlabel, imagepath, id2);
				}
			}
			index++;
		}
		mdRow.destroy();
		return imagesmd;
	}

	public String getFileInfo() {
		File file = new File(getFileName());

		String fileInfo = "Path: " + file.getAbsolutePath() + "\n\n";

		fileInfo += "File Name: " + file.getName() + "\n" + "Last Modified: "
				+ new Date(file.lastModified()) + "\n"

				+ "Size: " + Filename.humanReadableByteCount(file.length());
		return fileInfo;
	}
        
       public void saveClassSelection(String path)
       {
            try {
                
                MetaData imagesmd;
                // Fill the classX_images blocks
                for (int i = 0; i < ids.length; ++i) 
                    if(selection[i])
                    {
                        long id = ids[i];
                        int ref = md.getValueInt(MDLabel.MDL_REF, id);
                        String blockName = Filename.getClassBlockName(ref);
                        if (containsBlock(blockName)) {
                                imagesmd = new MetaData(blockName + Filename.SEPARATOR + filename);
                                imagesmd.writeBlock(blockName + Filename.SEPARATOR + path);
                                imagesmd.destroy();
                        }
                    }
                
                
                
            } catch (Exception ex) {
                Logger.getLogger(GalleryJFrame.class.getName()).log(Level.SEVERE, null, ex);
            }
       }
       
       public boolean isRenderLabel(ColumnInfo ci) {
           
           if(renderLabel.equals("first"))
               return ci.allowRender;
           for(String i: renderLabels)
               if(i.equals(ci.labelName))
                   return true;
           return false;
       }
       
       public boolean isVisibleLabel(ColumnInfo ci) {
           if(visibleLabels == null)
               return true;
           for(String i: visibleLabels)
               if(i.equals(ci.labelName))
                   return true;
           return false;
       }

       public void orderLabels()
       {
           if(orderLabels == null)
               return;
           
           ColumnInfo aux;
           int j;
           for(int i = 0; i < orderLabels.length; i ++)
               for(ColumnInfo ci: labels)
                   if(ci.labelName.equals(orderLabels[i]))
                   {
                       
                       aux = labels.get(i);
                       j = labels.indexOf(ci);
                       labels.set(i, ci);
                       labels.set(j, aux);
                       
                   }
       }
       
       
	public boolean isCTFMd() {
		try {
			return md.containsLabel(MDLabel.MDL_PSD_ENHANCED) && md.containsLabel(MDLabel.MDL_PSD) && md.containsLabel(MDLabel.MDL_CTF_MODEL);
		} catch (Exception e) {
			e.printStackTrace();
		}
		return false;
	}
      
        public boolean hasSelection()
        {
            for(int i = 0; i < selection.length; i ++)
                if(selection[i])
                    return true;
            return false;
        }
}// class GalleryDaa<|MERGE_RESOLUTION|>--- conflicted
+++ resolved
@@ -59,14 +59,11 @@
 	public int zoom;
 	protected String filename;
 	public int resliceView;
-<<<<<<< HEAD
         protected Mode mode;
 	public boolean showLabel = false;
 	public boolean renderImages;
-=======
         private ColumnInfo displayci;
-    private String displayLabel;
->>>>>>> e5361dcf
+        private String displayLabel;
 
 
 	public Params parameters;
@@ -94,7 +91,6 @@
         protected String renderLabel;
         protected String[] visibleLabels;
         protected String[] orderLabels;
-        protected ColumnInfo displayci;
 
     
 
@@ -118,18 +114,15 @@
 	 * 
 	 * @param jFrameGallery
 	 */
-<<<<<<< HEAD
+
 
 	public GalleryData(Window window, String fn, Params parameters, MetaData md) {
 
-=======
-	public GalleryData(Window window, String fn, Params params, MetaData md) {
->>>>>>> e5361dcf
+
 		this.window = window;
 		try {
                         
 			selectedBlock = "";
-<<<<<<< HEAD
 			this.parameters = parameters;
 			zoom = parameters.zoom;
 			this.renderImages = parameters.renderImages;//always true, customized by models or renderLabels
@@ -146,20 +139,7 @@
 			if (parameters.mode.equalsIgnoreCase(Params.OPENING_MODE_METADATA))
 				mode = Mode.TABLE_MD;
 			else if (parameters.mode.equalsIgnoreCase(Params.OPENING_MODE_ROTSPECTRA))
-=======
-			parameters = params;
-			zoom = params.zoom;
-			globalRender = params.renderImages;
-			mode = Mode.GALLERY_MD;
-			resliceView = params.resliceView;
-			useGeo = params.useGeo;
-			wrap = params.wrap;
-
-			if (params.mode.equalsIgnoreCase(Params.OPENING_MODE_METADATA))
-				mode = Mode.TABLE_MD;
-			else if (params.mode.equalsIgnoreCase(Params.OPENING_MODE_ROTSPECTRA))
-				mode = Mode.GALLERY_ROTSPECTRA;
->>>>>>> e5361dcf
+
 
 				mode = Mode.GALLERY_ROTSPECTRA;
                         
@@ -172,7 +152,7 @@
 				this.md = md;
 				loadMd();
 			}
-                        displayLabel = params.getDisplayLabel();
+                        displayLabel = parameters.getDisplayLabel();
                         
 		} catch (Exception e) {
 			e.printStackTrace();
@@ -429,11 +409,8 @@
 			}
                         
 			labels = newLabels;
-<<<<<<< HEAD
                         orderLabels();
-=======
                         setDisplayLabel(displayLabel);
->>>>>>> e5361dcf
 		} catch (Exception e) {
 			e.printStackTrace();
 		}
