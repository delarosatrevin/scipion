--- conflicted
+++ resolved
@@ -1033,7 +1033,6 @@
 		return fileInfo;
 	}
         
-<<<<<<< HEAD
        public void saveClassSelection(String path)
        {
             try {
@@ -1109,7 +1108,6 @@
 		return false;
 	}
       
-=======
         public boolean hasSelection()
         {
             for(int i = 0; i < selection.length; i ++)
@@ -1117,5 +1115,4 @@
                     return true;
             return false;
         }
->>>>>>> 41317748
 }// class GalleryDaa