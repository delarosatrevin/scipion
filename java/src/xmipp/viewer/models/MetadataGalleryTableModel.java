--- conflicted
+++ resolved
@@ -169,11 +169,7 @@
 	@Override
 	protected ImageItem createItem(int index, String key) throws Exception
 	{
-<<<<<<< HEAD
-		return createImageItem(index, renderLabel.label, displayLabel.label, key);
-=======
-		return createImageItem(index, renderLabel.getLabel());
->>>>>>> fef8184c
+		return createImageItem(index, renderLabel.label);
 	}
 
 	public String getLabel(int row, int col)
@@ -182,16 +178,13 @@
 		{
 			int index = getIndex(row, col);
 			long objId = data.ids[index];
-<<<<<<< HEAD
-			return data.getLabel(objId, displayLabel.label);
-=======
+
 
                         ColumnInfo displayLabel = data.getDisplayLabel();
                         if(displayLabel == null)
                             return null;
-                        return data.md.getValueString(data.getDisplayLabel().getLabel(), objId);
+                        return data.md.getValueString(data.getDisplayLabel().label, objId);
                         
->>>>>>> fef8184c
 		}
 		catch (Exception e)
 		{
