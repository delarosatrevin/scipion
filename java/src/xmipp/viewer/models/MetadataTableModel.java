/***************************************************************************
 * Authors:     J.M. de la Rosa Trevin (jmdelarosa@cnb.csic.es)
 *
 *
 * Unidad de  Bioinformatica of Centro Nacional de Biotecnologia , CSIC
 *
 * This program is free software; you can redistribute it and/or modify
 * it under the terms of the GNU General Public License as published by
 * the Free Software Foundation; either version 2 of the License, or
 * (at your option) any later version.
 *
 * This program is distributed in the hope that it will be useful,
 * but WITHOUT ANY WARRANTY; without even the implied warranty of
 * MERCHANTABILITY or FITNESS FOR A PARTICULAR PURPOSE.  See the
 * GNU General Public License for more details.
 *
 * You should have received a copy of the GNU General Public License
 * along with this program; if not, write to the Free Software
 * Foundation, Inc., 59 Temple Place, Suite 330, Boston, MA
 * 02111-1307  USA
 *
 *  All comments concerning this program package may be sent to the
 *  e-mail address 'xmipp@cnb.csic.es'
 ***************************************************************************/

package xmipp.viewer.models;

import java.awt.Component;
import java.awt.event.MouseAdapter;
import java.awt.event.MouseEvent;

import javax.swing.JTable;
import javax.swing.table.JTableHeader;
import javax.swing.table.TableCellRenderer;
import javax.swing.table.TableColumn;
import javax.swing.table.TableColumnModel;

import xmipp.ij.commons.ImagePlusLoader;
import xmipp.ij.commons.XmippImageWindow;
import xmipp.jni.MDLabel;
import xmipp.jni.MetaData;
import xmipp.utils.DEBUG;
import xmipp.utils.XmippDialog;
import xmipp.utils.XmippMessage;
import xmipp.utils.XmippPopupMenuCreator;
import xmipp.viewer.FloatRenderer;
import xmipp.viewer.models.MetadataGalleryTableModel.MdRowImageLoader;
import xmipp.viewer.windows.ImagesWindowFactory;

<<<<<<< HEAD


public class MetadataTableModel extends MetadataGalleryTableModel {


=======
public class MetadataTableModel extends MetadataGalleryTableModel
{
>>>>>>> 9b5c05ce
	private static final long serialVersionUID = 1L;

	int sortColumnIndex = -1;
	boolean ascending = true;

	public MetadataTableModel(GalleryData data) throws Exception
	{
		super(data);
		cols = visibleLabels.size();
		rows = n;
		renderer.hackBorders = false;
	}

	@Override
	public String getColumnName(int column)
	{
		return visibleLabels.get(column).getLabelName();
	}

	@Override
	public Class getColumnClass(int column)
	{
		ColumnInfo ci = visibleLabels.get(column);
		if (ci.render)
			return ImageItem.class;
		else if (ci.getLabel() == MDLabel.MDL_ENABLED)
			return Boolean.class;
		try
		{
			return MetaData.getLabelClass(ci.getLabel());
		}
		catch (Exception e)
		{
			e.printStackTrace();
			return null;
		}
	}

	@Override
	public int getIndex(int row, int col)
	{
		return row;
	}

	@Override
	public int[] getCoords(int index)
	{
		int[] coords = new int[2];
		coords[0] = index;
		coords[1] = 0;
		return coords;
	}

	@Override
	public Object getValueAt(int row, int column)
	{
		// DEBUG.printMessage(String.format("MetadataTable.getValueAt(%d, %d)",
		// row, column));
		try
		{
			ColumnInfo ci = visibleLabels.get(column);
			if (ci.render)
			{
				String key = getItemKey(row, ci.getLabel());
				ImageItem item;
				// If the element is on cache, just return it
				if (cache.containsKey(key))
					item = cache.get(key);
				else
				{
					// If not, create the item and store it for future
					item = createImageItem(row, ci.getLabel(), ci.getLabel(), key);
					cache.put(key, item);
				}
				setupItem(item, row);
				return item;
			}
			int label = ci.getLabel();
			long id = data.ids[row];
			int type = MetaData.getLabelType(label);
			MetaData md = data.md;
			switch (type)
			{
			case MetaData.LABEL_INT:
				int value = md.getValueInt(label, id);
				// treat special case of MDL_ENABLED
				if (label == MDLabel.MDL_ENABLED)
					return (value > 0);
				return value;
			case MetaData.LABEL_BOOL:
				return md.getValueBoolean(label, id);
			case MetaData.LABEL_DOUBLE:
				return md.getValueDouble(label, id);
			case MetaData.LABEL_SIZET:
				return md.getValueLong(label, id);
			case MetaData.LABEL_STRING:
				return md.getValueString(ci.getLabel(), data.ids[row]);
			case MetaData.LABEL_VECTOR_DOUBLE:
			case MetaData.LABEL_VECTOR_SIZET:
				return md.getValueString(ci.getLabel(), data.ids[row]);

			}
			return null;

		}
		catch (Exception e)
		{
			e.printStackTrace();
		}

		return null;
	}// function getValueAt

	@Override
	public void setValueAt(Object value, int row, int column)
	{

		ColumnInfo ci = visibleLabels.get(column);
		if (value == null || value.equals(""))
		{
			XmippDialog.showError(null, XmippMessage.getEmptyFieldMsg(ci.getLabelName()));
			return;//empty values are not allowed
		}
		try
		{
			long id = data.ids[row];
			setMdValueAt(value, row, column, ci, id);
			data.setMdChanges(true);
		}
		catch (Exception e)
		{
			e.printStackTrace();
		}

	}// function setValueAt

	/**
	 * Helper function to set the value of a cell
	 * 
	 * @throws Exception
	 */
	protected void setMdValueAt(Object value, int row, int column, ColumnInfo ci, long id) throws Exception
	{
		if (!ci.render)
		{
			int label = ci.getLabel();
			int type = MetaData.getLabelType(label);
			MetaData md = data.md;
			switch (type)
			{
			case MetaData.LABEL_BOOL:
				md.setValueBoolean(label, (Boolean) value, id);
				break;
			case MetaData.LABEL_INT:
				if (label == MDLabel.MDL_ENABLED)
				{
					md.setEnabled((Boolean) value, id);
				}
				else
					md.setValueInt(label, ((Integer) value).intValue(), id);
				break;
			case MetaData.LABEL_DOUBLE:
				md.setValueDouble(label, ((Double) value).doubleValue(), id);
				break;
			case MetaData.LABEL_SIZET:
				md.setValueInt(label, ((Long) value).intValue(), id);
				break;
			case MetaData.LABEL_STRING:
			case MetaData.LABEL_VECTOR_DOUBLE:
			case MetaData.LABEL_VECTOR_SIZET:
				// TODO: Implement a better editor for vectors
				md.setValueString(label, value.toString(), id);
				break;
			}
			fireTableRowsUpdated(row, row);
		}
	}

	@Override
	public boolean isCellEditable(int row, int column)
	{
		ColumnInfo ci = visibleLabels.get(column);
		return ci.allowEdit && !ci.render;
	}

	// @Override
	// public String getImageFilenameAt(int row, int col){
	// ColumnInfo ci = visibleLabels.get(col);
	// return (ci.render && data.isImageFile(ci))
	// ? data.getValueFromCol(row, ci) : null;
	// }
	@Override
	public boolean handleDoubleClick(int row, int col)
	{
		try
		{
			ColumnInfo ci = visibleLabels.get(col);
			if (ci.allowRender && data.isImageFile(ci))
			{
				//new XmippImageWindow(data.window, new MdRowImageLoader(row, ci.getLabel()));
				ImagePlusLoader loader = new MdRowImageLoader(row, ci.getLabel());
				ImagesWindowFactory.openXmippImageWindow(data.window, loader, loader.allowsPoll());
				return true;
			}
		}
		catch (Exception e)
		{
			e.printStackTrace();
		}
		return false;
	}// function handleDoubleClick

	@Override
	public void setColumns(int cols)
	{

	}

	@Override
	public boolean adjustColumn(int width)
	{
		return false;
	}

	@Override
	/** Whether to display the labels */
	public void setRenderImages(boolean value)
	{
		boolean changed = false;
		for (ColumnInfo ci : data.labels)
			if (ci.allowRender && ci.render != value)
			{
				ci.render = value;
				changed = true;
			}
		if (changed)
		{
			data.globalRender = value;
			calculateCellSize();
			fireTableDataChanged();
		}
	}

	@Override
	public String getLabel(int row, int col)
	{
		try
		{
			long objId = data.ids[row];
			return data.md.getValueString(visibleLabels.get(col).getLabel(), objId);
		}
		catch (Exception e)
		{
			e.printStackTrace();
		}
		return null;
	}

	@Override
	protected void calculateCellSize()
	{
		// DEBUG.printMessage(String.format("MetadataTable:calculateSize"));
		if (data.globalRender)
		{
			super.calculateCellSize();
			// DEBUG.printMessage(String.format(
			// "MetadataTable:calculateSize w:%d, h:%d", cellDim.width,
			// cellDim.height));

		}
		else
		{
			int font_height;
			font_height = renderer.getFontMetrics(renderer.getFont()).getHeight();
			font_height += renderer.getIconTextGap(); // Adds the extra gap.
			cellDim.setSize(100, font_height + 5);
		}
	}

	@Override
	public void setupTable(JTable table)
	{
		table.setAutoResizeMode(JTable.AUTO_RESIZE_OFF);
		table.setDefaultRenderer(ImageItem.class, renderer);
		table.setDefaultRenderer(Double.class, new FloatRenderer());
		//MetadataTableHeader header = new MetadataTableHeader(columnModel);
		//JTableHeader header = new JTableHeader(table.getColumnModel());
		//table.setTableHeader(header);
		JTableHeader header = table.getTableHeader();
		header.setUpdateTableInRealTime(true);
		header.addMouseListener(new MetadataColumnListener(table));
		//header.setReorderingAllowed(true);
		updateTableSelection(table);
	}

	@Override
	public JTableHeader getTableHeaderModel()
	{
		return new MetadataTableHeader(columnModel);
	}

	/** Update the table selection according with data selection */
	@Override
	public void updateTableSelection(JTable table)
	{
		table.clearSelection();
		for (int i = 0; i < n; ++i)
			if (data.selection[i])
			{
				table.addRowSelectionInterval(i, i);
			}
	}

	@Override
	public boolean handleRightClick(int row, int col, XmippPopupMenuCreator xpopup)
	{
		xpopup.initItems();

		if (data.isFile(visibleLabels.get(col)))
		{
			xpopup.setItemVisible(XmippPopupMenuCreator.OPEN, true);
			if (!data.isImageFile(visibleLabels.get(col)))
				xpopup.setItemVisible(XmippPopupMenuCreator.OPEN_ASTEXT, true);
		}
		return true;
	}

	@Override
	/** Return the column model to be used with this table model */
	public GalleryColumnModel createColumnModel()
	{
		return new MetadataColumnModel();
	}

	public class MetadataColumnModel extends GalleryColumnModel
	{
		public MetadataColumnModel()
		{
			super(0);
		}

		@Override
		public void adjustColumnsWidth(JTable table)
		{
			try
			{
				if (visibleLabels.size() != getColumnCount())
					return;
				calculateCellSize();
				// String[] row = md.getRowValues(data.ids[0]);
				// table.setAutoResizeMode(JTable.AUTO_RESIZE_ALL_COLUMNS);
				int width = 0;
				TableCellRenderer rend;
				Component comp;
				boolean non_empty = data.md.size() > 0;

				for (int i = 0; i < visibleLabels.size(); ++i)
				{
					ColumnInfo col = visibleLabels.get(i);
					width = 0;
					// Calculate width of the cell
					if (col.render)
					{
						width = cellDim.width;
					}
					else if (non_empty)
					{
						// else {
						rend = table.getCellRenderer(0, i);
						comp = rend.getTableCellRendererComponent(table, getValueAt(0, i), false, false, 0, 0);
						width = comp.getPreferredSize().width + 10;
					}
					// Calculate width of the header
					TableColumn tc = getColumn(i);
					rend = tc.getHeaderRenderer();
					if (rend == null)
						rend = table.getTableHeader().getDefaultRenderer();
					Object value = tc.getHeaderValue();
					comp = rend.getTableCellRendererComponent(table, value, false, false, 0, i);
					// Take max width
					width = Math.max(width, comp.getPreferredSize().width);
					getColumn(i).setPreferredWidth(width + 10);
					// DEBUG.printMessage(String.format("col: %d, width: %d", i,
					// width));
				}
			}
			catch (Exception e)
			{
				// TODO Auto-generated catch block
				e.printStackTrace();
			}
		}// function adjustColumnsWidth

	}// class MetadataColumnModel

	public class MetadataTableHeader extends JTableHeader
	{
		public MetadataTableHeader(TableColumnModel columnModel)
		{
			super(columnModel);
		}

		/** Show tooltips on columns header */
		public String getToolTipText(MouseEvent e)
		{
			java.awt.Point p = e.getPoint();
			int index = columnModel.getColumnIndexAtX(p.x);
			if (index > -1)
				return visibleLabels.get(index).comment;
			return null;
		}
	}

	public class MetadataColumnListener extends MouseAdapter
	{
		protected JTable table;

		public MetadataColumnListener(JTable t)
		{
			table = t;
		}

<<<<<<< HEAD
		public void mouseClicked(MouseEvent e) {
			
=======
		public void mouseClicked(MouseEvent e)
		{
>>>>>>> 9b5c05ce
			TableColumnModel colModel = table.getColumnModel();
			//Get the clicked column index
			int columnModelIndex = colModel.getColumnIndexAtX(e.getX());
			//Take into account a possible reordering of columns
			int modelIndex = colModel.getColumn(columnModelIndex).getModelIndex();
			//Take into account possible invisible columns indexing
			modelIndex = data.getVisibleColumnIndex(modelIndex);
			if (modelIndex < 0)
				return;
			if (sortColumnIndex == modelIndex)
				ascending = !ascending;
			else
				sortColumnIndex = modelIndex;
			data.sortMd(sortColumnIndex, ascending);
			clearSelection();
			updateTableSelection(table);
			cache.clear();
			
			//fireTableDataChanged();
			
					
		}
	}

}// class MetadataTable<|MERGE_RESOLUTION|>--- conflicted
+++ resolved
@@ -47,16 +47,9 @@
 import xmipp.viewer.models.MetadataGalleryTableModel.MdRowImageLoader;
 import xmipp.viewer.windows.ImagesWindowFactory;
 
-<<<<<<< HEAD
-
-
-public class MetadataTableModel extends MetadataGalleryTableModel {
-
-
-=======
+
 public class MetadataTableModel extends MetadataGalleryTableModel
 {
->>>>>>> 9b5c05ce
 	private static final long serialVersionUID = 1L;
 
 	int sortColumnIndex = -1;
@@ -479,13 +472,9 @@
 			table = t;
 		}
 
-<<<<<<< HEAD
-		public void mouseClicked(MouseEvent e) {
-			
-=======
+
 		public void mouseClicked(MouseEvent e)
 		{
->>>>>>> 9b5c05ce
 			TableColumnModel colModel = table.getColumnModel();
 			//Get the clicked column index
 			int columnModelIndex = colModel.getColumnIndexAtX(e.getX());
