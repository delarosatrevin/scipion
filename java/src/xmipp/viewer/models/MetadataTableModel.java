--- conflicted
+++ resolved
@@ -193,11 +193,7 @@
 				md.setValueDouble(label, ((Double) value).doubleValue(), id);
 				break;
 			case MetaData.LABEL_SIZET:
-<<<<<<< HEAD
-				md.setValueLong(label, ((Long) value).intValue(), id);
-=======
 				md.setValueLong(label, ((Long) value).longValue(), id);
->>>>>>> 647c331f
 				break;
 			case MetaData.LABEL_STRING:
 			case MetaData.LABEL_VECTOR_DOUBLE:
