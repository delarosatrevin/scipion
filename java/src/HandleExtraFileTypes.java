--- conflicted
+++ resolved
@@ -323,11 +323,9 @@
         // is not available..."
         try{
             System.err.println(path);
-<<<<<<< HEAD
-            Params param=new Params();
-=======
+
             Params param = new Params();
->>>>>>> 239bc91c
+
         	imp=ImagesWindowFactory.openFileAsImagePlus(path, param);
             if (imp == null) {
                 width = PLUGIN_NOT_FOUND;
