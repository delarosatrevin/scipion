# **************************************************************************
# *
# * Authors:     J.M. De la Rosa Trevin (jmdelarosa@cnb.csic.es)
# *
# * Unidad de  Bioinformatica of Centro Nacional de Biotecnologia , CSIC
# *
# * This program is free software; you can redistribute it and/or modify
# * it under the terms of the GNU General Public License as published by
# * the Free Software Foundation; either version 2 of the License, or
# * (at your option) any later version.
# *
# * This program is distributed in the hope that it will be useful,
# * but WITHOUT ANY WARRANTY; without even the implied warranty of
# * MERCHANTABILITY or FITNESS FOR A PARTICULAR PURPOSE.  See the
# * GNU General Public License for more details.
# *
# * You should have received a copy of the GNU General Public License
# * along with this program; if not, write to the Free Software
# * Foundation, Inc., 59 Temple Place, Suite 330, Boston, MA
# * 02111-1307  USA
# *
# *  All comments concerning this program package may be sent to the
# *  e-mail address 'xmipp@cnb.csic.es'
# *
# **************************************************************************
import os
import sys
from install.funcs import Environment, progInPath

get = lambda x: os.environ.get(x, 'y').lower() in ['true', 'yes', 'y', '1']


env = Environment(args=sys.argv)

noOpencv = '--no-opencv' in sys.argv or not get('OPENCV')
noScipy = '--no-scipy' in sys.argv or not get('SCIPY')


#  ************************************************************************
#  *                                                                      *
#  *                              Libraries                               *
#  *                                                                      *
#  ************************************************************************

cmake = env.addLibrary(
    'cmake',
    tar='cmake-3.2.2.tgz',
    targets=[env.getBin('cmake')],
    commands=[('cd software/tmp/cmake-3.2.2; '
               './bootstrap --prefix=../.. --parallel=%d' % env.getProcessors(),
               'software/tmp/cmake-3.2.2/Makefile'),
              ('cd software/tmp/cmake-3.2.2; make install -j %d'
               % env.getProcessors(), 'software/bin/cmake')],
    default=False)

# In order to get both the float and double libraries of fftw
# we need to execute ./configure; make; make install twice
# see: http://www.fftw.org/fftw2_doc/fftw_6.html
fftw3 = env.addLibrary(
    'fftw3',
    tar='fftw-3.3.4.tgz',
    flags=['--enable-threads', '--enable-shared'],
    clean=True) # We need to clean to configure again with --enable-float
    
fftw3f = env.addLibrary(
    'fftw3f',
    tar='fftw-3.3.4.tgz',
    flags=['--enable-threads', '--enable-shared', '--enable-float'])

osBuildDir = 'tcl8.6.1/unix'
osFlags = ['--enable-threads']

tcl = env.addLibrary(
    'tcl',
    tar='tcl8.6.1-src.tgz',
    buildDir=osBuildDir,
    targets=[env.getLib('tcl8.6')],
    flags=osFlags)

osBuildDir = 'tk8.6.1/unix'
osFlags = ['--enable-threads']

tk = env.addLibrary(
    'tk',
    tar='tk8.6.1-src.tgz',
    buildDir=osBuildDir,
    targets=[env.getLib('tk8.6')],
    libChecks=['xft'],
    flags=osFlags,
    deps=[tcl])

# Special case: tk does not make the link automatically, go figure.
tk_wish = env.addTarget('tk_wish')
tk_wish.addCommand('ln -v -s wish8.6 wish',
                   targets='software/bin/wish',
                   cwd='software/bin')

zlib = env.addLibrary(
    'zlib',
    targets=[env.getLib('z')],
    tar='zlib-1.2.8.tgz',
    configTarget='zlib.pc')

jpeg = env.addLibrary(
    'jpeg',
    tar='libjpeg-turbo-1.3.1.tgz',
    flags=['--without-simd'])
    #flags=([] if progInPath('nasm') else ['--without-simd']))

png = env.addLibrary(
    'png',
    tar='libpng-1.6.16.tgz',
    deps=[zlib])

tiff = env.addLibrary(
     'tiff',
     tar='tiff-3.9.4.tgz',
     deps=[zlib, jpeg])

sqlite = env.addLibrary(
    'sqlite3',
    tar='sqlite-3.6.23.tgz',
    flags=['CPPFLAGS=-w',
           'CFLAGS=-DSQLITE_ENABLE_UPDATE_DELETE_LIMIT=1'])

hdf5 = env.addLibrary(
     'hdf5',
     tar='hdf5-1.8.14.tgz',
     flags=['--enable-cxx', '--enable-shared'],
     targets=[env.getLib('hdf5'), env.getLib('hdf5_cpp')],
     configAlways=True,
     deps=[zlib])

python = env.addLibrary(
    'python',
    tar='Python-2.7.8.tgz',
    targets=[env.getLib('python2.7'), env.getBin('python')],
    flags=['--enable-shared'],
    deps=[sqlite, tk, zlib])

pcre = env.addLibrary(
    'pcre',
    tar='pcre-8.36.tgz',
    targets=[env.getBin('pcretest')],
    default=False)

swig = env.addLibrary(
    'swig',
    tar='swig-3.0.2.tgz',
    targets=[env.getBin('swig')],
    makeTargets=['Source/Swig/tree.o'],
    deps=[pcre],
    default=False)

sh_alignment = env.addLibrary(
    'sh_alignment',
    tar='sh_alignment.tgz',
    commands=[('cd software/tmp/sh_alignment; make install',
               'software/lib/python2.7/site-packages/sh_alignment/frm.py')],
    deps=[python, swig],
    default=False)

lapack = env.addLibrary(
    'lapack',
    tar='lapack-3.5.0.tgz',
    flags=['-DBUILD_SHARED_LIBS:BOOL=ON',
           '-DLAPACKE:BOOL=ON'],
    cmake=True,
    neededProgs=['gfortran'],
    default=False)

if get('CUDA'):
    opencvFlags = ['-DWITH_CUDA:BOOL=ON']
else:
    opencvFlags = ['-DWITH_CUDA:BOOL=OFF']
opencv = env.addLibrary(
    'opencv',
    tar='opencv-2.4.9.tgz',
    targets=[env.getLib('opencv_core')],
    flags=opencvFlags,
    cmake=True,
    default=not noOpencv)

# ---------- Libraries required by PyTom 

boost = env.addLibrary(
    'boost',
    tar='boost_1_56_0.tgz',
    commands=[('cp -rf software/tmp/boost_1_56_0/boost software/include/', 
               'software/include/boost')],
    default=False)

nfft3 = env.addLibrary(
    'nfft3',
    tar='nfft-3.2.3.tgz',
    deps=[fftw3],
    default=False)


#  ************************************************************************
#  *                                                                      *
#  *                           Python Modules                             *
#  *                                                                      *
#  ************************************************************************

# The flag '--old-and-unmanageable' used in some modules avoids
# creating a single Python egg. That way the modules create a full
# directory with the name of package, and we use that as a target.

setuptools = env.addModule(
    'setuptools',
    tar='setuptools-5.4.1.tgz',
    targets=['setuptools.pth'])

scons = env.addModule(
    'scons',
    targets=[env.getBin('scons')],
    tar='scons-2.3.4.tgz')

numpy = env.addModule(
    'numpy',
    tar='numpy-1.8.1.tgz',
    deps=[lapack])

six = env.addModule(
    'six',
    tar='six-1.7.3.tgz',
    targets=['six-1.7.3*'])

dateutil = env.addModule(
    'dateutil',
    tar='python-dateutil-1.5.tgz',
    targets=['python_dateutil-1.5*'],
    deps=[setuptools, six])

pyparsing = env.addModule(
    'pyparsing',
    tar='pyparsing-2.0.2.tgz',
    targets=['pyparsing.py'])

matplotlib = env.addModule(
    'matplotlib',
    tar='matplotlib-1.3.1.tgz',
    targets=['matplotlib-1.3.1*'],
    numpyIncludes=True,
    deps=[numpy, png, dateutil, pyparsing])

psutil = env.addModule(
    'psutil',
    targets=['psutil-2.1.1*'],
    tar='psutil-2.1.1.tgz')

mpi4py = env.addModule(
    'mpi4py',
    tar='mpi4py-1.3.1.tgz')

scipy = env.addModule(
    'scipy',
    tar='scipy-0.14.0.tgz',
    default=not noScipy,
    deps=[lapack, numpy, matplotlib])

bibtexparser = env.addModule(
    'bibtexparser',
    tar='bibtexparser-0.5.tgz')

django = env.addModule(
    'django',
    tar='Django-1.5.5.tgz')

paramiko = env.addModule(
    'paramiko',
    tar='paramiko-1.14.0.tgz',
    default=False)

pillow = env.addModule(
    'Pillow',
    tar='Pillow-2.5.1.tgz',
    targets=['Pillow-2.5.1*'],
    deps=[setuptools, jpeg])

winpdb = env.addModule(
    'winpdb',
    tar='winpdb-1.4.8.tgz',
    targets=[env.getBin('winpdb')],
    default=False)

pyzmq = env.addModule(
    'pyzmq',
    tar='pyzmq-2.2.0.1.tar.gz',
    default=False)

jinja2 = env.addModule(
    'jinja2',
    tar='Jinja2-2.7.3.tar.gz',
    default=False)

tornado = env.addModule(
    'tornado',
    tar='tornado-4.0.2.tar.gz',
    default=False)

lxml = env.addModule(
    'lxml',
    tar='lxml-3.4.1.tgz',
    targets=['lxml-3.4.1*'],
    libChecks=['libxml-2.0', 'libxslt'],
    deps=[], # libxml2, libxslt],
    incs=['/usr/include/libxml2'],
    default=False)
# libxml2 and libxslt are checked instead of compiled because
# they are so hard to compile right.

ipython = env.addModule(
    'ipython',
    tar='ipython-2.1.0.tar.gz',
    deps=[pyzmq, jinja2, tornado],
    default=False)

cython = env.addModule(
    'cython',
    tar='Cython-0.22.tgz',
    targets=['Cython-0.22*'],
    default=False)

cythongsl = env.addModule(
    'cythongsl',
    tar='CythonGSL-0.2.1.tgz',
    targets=['CythonGSL-0.2.1*'],
    default=False,
    deps=[cython])
# TODO: add checks for dependencies: GSL

cryoem = env.addModule(
    'cryoem',
    tar='cryoem-1.0.tgz',
    default=False,
    deps=[numpy, scipy, matplotlib, cythongsl])



#  ************************************************************************
#  *                                                                      *
#  *                       External (EM) Packages                         *
#  *                                                                      *
#  ************************************************************************

# 'commands' is a list of (command, [targets]) to run after installation.


env.addPackage('bsoft',
               tar='bsoft1_8_8_Fedora_12.tgz',
               default=False)

env.addPackage('ctffind',
               tar='ctffind_V3.5.tgz',
               default=False)

env.addPackage('ctffind4',
               tar='ctffind_V4.0.15.tgz',
               default=False)

env.addPackage('eman',
               tar='eman2.1.linux64.tgz',
               commands=[('./eman2-installer', 
                          'eman2.bashrc')],
               default=False)

env.addPackage('frealign',
               tar='frealign_v9.07.tgz',
               default=False)

libSuffix = env.getLibSuffix()

env.addPackage('pytom',
               tar='pytom-0.963beta-scipion.tgz',
               commands=[('./scipion_installer', 
                          ['pytomc/libs/libtomc/libs/libtomc.%s' % libSuffix] + 
                          ['pytomc/swigModules/_pytom_%s.%s' % (s, libSuffix) 
                           for s in ['mpi', 'freqweight', 'volume', 'fftplan', 'numpy']])],
               deps=[boost, fftw3, fftw3f, nfft3,
                     swig, lxml, numpy, scipy,
                     matplotlib, mpi4py, pillow],
               default=False)

env.addPackage('relion',
               tar='relion-1.3.tgz',
               commands=[('./INSTALL.sh -j %d' % env.getProcessors(),
                          ['relion_build.log',
                           'bin/relion'])],
               default=False)

env.addPackage('resmap',
               tar='resmap-1.1.5-scipion.tgz',
               deps=['scipy'],
               default=False)

env.addPackage('spider',
               tar='spider-web-21.13.tgz',
               neededProgs=['csh'],
               default=False)

env.addPackage('motioncorr',
               tar='motioncorr_v2.1.tgz',
               default=False)

env.addPackage('simple',
               tar='simple2.tgz',
               default=False)

<<<<<<< HEAD
env.addPackage('chimera',
               tar='chimera-1.10.1-linux_x86_64.tgz',
               targetDir='chimera-1.10.1',
               commands=[('./scipion_installer','bin/chimera')],
               default=False)

=======
>>>>>>> 2b346b7c
env.addPackage('dogpicker',
               tar='dogpicker-0.2.1.tgz',
               default=False)

env.execute()<|MERGE_RESOLUTION|>--- conflicted
+++ resolved
@@ -408,15 +408,13 @@
                tar='simple2.tgz',
                default=False)
 
-<<<<<<< HEAD
 env.addPackage('chimera',
                tar='chimera-1.10.1-linux_x86_64.tgz',
                targetDir='chimera-1.10.1',
                commands=[('./scipion_installer','bin/chimera')],
                default=False)
 
-=======
->>>>>>> 2b346b7c
+
 env.addPackage('dogpicker',
                tar='dogpicker-0.2.1.tgz',
                default=False)
