#!/usr/bin/env python

Import('env')

# Required for custom functions
import os
from os.path import join
from types import *

FFTWDir = "external/fftw-3.3.1"
FFTWLibs = ['fftw3', 'fftw3_threads']
TIFFDir = "external/tiff-3.9.4"
TIFFLibs = ['tiff']
JPEGDir = "external/jpeg-8c"
JPEGLibs = ['jpeg']
HDF5Dir = "external/hdf5-1.8.10/src/"
HDF5Libs = ['hdf5']
CYGWIN = env['PLATFORM'] == 'cygwin'
MACOSX = env['PLATFORM'] == 'darwin'
MINGW = env['PLATFORM'] == 'win32'
if CYGWIN:
	TIFFLibs.append('z')
ARPACKppDir = "external/arpack++-2.3"
ARPACKppLibs = ['arpack++']
SQliteDir = "external/sqlite-3.6.23"
SQLiteLibs = ['sqlite3']

#PYSQliteDir = "external/pysqlite-2.6.3"

PythonDir = "external/python/Python-2.7.2"
PythonLibs = []

PluginLibs = {}
PluginResources = {}
javaEnumDict = {'ImageWriteMode': ['libraries/data/xmipp_image_base.h', 'WRITE_'],
            'CastWriteMode': ['libraries/data/xmipp_image_base.h', 'CW_'],
            'MDLabel': ['libraries/data/metadata_label.h', 'MDL_'],
            'XmippError': ['libraries/data/xmipp_error.h', 'ERR_']}

copyJar = None

def AddMatchingFiles((pattern, blacklist, sources), directory, files):
    ''' Callback, adds all matching files in dir '''
    import fnmatch
    for file in fnmatch.filter(files, pattern):
        if file not in blacklist:
           # DBG print 'Adding ' + join(directory, file)
           sources.append(join(directory, file))

def Glob(dir, pattern, blacklist):
    ''' Custom made globbing '''
    
    sources = []
    os.path.walk(dir, AddMatchingFiles, (pattern, blacklist, sources))
    return sources

def AddLastSlash(string):
    ''' Low trick for correct parsing of paths '''
    str = string.strip();
    if len(str) == 0:
        return "";
    if not str.endswith('/'):
        str = str + '/'
    return str

def SymLink(target, source, env=None):
    #As the link will be in bin/ directory we need to move up
    if isinstance(target, list):
        link = str(target[0])
        source = str(source[0])
    else:
        link = target
    
    if CYGWIN:
    	from shutil import copyfile
        copyfile(source, link)
    else:    
        source = os.path.relpath(source, os.path.split(link)[0])
        if os.path.lexists(link):
            os.remove(link)
        os.symlink(source, link)

def AddProgramLink(target, source, PrependXmipp=True):
    binprefix = join(env['prefix'], 'bin')
    bintarget = join(binprefix, env['prepend'] + target)
    if PrependXmipp:
        binsource = join(binprefix, env['prepend'] + source)
    else:
        binsource = source
    command = env.Command(bintarget, binsource,
        [Chmod('$SOURCE', 0755), SymLink])
    alias = env.Alias(target, command)
    env.Default(alias)
    return command

def AddBatch(name, basedir, extension=''):
    # setup
    basedir = AddLastSlash(basedir)
    fullname = env['prepend'] + name
    binprefix = join(env['prefix'], 'bin')

    # action
    source = join(basedir, 'batch_' + name + extension)
    target = join(binprefix, fullname)
    command = env.Command(target, source,
        [Chmod('$SOURCE', 0755), SymLink])

    # alias
    alias = env.Alias(fullname, command)
    # Consider batch also as xmipp_programs
    env.Alias('xmipp_programs', command)
    #install = env.Install(binprefix, command)
    #env.Alias(fullname, install)
    env.Default(alias)
    return command

def AddProgram(name, basedir, sources_pattern='*.cpp', skip_list=[],
               includes=[], libpath=[], libs=[], cxxflags=[],
               linkflags=[]):
    ''' add a new program to the build list '''
    # setup
    basedir = AddLastSlash(basedir)
    fullname = env['prepend'] + name
    sources = Glob(basedir, sources_pattern, skip_list)
    binprefix = join(env['prefix'], 'bin')

    # FIXME fix for static executables
    if env['static']:
        cxxflags += [env['STATIC_FLAG']]
        linkflags += [env['STATIC_FLAG']]
    Decider('MD5-timestamp')
    # action
    program = env.Program(
        join(basedir, fullname),
        sources,
        CPPPATH=includes + [env['CPPPATH']],
        LIBPATH=libpath + [env['LIBPATH']],
        LIBS=libs + [env['LIBS']],
        CXXFLAGS=cxxflags + [env['CXXFLAGS']],
        LINKFLAGS=linkflags + [env['LINKFLAGS']],
        LINK=env['LINKERFORPROGRAMS']
        )

    install = env.Install(binprefix, program)
    alias = env.Alias(fullname, install)
    env.Default(alias)
    return alias

def AddMPIProgram(name, basedir, sources_pattern='*.cpp', skip_list=[],
                  includes=[], libpath=[], libs=[], cxxflags=[],
                  linkflags=[]):

    # setup
    basedir = AddLastSlash(basedir)
    fullname = env['prepend'] + name
    sources = Glob(basedir, sources_pattern, skip_list)
    binprefix = join(env['prefix'], 'bin')

    # FIXME fix for static executables
    if env['static']:
        cxxflags += [env['STATIC_FLAG']]
        linkflags += [env['STATIC_FLAG']]

    # action
    program = env.Program(
        join(basedir, fullname),
        sources,
        CC=env['MPI_CC'],
        CXX=env['MPI_CXX'],
        CPPPATH=includes + [env['CPPPATH']] + [env['MPI_INCLUDE']],
        LIBPATH=libpath + [env['LIBPATH']] + [env['MPI_LIBDIR']],
        LIBS=libs + [env['LIBS']] + [env['MPI_LIB']],
        CXXFLAGS=cxxflags + [env['CXXFLAGS']],
        LINKFLAGS=linkflags + [env['LINKFLAGS']],
        LINK=env['MPI_LINKERFORPROGRAMS'],
        LD_LIBRARY_PATH=[env['LIBPATH']] + [env['MPI_LIBDIR']]
        )

    # alias
    alias = env.Alias(fullname, program)
    install = env.Install(binprefix, program)
    env.Alias(fullname, install)
    env.Default(alias)

# Add a program integrated in the Xmipp structure
def AddXmippProgram(name, libs=[], folder='programs', incPaths=[], libPaths=[],
                    useCudaEnvironment=False):
    finalLibPath = ['lib']
    finalLibPath.append(libPaths)
    finalIncludePath = ['libraries', '#', '#'+HDF5Dir]
    finalIncludePath.append(incPaths)
    finalLibs = libs + ['XmippData', 'XmippExternal'] + FFTWLibs + SQLiteLibs + TIFFLibs + JPEGLibs + HDF5Libs
    if useCudaEnvironment:
    	finalLibs += ['cudart', 'cutil', 'shrutil_x86_64' ]
    	finalIncludePath += [env['CUDA_SDK_PATH'] + "/CUDALibraries/common/inc",
                           env['CUDA_SDK_PATH'] + "/shared/inc"]
    	finalLibPath += [env['CUDA_SDK_PATH'] + "/CUDALibraries/common/lib",
                       env['CUDA_SDK_PATH'] + "/shared/lib",
                       env['CUDA_SDK_PATH'] + "/CUDALibraries/common/lib/linux",
		       "/usr/local/cuda/lib64",
                       env['CUDA_LIB_PATH']]
    if 'XmippRecons' in finalLibs and not 'XmippClassif' in finalLibs:
        finalLibs.append('XmippClassif')
    if 'XmippRecons' in finalLibs and int(env['cuda']):
	finalLibs.append("XmippReconsCuda");
    if int(env["arpack"]):
        finalLibs += ['arpack++', 'arpack', 'lapack', 'blas']
    program = AddProgram(name, 'applications/%s/%s' % (folder, name), '*.cpp', [],
        finalIncludePath, finalLibPath, finalLibs, [], [])
    env.Alias('xmipp_programs', program)
    return program
	
# Add a program integrated in the Xmipp structure
def AddXmippTest(name, testprog, command):
    #testprog = AddXmippProgram(name, ['gtest'], 'tests')
    testname = 'xmipp_' + name
    xmlFileName = 'applications/tests/OUTPUT/' + testname + ".xml"
    if  os.path.exists(xmlFileName):
       os.remove(xmlFileName)
    testcase = env.Alias('run_' + name , env.Command(xmlFileName, testname, command))
    env.Depends(testcase, testprog)
    test = env.Alias('run_tests', testcase)
    AlwaysBuild(testcase)
    return testcase


def AddXmippCTest(name):
    testprog = AddXmippProgram(name, ['gtest', 'XmippRecons'], 'tests')
    AddXmippTest(name, testprog, "$SOURCE --gtest_output=xml:$TARGET")

def AddXmippPythonTest(name):
    #print "Adding python test: ", name
    #FIXME ROB
    testprog = AddBatch(name, 'applications/tests/' + name, '.py')
    test = AddXmippTest(name, testprog, "$SOURCE $TARGET")
    return test


def AddXmippJavaTest(name):
    #javac xmipp/ImageGeneric_Test.java -classpath ~/xmipp_svn/java/lib/XmippJNI.jar:/usr/share/java/junit4.jar
    #mv xmipp/ImageGeneric_Test.class xmipp/jni/.
    #java  -classpath :/usr/share/java/junit4.jar:xmipp:/home/roberto/xmipp_svn/java/lib/XmippJNI.jar   org.junit.runner.JUnitCore xmipp.jni.ImageGeneric_Test  
    pass

    #env.Default(test)

def AddXmippMPIProgram(name, libs=[]):
    finalLibPath = ['lib']
    finalIncludePath = ['libraries', '#', '#'+HDF5Dir]
    finalLibs = libs + ['XmippData', 'XmippExternal', 'XmippParallel'] + FFTWLibs + SQLiteLibs + TIFFLibs + JPEGLibs + HDF5Libs
    if int(env["arpack"]):
        finalLibs += ['arpack++', 'arpack', 'lapack', 'blas']
    if 'XmippRecons' in finalLibs and not 'XmippClassif' in finalLibs:
        finalLibs.append('XmippClassif')
    if 'XmippRecons' in finalLibs and int(env['cuda']):
		finalLibs.append("XmippReconsCuda");
    for i in range(len(libs)):
       if libs[i] == 'XmippRecons':
          finalLibPath += ['libraries/reconstruction']
       elif libs[i] == 'XmippInterface':
          finalLibPath += ['libraries/interface']
       elif libs[i] == 'XmippRecons_Interface':
          finalLibPath += ['libraries/interface']
          finalLibs.insert(i + 1, 'XmippInterface')
       elif libs[i] == 'XmippReconsMPI':
          finalLibPath += ['libraries/reconstruction_mpi']
       elif libs[i] == 'XmippClassif':
          finalLibPath += ['libraries/classification']
    AddMPIProgram(name, 'applications/programs/' + name, '*.cpp', [],
        finalIncludePath, finalLibPath, finalLibs, [], [])

# For Roberto's new lib
def AddMPILibrary(name, basedir, sources, includes, libpath=[], libs=[]):
    # setup
    basedir = AddLastSlash(basedir)
    libprefix = join(env['prefix'], 'lib')
    #for x in sources:
    #    sources[sources.index(x)] = basedir + x

    # separate local and global includes
    for x in includes:
        if x[0] != '#':
            includes[includes.index(x)] = basedir + x

    # action
    # FIXME Exclusive may not be what users want
    if int(env['static']):
        library = env.StaticLibrary(
            basedir + name,
            sources,
            CPPPATH=includes + [env['CPPPATH']] + [env['MPI_INCLUDE']],
            CC=env['MPI_CC'],
            CXX=env['MPI_CXX'],
            LIBPATH=[env['MPI_LIBDIR']] + libpath,
            LIBS=[env['MPI_LIB']] + libs
            )
    else:
        library = env.SharedLibrary(
            basedir + name,
            sources,
            CPPPATH=includes + [env['CPPPATH']] + [env['MPI_INCLUDE']],
            CC=env['MPI_CC'],
            CXX=env['MPI_CXX'],
            LIBPATH=[env['MPI_LIBDIR']] + libpath,
            LIBS=[env['MPI_LIB']] + libs
            )

    # alias
    alias = env.Alias(name, library)
    install = env.Install(libprefix, library)
    env.Alias(name, install)
    env.Default(alias)

def AddLibrary(name, basedir, sources, includes, libpath=[], libs=[],
    shlibprefix='lib', shlibsuffix=env['SHLIBSUFFIX'], useCudaEnvironment=False):
    # setup
    basedir = AddLastSlash(basedir)
    libprefix = join(env['prefix'], 'lib')
    cudaFiles = False
    for x in sources:
        if x.find(basedir) == -1:
            sources[sources.index(x)] = basedir + x
	if x.endswith(".cu"):
	    cudaFiles = True

    # separate local and global includes
    for x in includes:
        if type(x) is ListType: 
            y=x
            includes.remove(x)
            for j in y:
                includes.append(j)
        else:
            if x[0] != '#' and x[0] != '/':
                includes[includes.index(x)] = basedir + x

    if useCudaEnvironment:
        envToUse = env.Clone()
        envToUse.Tool('cuda')
        envToUse.Append(CXXFLAGS=['-DWITH_CUDA'])
	if cudaFiles:
            envToUse.Append(NVCCFLAGS="-shared --compiler-options '-fPIC'")
        libs += ['cutil_x86_64', 'shrutil_x86_64', 'cudart']
    	includes += [env['CUDA_SDK_PATH'] + "/CUDALibraries/common/inc",
                   env['CUDA_SDK_PATH'] + "/shared/inc"]
    	libpath += [env['CUDA_SDK_PATH'] + "/CUDALibraries/common/lib",
                       env['CUDA_SDK_PATH'] + "/shared/lib",
                       env['CUDA_SDK_PATH'] + "/CUDALibraries/common/lib/linux",
		       "/usr/local/cuda/lib64",
                       env['CUDA_LIB_PATH']]
    else:
        envToUse = env

    if int(envToUse['static']):
        library = envToUse.StaticLibrary(
            basedir + name,
            sources,
            CPPPATH=includes + [envToUse['CPPPATH']],
            LIBPATH=libpath,
            LIBS=libs
            )
    else:
        library = envToUse.SharedLibrary(
            basedir + name,
            sources,
            CPPPATH=includes + [envToUse['CPPPATH']],
            LIBPATH=libpath,
            LIBS=libs,
            SHLIBPREFIX=shlibprefix,
            SHLIBSUFFIX=shlibsuffix
            )
    for lib in libs:
        for ext in ['.a', '.so', '.dll', '.dylib']:
            rootname = 'lib/lib' + lib
            if os.path.exists(rootname + ext):
                Depends(library, rootname + ext)

    install = envToUse.Install(libprefix, library)
    alias = envToUse.Alias(name, install)
    envToUse.Default(alias)
    return alias

def CreateFileList(path, pattern, filename, root='', root2=''):
    fOut = open(filename, 'w+')
    files = [f.replace(root, root2) + '\n' for f in Glob(path, pattern, [])]
#    print '************************************************'
#    print 'path', path
#    print 'pattern', pattern
#    print 'filename', filename
#    print 'files', files
#    print '************************************************'
    fOut.writelines(files)
    fOut.close()
    
def Cmd(cmd):
    print cmd
    os.system(cmd)
    
def javaBuildName(*args):
    return join(env['JAVADIR'], 'build', *args)
 
def javaLibName(*args):   
    return join(env['JAVADIR'], 'lib', *args)

def javaSrcName(*args):
    return join(env['JAVADIR'], 'src', *args)

def CompileJava(name, dependencies=[]):
    ''' name parameter is expected without .java extension '''
    source = javaSrcName(name + '.java')
    target = javaBuildName(name + '.class')
    buildDir = javaBuildName()
    cmd = env['JAVAC'] + ' -cp "java/lib/*"'
    compileCmd = env.Command(target, source, '%(cmd)s -d %(buildDir)s %(source)s' % locals())
    dependencies.append('XmippJNI') # XmippJNI dependency is added by default
    deps = [javaLibName(name + '.jar') for name in dependencies]
    for lib in deps:
        env.Depends(compileCmd, lib)
    env.Default(compileCmd)
    return compileCmd

def CompileJavaJar(target, source, env):    
    srcDir = str(source[0])
    buildDir = javaBuildName()
    jarfile = str(target[0])
    name = os.path.basename(jarfile)
    listfile = javaBuildName(name + '_source.txt')
    classfile = javaBuildName(name + '_classes.txt')
    CreateFileList(srcDir, '*.java', listfile)
    Cmd(env['JAVAC'] + ' -cp "java/lib/*" -d %(buildDir)s -sourcepath %(srcDir)s @%(listfile)s' % locals())
    
    classDir = join(buildDir, os.path.relpath(srcDir, javaSrcName()))
    # This is needed for compiling IJ plugins
    # where the file 'plugins.config' need to be include in the final .jar file
    configFile = 'plugins.config'
    pluginDest = ''
    if os.path.exists(join(srcDir, configFile)):
    	pluginDest = join(classDir, configFile)
    	Cmd('cp %s %s' % (join(srcDir, configFile), pluginDest))
    # We need to create a txt file with the list of all .class files 
    # with the following format:
    # -C java/build xmipp/package/A.class
    # -C java/build xmipp/package/B.class
    # ...
    cmd = 'jar ' + env['JARFLAGS']
    CreateFileList(classDir, '*.class', classfile, buildDir + '/', '-C %(buildDir)s ' % locals())
    Cmd('%(cmd)s %(jarfile)s @%(classfile)s %(pluginDest)s' % locals())
    
def AddJavaLibrary(name, src, dependencies=[]):#, sourceList, includes, libpath=[], libs=[]):
    # all libraries are assumed to be inside xmipp
    srcDir = javaSrcName('xmipp', src)
#    listfile = javaBuildName(name + '_source.txt')
#    classfile = javaBuildName(name + '_classes.txt')    
    jarfile = javaLibName(name + '.jar')
    if name != 'XmippJNI': # XmippJNI dependency is added by default
        dependencies.append('XmippJNI')
    deps = [javaLibName(name + '.jar') for name in dependencies]
    buildJar = env.Command(jarfile, [srcDir] + deps, CompileJavaJar)
    #Add sources dependencies, not handled now by Scons
    sources = Glob(srcDir, '*.java', [])
    for s in sources:
        env.Depends(buildJar, s)
    for lib in deps:
        env.Depends(buildJar, lib)
    env.Alias(name + '.jar', buildJar)
    # Group all jar targets under 'java' alias
    env.Alias('java', buildJar)
    env.Default(buildJar)
    return buildJar

def AddJavaTest(testName):
    cmd = 'java -cp "java/lib/*" org.junit.runner.JUnitCore xmipp.test.' + testName
    runTest = env.Command(testName, javaLibName('XmippTest.jar'), cmd)
    env.Alias('run_java_tests', runTest)

def AddJavaIJPlugin(name, src, dependencies=[]):
    ''' this function does the same of AddJavaLibrary and 
    add a link to the .jar from ij/plugins'''
    jarfile = name + '.jar'
    buildJar = AddJavaLibrary(name, src, dependencies)
    copyIJPlugin = env.Command(join('external/imagej/plugins', jarfile), buildJar, SymLink)
    env.Alias('java', copyIJPlugin)
    env.Default(copyIJPlugin)    
    
def removeAll(basedir, regexp):
	import glob
	files = glob.glob(basedir + regexp)
	for i in range(len(files)):
		os.remove(files[i])

def AddJavaApp(name, appDir, outDir):
    import shutil
    sourceDir = join(appDir, 'src')
    resourcesDir = join(sourceDir, 'resources')
    libsDir = join(appDir , 'libs')
    metainfDir = join(sourceDir, 'META-INF')
    buildDir = join(appDir , 'build')
    buildResourcesDir = join(buildDir, 'resources')
    buildMetainf = join(buildDir, 'META-INF')
    outLibsDir = join(outDir, 'libs')
    # Clears "buildDir"
    if not os.path.exists(buildDir):
        os.mkdir(buildDir)
        #os.mkdir(buildResourcesDir)

    env.Append(JAVACLASSPATH=join(libsDir, '*'))
    buildClasses = env.Java(buildDir, sourceDir, JAVAVERSION='1.6')
    # Copies MANIFEST
    copyMetainf = env.Install(buildMetainf, Glob(metainfDir, "MANIFEST.MF", []))
    buildJar = env.Jar(join(outDir, name + '.jar'), buildDir, JARCHDIR=buildDir)

    appLibs = {}
    jarList = Glob(libsDir, "*.jar", [])
    for l in jarList:
        lname = os.path.basename(l)
        if not appLibs.has_key(lname):
            install = env.Install(outLibsDir, l)
            appLibs[lname] = install
        env.Depends(buildClasses, appLibs[lname])

    copyPluginResources = env.Install(buildResourcesDir, Glob(resourcesDir, "*?.???", []))
    env.Depends(buildJar, [copyMetainf, copyPluginResources])#, buildClasses])
    pluginAlias = env.Alias(name, buildJar)
    env.Depends(buildClasses, copyJar)

    return pluginAlias

def AddImageJPlugin(name, pluginDir, outDir, requiredPlugins=[]):
    import shutil
    sourceDir = join(pluginDir, 'src')
    resourcesDir = join(sourceDir, 'resources')
    libsDir = join(pluginDir , 'libs')
    macrosDir = join(pluginDir , 'macros')
    buildDir = join(pluginDir , 'build')
    buildResourcesDir = join(buildDir, 'resources')
    # Clears "buildDir"
    if not os.path.exists(buildDir):
        os.mkdir(buildDir)
        os.mkdir(buildResourcesDir)
    # Copies 'plugins.config' to build dir...
    buildClasses = env.Java(buildDir, sourceDir, JAVAVERSION='1.6')
    env.Depends(buildClasses, requiredPlugins)
    copyPluginConfig = env.Install(buildDir, join(sourceDir, 'plugins.config'))#Glob(sourceDir, 'plugins.config', []))
    buildJar = env.Jar(join(outDir, name + '.jar'), buildDir, JARCHDIR=buildDir)

    jarList = Glob(libsDir, "*.jar", [])
    for l in jarList:
        lname = os.path.basename(l)
        if not PluginLibs.has_key(lname):
            install = env.Install(outDir, l)
            PluginLibs[lname] = install
        env.Depends(buildClasses, PluginLibs[lname])

    copyPluginResources = env.Install(buildResourcesDir, Glob(resourcesDir, "*?.???", []))
    env.Depends(buildJar, [copyPluginConfig, copyPluginResources, buildClasses])
    pluginAlias = env.Alias(name, buildJar)
    env.Depends(buildClasses, copyJar)

    outMacrosDir = join(outDir, "..", "macros")
    env.Alias('copyMacros', env.Install(outMacrosDir, Glob(macrosDir, "*?.???", [])))
    return pluginAlias

# Gtest
if int(env['gtest']):
    DataSources = Glob('external/gtest-1.6.0/fused-src/gtest', 'gtest-all.cc', [])
    AddLibrary('gtest', 'external/gtest-1.6.0/fused-src/gtest', DataSources, ['#'],
               [], [])

# Bilib
BilibSources = Glob('external/bilib/sources', '*.cc', [])

# INRIA
INRIASources = Glob('external/inria', '*.cc', [])

# Condor
CondorSources = Glob('external/condor', '*.cpp', [])

# AlgLib
AlglibSources = Glob('external/alglib/src', '*.cpp', [])

AddLibrary('XmippExternal', 'external',
   INRIASources + BilibSources + CondorSources + AlglibSources,
   ['bilib', 'bilib/headers', 'bilib/types'])

# sqliteExt
SqliteExtSources = Glob('external/sqliteExt', '*.c', [])
AddLibrary('XmippSqliteExt', 'external',
   SqliteExtSources,
   ['#'],[''],['-lm'],'lib','.so')

# XmippData
DataSources = Glob('libraries/data', '*.cpp', [])

libraries=['#', '#'+HDF5Dir]
if MINGW:
    import sys
    sys.setrecursionlimit(22500)
    libraries.append(env['MINGW_PATHS'])
    AddLibrary('XmippData', '', DataSources, libraries, 
               ['lib'], ['XmippExternal','regex'] + FFTWLibs + TIFFLibs + JPEGLibs + HDF5Libs + SQLiteLibs)
else:
    AddLibrary('XmippData', 'libraries/data', DataSources, libraries,
               ['lib'], ['XmippExternal'] + FFTWLibs + TIFFLibs + JPEGLibs + HDF5Libs + SQLiteLibs)  


#Xmipp Python Extension
PyExtSources = Glob('libraries/bindings/python', '*.cpp', [])
#import distutils.sysconfig
pythonLibName = 'xmipp'
pythonIncludes = ["#" + join(PythonDir, dir) for dir in [".", "Include"]]
pythonIncludes.append("#lib/python2.7/site-packages/numpy/core/include") 

libpath = ['lib']
libraries = ['XmippData', 'XmippRecons', 'XmippExternal'] + FFTWLibs + TIFFLibs + JPEGLibs + HDF5Libs + SQLiteLibs
if CYGWIN or MACOSX:
    libpath.append(PythonDir)
    libraries.append("python2.7")

pythonbinding = AddLibrary(pythonLibName, 'libraries/bindings/python', PyExtSources,
           ['#libraries', "#", '#'+HDF5Dir] + pythonIncludes,
           libpath, libraries, '')

# in MACOSX Python requires module libraries as .so instead of .dylib
if MACOSX:
	command = env.Command('lib/' + pythonLibName + '.so', 'lib/' + pythonLibName + '.dylib', SymLink)
	env.Alias(pythonLibName, command)

# Reconstruction
ReconsSources = Glob('libraries/reconstruction', '*.cpp', ["angular_gcar.cpp"])
ReconsLib = ['XmippExternal', 'XmippData', 'pthread', 'XmippClassif'] + FFTWLibs + TIFFLibs + JPEGLibs + HDF5Libs + SQLiteLibs
ReconsIncDir = ['#libraries', '#external', '#', '#'+HDF5Dir]
ReconsLibDir = ['lib']
if int(env['arpack']):
    ReconsSources.append("angular_gcar.cpp")
    ReconsLib += ['arpack', 'lapack', 'blas']
AddLibrary('XmippRecons', 'libraries/reconstruction', ReconsSources,
           ReconsIncDir, ReconsLibDir, ReconsLib, useCudaEnvironment=int(env['cuda']))

if int(env['cuda']):
    ReconsCudaSources = Glob('libraries/reconstruction', '*.cu', [])
    AddLibrary('XmippReconsCuda', 'libraries/reconstruction', ReconsCudaSources,
           ['#'], ['lib'], [], useCudaEnvironment=True)

# Classification
ClassificationSources = Glob('libraries/classification', '*.cpp', [])
AddLibrary('XmippClassif', 'libraries/classification', ClassificationSources,
    ['#libraries', '#', '#'+HDF5Dir], ['lib'], ['XmippExternal', 'XmippData'])

# XmippParallel
<<<<<<< HEAD
if int(env['mpi']):
    ParallelSources = Glob('libraries/parallel', '*.cpp', []);
    AddMPILibrary("XmippParallel", 'libraries/parallel', ParallelSources, ["#", "#libraries", "#external", '#'+HDF5Dir],
              ['lib'], ['XmippExternal', 'XmippData', 'XmippRecons', 'XmippClassif'] + FFTWLibs + TIFFLibs + JPEGLibs + HDF5Libs + SQLiteLibs)
=======
ParallelSources = Glob('libraries/parallel', '*.cpp', []);
AddMPILibrary("XmippParallel", 'libraries/parallel', ParallelSources, ["#", "#libraries", "#external"],
              ['lib'], ['XmippExternal', 'XmippData', 'XmippRecons', 'XmippClassif'] + FFTWLibs + TIFFLibs + JPEGLibs + SQLiteLibs)
>>>>>>> 89bfe212

# Interface
InterfaceSources = Glob('libraries/interface', '*.cpp', [])
AddLibrary('XmippInterface', 'libraries/interface', InterfaceSources,
    ['#libraries', '#external', '#', '#'+HDF5Dir], ['lib'], ['XmippExternal', 'XmippData', 'pthread'])

# Recons Interface
#AddLibrary('XmippRecons_Interface', '#libraries/reconstruction',
#           ReconsInterfaceSources, ['#libraries', '#external', '#'],['lib'],['XmippExternal','XmippData','XmippRecons','XmippInterface'])

def WriteJavaEnum(class_name, header_file, pattern, log):
    java_file = "java/src/xmipp/jni/%s.java" % class_name
    env.Depends(java_file, header_file)
    f = open(header_file)
    fOut = open(java_file, 'w+')
    counter = 0;
    last_label_pattern = pattern + "LAST_LABEL"
    fOut.write("package xmipp.jni; \n")
    fOut.write("public class " + class_name + " {\n")

    for line in f:
        l = line.strip();
        if l.startswith(pattern):
            if '///' in l:
                l, comment = l.split('///')
            else:
                comment = ''
            if l.startswith(last_label_pattern):
                l = l.replace(last_label_pattern, last_label_pattern + " = " + str(counter) + ";")
            if (l.find("=") == -1):
                l = l.replace(",", " = %d;" % counter)
                counter = counter + 1;
            else:
                l = l.replace(",", ";")

            fOut.write("   public static final int %s ///%s\n" % (l, comment))
    fOut.write("}\n")
    fOut.close()
    f.close()
    # Write log file
    if log:
        from datetime import datetime
        d = str(datetime.now())
        #d = date.today();
        log.write("Java file '%s' successful generated at %s\n" % (java_file, d))

def ExtractEnumFromHeader(source, target, env):
    # this is very ugly, we still need more scons knowledge

    log = open(str(target[0]), 'w+')
    for (class_name, list) in javaEnumDict.iteritems():
        WriteJavaEnum(class_name, list[0], list[1], log)

    log.close()
    return None



if int(env['java']):
    libDir = 'java/lib'
    env.Append(JAVACLASSPATH=libDir)
    env['JAVABUILDPATH'] = 'java/build'
    env['JAVADIR'] = 'java'
    env['ENV']['LANG'] = 'en_GB.UTF-8'
    env['JARFLAGS'] = '-Mcf'	# Default "cf". "M" = Do not add a manifest file.
    buildDir = env['JAVABUILDPATH']
    # Create the build dir if not exist
    if not os.path.exists(buildDir): # create classes dir if not exists
        Execute(Mkdir(buildDir))
    # Set -g debug options if debugging
    if env['debug'] == True:
        env['JAVAC'] = 'javac -g'

    # Update enums from c++ headers, if not exist, generate it
    for (class_name, class_list) in javaEnumDict.iteritems():
        java_file = "java/src/xmipp/jni/%s.java" % class_name
        #if not os.path.exists(java_file):
        WriteJavaEnum(class_name, class_list[0], class_list[1], None)

    env.Alias('javaEnums', env.Command("libraries/bindings/java/src/xmipp/jni/enums.changelog",
                            ["libraries/data/xmipp_image_base.h", "libraries/data/metadata_label.h" ], ExtractEnumFromHeader))

    JavaInterfaceSources = Glob('libraries/bindings/java', '*.cpp', [])
    JavaDependLibraries = ['XmippData', 'pthread', 'XmippRecons', 'XmippClassif', 'XmippExternal']
    if int(env['arpack']):
        JavaDependLibraries += ['arpack++', 'arpack', 'lapack', 'blas']
    # Compilation of the c code needed for java jni binding
    javaJniC = AddLibrary('XmippJNI', 'libraries/bindings/java', JavaInterfaceSources, ['#libraries', '#external', '#', '#'+HDF5Dir] + env['JNI_CPPPATH'], ['lib'],JavaDependLibraries)

    # Create some jar links
    cmd = env.Command(join(libDir, 'ij.jar'), 'external/imagej/ij.jar', SymLink)
    env.Default(cmd)
    javaJni = AddJavaLibrary('XmippJNI', 'jni', ['ij'])
    env.Depends(javaJni, javaJniC)
    AddJavaLibrary('XmippUtils', 'utils', ['ij', 'commons-cli-1.1'])
    AddJavaLibrary('XmippIJ', 'ij/commons', ['XmippUtils'])
    AddJavaLibrary('XmippViewer', 'viewer', ['XmippIJ', 'XmippUtils', 'ij', 'jfreechart-1.0.13'])
    AddJavaLibrary('XmippTest', 'test', ['XmippViewer', 'junit4-4.8.2', 'core-1.1'])
    AddJavaIJPlugin('XmippIJPlugin_MasksToolbar', 'ij/plugins/maskstoolbar', [])
    #Add java tests
    AddJavaTest('FilenameTest')
    AddJavaTest('ImageGenericTest')
    AddJavaTest('MetadataTest')
    #env.Default('run_java_tests')
    # Compile the HandleExtraFileTypes for ImageJ I/O
    compileHEFT = CompileJava('HandleExtraFileTypes', ['XmippViewer'])
    copyHandleExtraFileTypes = env.Install('external/imagej/plugins/', javaBuildName('HandleExtraFileTypes.class'))
    env.Default(copyHandleExtraFileTypes)
    # with the alias sometimes does not perform the copy?
    # env.Alias('java', copyHandleExtraFileTypes) # Add copy of this class as a Java dependency


# --- Programs

# Src (apps)

if not int(env['release']):
    AddXmippProgram('angular_commonline', ['XmippRecons'])
AddXmippProgram('angular_continuous_assign', ['XmippRecons'])
AddXmippProgram('angular_discrete_assign', ['XmippRecons'])
AddXmippProgram('angular_distance', ['XmippRecons'])
AddXmippProgram('angular_distribution_show', ['XmippInterface'])
AddXmippProgram('angular_neighbourhood', ['XmippRecons'])
AddXmippProgram('angular_projection_matching', ['XmippRecons'])
AddXmippProgram('angular_project_library', ['XmippRecons'])
AddXmippProgram('angular_rotate')
AddXmippProgram('classify_analyze_cluster', ['XmippClassif'])
AddXmippProgram('classify_compare_classes', ['XmippRecons'])
AddXmippProgram('classify_evaluate_classes', ['XmippRecons'])
AddXmippProgram('classify_kerdensom', ['XmippClassif'])
AddXmippProgram('ctf_correct_wiener3d', ['XmippRecons'])
AddXmippProgram('ctf_correct_idr', ['XmippRecons'])
AddXmippProgram('ctf_create_ctfdat', ['XmippRecons'])
AddXmippProgram('ctf_enhance_psd', ['XmippRecons'])
AddXmippProgram('ctf_estimate_from_micrograph', ['XmippRecons'])
AddXmippProgram('ctf_estimate_from_psd', ['XmippRecons'])
AddXmippProgram('ctf_group', ['XmippRecons'])
AddXmippProgram('ctf_phase_flip', ['XmippRecons'])
AddXmippProgram('ctf_show', ['XmippRecons'])
AddXmippProgram('ctf_sort_psds', ['XmippRecons'])
#AddXmippProgram('denoise', ['XmippRecons'])
if not int(env['release']):
    AddXmippProgram('idr_xray_tomo', ['XmippRecons'])
AddXmippProgram('image_align', ['XmippRecons'])
AddXmippProgram('image_align_tilt_pairs', ['XmippRecons'])
AddXmippProgram('image_common_lines', ['XmippRecons'])
AddXmippProgram('image_convert')
AddXmippProgram('image_find_center')
AddXmippProgram('image_header')
AddXmippProgram('image_histogram')
AddXmippProgram('image_operate')
AddXmippProgram('image_rotational_pca', ['XmippRecons'])
AddXmippProgram('image_resize', ['XmippRecons'])
AddXmippProgram('image_rotational_spectra', ['XmippRecons'])
AddXmippProgram('image_sort_by_statistics', ['XmippRecons'])
AddXmippProgram('image_separate_objects')
AddXmippProgram('image_statistics')
AddXmippProgram('image_vectorize')
#AddXmippProgram('mean_shift')
AddXmippProgram('metadata_convert_to_spider', ['XmippInterface'])
AddXmippProgram('metadata_histogram')
AddXmippProgram('metadata_import')
AddXmippProgram('metadata_split')
AddXmippProgram('metadata_utilities')
AddXmippProgram('metadata_xml')
AddXmippProgram('micrograph_scissor'),
AddXmippProgram('micrograph_automatic_picking', ['XmippRecons'])
AddXmippProgram('ml_align2d', ['XmippRecons'])
AddXmippProgram('mlf_align2d', ['XmippRecons'])
AddXmippProgram('ml_refine3d', ['XmippRecons'])
AddXmippProgram('mlf_refine3d', ['XmippRecons'])
AddXmippProgram('ml_tomo', ['XmippRecons'])
AddXmippProgram('mrc_create_metadata')
AddXmippProgram('nma_alignment', ['XmippRecons'])
AddXmippProgram('flexible_alignment', ['XmippRecons'])
AddXmippProgram('pdb_nma_deform', ['XmippRecons'])
AddXmippProgram('phantom_create', ['XmippRecons'])
AddXmippProgram('phantom_project', ['XmippRecons', 'XmippInterface'])
AddXmippProgram('phantom_simulate_microscope', ['XmippRecons'])
AddXmippProgram('phantom_transform', ['XmippRecons', 'XmippInterface'])
AddXmippProgram('reconstruct_art', ['XmippRecons'])
AddXmippProgram('reconstruct_art_pseudo', ['XmippRecons'])
if not int(env['release']):
    AddXmippProgram('reconstruct_art_xray', ['XmippRecons'])
AddXmippProgram('reconstruct_wbp', ['XmippRecons'])
AddXmippProgram('reconstruct_fourier', ['XmippRecons'])
AddXmippProgram('resolution_fsc')
if not int(env['release']):
    AddXmippProgram('resolution_ibw', ['XmippRecons'])
AddXmippProgram('resolution_ssnr', ['XmippRecons'])
AddXmippProgram('transform_add_noise')
AddXmippProgram('transform_adjust_volume_grey_levels', ['XmippRecons'])
AddXmippProgram('transform_center_image')
AddXmippProgram('transform_downsample', ['XmippRecons'])
AddXmippProgram('transform_filter', ['XmippRecons'])
AddXmippProgram('transform_geometry')
AddXmippProgram('transform_mask')
AddXmippProgram('transform_mirror')
AddXmippProgram('transform_morphology')
AddXmippProgram('transform_normalize')
AddXmippProgram('transform_range_adjust')
AddXmippProgram('transform_symmetrize', ['XmippRecons'])
AddXmippProgram('transform_threshold', ['XmippRecons'])
AddXmippProgram('transform_window')
#AddXmippProgram('fourier_projection', ['XmippRecons'])
#AddXmippProgram('test_sql')
#AddXmippProgram('template_threads')
if not int(env['release']):
	AddXmippProgram('tomo_align_dual_tilt_series', ['XmippRecons'])
	AddXmippProgram('tomo_align_refinement', ['XmippRecons'])
AddXmippProgram('tomo_align_tilt_series', ['XmippRecons' ], useCudaEnvironment=int(env['cuda']))
AddXmippProgram('tomo_detect_missing_wedge', ['XmippRecons'])
AddXmippProgram('tomo_project', ['XmippRecons'])
AddXmippProgram('tomo_remove_fluctuations', ['XmippRecons'])
AddXmippProgram('tomo_extract_subvolume', ['XmippRecons'])
AddXmippProgram('volume_align')
AddXmippProgram('volume_center')
AddXmippProgram('volume_correct_bfactor', ['XmippRecons'])
AddXmippProgram('volume_enhance_contrast', ['XmippRecons'])
AddXmippProgram('volume_find_symmetry')
AddXmippProgram('volume_from_pdb', ['XmippRecons'])
AddXmippProgram('volume_reslice')
AddXmippProgram('volume_segment', ['XmippRecons'])
AddXmippProgram('volume_to_pseudoatoms', ['XmippRecons'])
AddXmippProgram('volume_to_web')
AddXmippProgram('xray_import', ['XmippRecons'])
AddXmippProgram('xray_psf_create')
AddXmippProgram('xray_project', ['XmippRecons'])

#if not int(env['release']):
	#AddXmippProgram('xray_volume_correct', ['XmippRecons'])	

if int(env['arpack']):
    AddXmippProgram('angular_gcar', ['XmippRecons'])


# --- Scripts

# Python Batches (apps)
#
AddBatch('apropos', 'applications/scripts/apropos', '.py')
AddBatch('compile', 'applications/scripts/compile', '.py')
AddBatch('export_emx', 'applications/scripts/export_emx', '.py')
AddBatch('import_box', 'applications/scripts/import_box', '.py')
AddBatch('import_ctfparam', 'applications/scripts/import_ctfparam', '.py')
AddBatch('import_ctfdat', 'applications/scripts/import_ctfdat', '.py')
AddBatch('import_emx', 'applications/scripts/import_emx', '.py')
#AddBatch('metadata_operate', 'applications/scripts/metadata_operate','.py')
AddBatch('metadata_plot', 'applications/scripts/metadata_plot', '.py')
AddBatch('metadata_selfile_create', 'applications/scripts/metadata_selfile_create', '.py')
protocols_main = AddBatch('protocols', 'protocols', '.py')
env.Alias('protocols', protocols_main)
AddBatch('browser', 'applications/scripts/browser', '.py')
#AddBatch('browserj', 'applications/scripts/browserj', '.py')
AddBatch('micrograph_particle_picking', 'applications/scripts/micrograph_particle_picking', '.py')
AddBatch('chimera_client', 'applications/scripts/chimera_client', '.py')
#AddBatch('metadata_showj', 'applications/scripts/metadata_showj', '.py')
AddBatch('micrograph_tiltpair_picking', 'applications/scripts/micrograph_tiltpair_picking', '.py')
AddBatch('mpi_steps_runner', 'protocols', '.py')
AddBatch('projections_explorerj', 'applications/scripts/projections_explorerj', '.py')
#AddBatch('rot_spectraj', 'applications/scripts/rot_spectraj', '.py')
AddBatch('showj', 'applications/scripts/showj', '.py')
#AddBatch('stitchingj', 'applications/scripts/stitchingj', '.py')
AddBatch('tomoj', 'applications/scripts/tomoj', '.py')
AddBatch('visualize_preprocessing_micrographj', 'applications/scripts/visualize_preprocessing_micrograph', '.py')

# Shell script files
#
SymLink('bin/xmipp_imagej', 'external/runImageJ')

# Shell script files
#
SymLink('bin/xmipp_imagej', 'external/runImageJ')

# MPI
AddXmippMPIProgram('mpi_angular_class_average', ['XmippRecons'])
AddXmippMPIProgram('mpi_angular_continuous_assign', ['XmippRecons'])
if not int(env['release']):
    AddXmippMPIProgram('mpi_angular_gcar_commonlines', ['XmippRecons'])
AddXmippMPIProgram('mpi_angular_projection_matching', ['XmippRecons'])
AddXmippMPIProgram('mpi_angular_project_library', ['XmippRecons'])
AddXmippMPIProgram('mpi_classify_CL2D', ['XmippRecons'])
AddProgramLink('classify_CL2D', 'mpi_classify_CL2D')
if not int(env['release']):
    AddXmippMPIProgram('mpi_classify_CL3D', ['XmippRecons'])
    AddProgramLink('classify_CL3D', 'mpi_classify_CL3D')
AddXmippMPIProgram('mpi_classify_CL2D_core_analysis', ['XmippRecons'])
if not int(env['release']):
    AddXmippMPIProgram('mpi_classify_FTTRI', ['XmippRecons'])
AddXmippMPIProgram('mpi_ctf_correct_idr', ['XmippRecons'])
AddXmippMPIProgram('mpi_ctf_sort_psds', ['XmippRecons'])
AddXmippMPIProgram('mpi_image_operate')
AddXmippMPIProgram('mpi_image_rotational_pca', ['XmippRecons'])

AddXmippMPIProgram('mpi_performance_test', ['XmippRecons'])
AddXmippMPIProgram('mpi_image_resize', ['XmippRecons'])
AddXmippMPIProgram('mpi_image_sort', ['XmippRecons'])
AddProgramLink('image_sort', 'mpi_image_sort')
AddXmippMPIProgram('mpi_ml_align2d', ['XmippRecons'])
AddXmippMPIProgram('mpi_ml_tomo', ['XmippRecons'])
AddXmippMPIProgram('mpi_mlf_align2d', ['XmippRecons'])
AddXmippMPIProgram('mpi_ml_refine3d', ['XmippRecons'])
AddXmippMPIProgram('mpi_mlf_refine3d', ['XmippRecons'])
AddXmippMPIProgram('mpi_nma_alignment', ['XmippRecons'])
AddXmippMPIProgram('mpi_xray_project', ['XmippRecons'])
AddXmippMPIProgram('mpi_reconstruct_art', ['XmippRecons'])
AddXmippMPIProgram('mpi_reconstruct_wbp', ['XmippRecons'])
AddXmippMPIProgram('mpi_reconstruct_fourier', ['XmippRecons'])
AddXmippMPIProgram('mpi_run', ['XmippRecons'])
AddXmippMPIProgram('mpi_tomo_extract_subvolume', ['XmippRecons'])
AddXmippMPIProgram('mpi_transform_filter', ['XmippRecons'])
AddXmippMPIProgram('mpi_transform_symmetrize', ['XmippRecons'])
AddXmippMPIProgram('mpi_transform_geometry', ['XmippRecons'])
AddXmippMPIProgram('mpi_transform_mask', ['XmippRecons'])
AddXmippMPIProgram('mpi_transform_normalize', ['XmippRecons'])
if not int(env['release']):
    AddXmippMPIProgram('mpi_write_test', ['XmippRecons'])
#    AddXmippMPIProgram('template_threads', ['XmippRecons'])
#    AddXmippMPIProgram('template_mpi', ['XmippRecons'])

#---- Tests
if int(env['gtest']):
     AddXmippCTest('test_ctf')
     AddXmippCTest('test_euler')
     AddXmippCTest('test_fftw')
     AddXmippCTest('test_filters')
     AddXmippCTest('test_fringe_processing')          
     AddXmippCTest('test_funcs')
     AddXmippCTest('test_geometry')
     AddXmippCTest('test_image')
     AddXmippCTest('test_image_generic')
     AddXmippCTest('test_matrix')
     AddXmippCTest('test_metadata')
     AddXmippCTest('test_multidim')
     AddXmippCTest('test_polar')
     AddXmippCTest('test_polynomials')          
     AddXmippCTest('test_sampling')
     AddXmippCTest('test_symmetries')
     AddXmippCTest('test_transformation')
     AddXmippCTest('test_wavelets')
     #env.Depends('run_tests', [fftw, tiff, sqlite])
     #python tests
     test = AddXmippPythonTest('test_pythoninterface')
     #AddXmippPythonTest('test_projectionmatching')
     AddXmippPythonTest('test_pysqlite')
     AddXmippPythonTest('test_emx')
     env.Depends(test, pythonbinding)
     env.Depends('run_tests', 'xmipp_programs')
     #env.Default('run_tests'     )

if int(env['matlab']):
    def AddMatlabBinding(name):
        print 'compiling Matlab wrapper for ' + name
        command = env['MATLAB_DIR'] + '/bin/mex -O -outdir libraries/bindings/matlab -I. -Ilibraries/data -Ilibraries -Llib -Ilibraries/reconstruction -lXmippRecons -lXmippData -lXmippExternal libraries/bindings/matlab/tom_xmipp_' + name + '_wrapper.cpp'
        output = os.popen(command).read()
        if len(output) > 0:
            print output

    bindings = ['adjust_ctf', 'align2d', 'ctf_correct_phase',
        'mask', 'mirror', 'morphology', 'normalize', 'psd_enhance',
        'resolution', 'rotate', 'scale', 'scale_pyramid', 'volume_segment']
    for i in range(len(bindings)):
       AddMatlabBinding(bindings[i])

# Clean
# Configuration or cleaning
#if env.GetOption('clean'):
#    print '* Cleaning  ...'
#    os.system("( cd external/fftw-3.2.2    ; make clean >& /dev/null )");
#    os.system("( cd external/sqlite-3.6.23 ; make clean >& /dev/null )");<|MERGE_RESOLUTION|>--- conflicted
+++ resolved
@@ -647,16 +647,9 @@
     ['#libraries', '#', '#'+HDF5Dir], ['lib'], ['XmippExternal', 'XmippData'])
 
 # XmippParallel
-<<<<<<< HEAD
-if int(env['mpi']):
-    ParallelSources = Glob('libraries/parallel', '*.cpp', []);
-    AddMPILibrary("XmippParallel", 'libraries/parallel', ParallelSources, ["#", "#libraries", "#external", '#'+HDF5Dir],
+ParallelSources = Glob('libraries/parallel', '*.cpp', []);
+AddMPILibrary("XmippParallel", 'libraries/parallel', ParallelSources, ["#", "#libraries", "#external", '#'+HDF5Dir],
               ['lib'], ['XmippExternal', 'XmippData', 'XmippRecons', 'XmippClassif'] + FFTWLibs + TIFFLibs + JPEGLibs + HDF5Libs + SQLiteLibs)
-=======
-ParallelSources = Glob('libraries/parallel', '*.cpp', []);
-AddMPILibrary("XmippParallel", 'libraries/parallel', ParallelSources, ["#", "#libraries", "#external"],
-              ['lib'], ['XmippExternal', 'XmippData', 'XmippRecons', 'XmippClassif'] + FFTWLibs + TIFFLibs + JPEGLibs + SQLiteLibs)
->>>>>>> 89bfe212
 
 # Interface
 InterfaceSources = Glob('libraries/interface', '*.cpp', [])
@@ -927,10 +920,6 @@
 #
 SymLink('bin/xmipp_imagej', 'external/runImageJ')
 
-# Shell script files
-#
-SymLink('bin/xmipp_imagej', 'external/runImageJ')
-
 # MPI
 AddXmippMPIProgram('mpi_angular_class_average', ['XmippRecons'])
 AddXmippMPIProgram('mpi_angular_continuous_assign', ['XmippRecons'])
