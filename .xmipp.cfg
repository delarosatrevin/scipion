# This file will serve to customize some settings of you Xmipp installation
# Each setting will be in the form o a shell variable set to some value

# BASH style
#---------- GUI ----------
# If you set to 1 the value of this variable, by default the programs 
# will launch the gui when call without argments, default is print the help
export XMIPP_GUI_DEFAULT=0

# If you set to 0 the value of this variable the script generated
# by programs gui will not be erased and you can use the same parameters
export XMIPP_GUI_CLEAN=1

#---------- Parallel ----------
# This variable will point to your job submition template file
export XMIPP_PARALLEL_LAUNCH=config_launch.py

# CSH style 
# Read descriptions of variable before
#setenv XMIPP_GUI_DEFAULT 0
#setenv XMIPP_GUI_CLEAN 1
<<<<<<< HEAD
#setenv XMIPP_PARALLEL_LAUNCH config_launch.py
# config_launch_sge.py
=======
#setenv XMIPP_PARALLEL_LAUNCH config_launch_sge.py
>>>>>>> 3fb8e753

# If you have .xmipp.cfg in your home folder it will override 
# this configurations

test -s ~/.xmipp.cfg && . ~/.xmipp.cfg || true


<|MERGE_RESOLUTION|>--- conflicted
+++ resolved
@@ -19,12 +19,7 @@
 # Read descriptions of variable before
 #setenv XMIPP_GUI_DEFAULT 0
 #setenv XMIPP_GUI_CLEAN 1
-<<<<<<< HEAD
-#setenv XMIPP_PARALLEL_LAUNCH config_launch.py
-# config_launch_sge.py
-=======
 #setenv XMIPP_PARALLEL_LAUNCH config_launch_sge.py
->>>>>>> 3fb8e753
 
 # If you have .xmipp.cfg in your home folder it will override 
 # this configurations
