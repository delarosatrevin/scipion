--- conflicted
+++ resolved
@@ -35,11 +35,6 @@
         self.inputFilename('microscope', 'micrographs', 'acquisition')
         self.inputProperty('TiltPairs', 'MicrographsMd')
         self.micrographs = self.getFilename('micrographs')
-<<<<<<< HEAD
-
-        #TODO: check all the possible casses
-=======
->>>>>>> 1a75735ef2c2c8fc175c06ab56a42a8fa1528f43
         if not self.TiltPairs:
             self.MicrographsMd = self.Input['micrographs']
         else:
