#!/usr/bin/env xmipp_python
#------------------------------------------------------------------------------------------------
# Author: Carlos Oscar Sorzano, October 2011

#from config_protocols import protDict
from protlib_base import *
from protlib_utils import which, runJob, runShowJ,printLog
from protlib_filesystem import deleteFile, createLink2, exists, replaceFilenameExt, createDir
import xmipp 
from protlib_gui_ext import showWarning

# The dictionary with specific filename templates 
# is defined here to allow use of it outside the protocol
_prefix = join('%(micrographDir)s','xmipp_ctf')
_templateDict = {
        # This templates are relative to a micrographDir
        'prefix': _prefix,
        'ctfparam': _prefix +  '.ctfparam',
        'psd': _prefix + '.psd',
        'enhanced_psd': _prefix + '_enhanced_psd.xmp',
        'ctfmodel_quadrant': _prefix + '_ctfmodel_quadrant.xmp',
        'ctfmodel_halfplane': _prefix + '_ctfmodel_halfplane.xmp',
        'ctffind_ctfparam': join('%(micrographDir)s', 'ctffind.ctfparam'),
        'ctffind_spectrum': join('%(micrographDir)s', 'ctffind_spectrum.mrc')
        }

def _getFilename(key, **args):
    return _templateDict[key] % args

class ProtScreenMicrographs(XmippProtocol):
    def __init__(self, scriptname, project):
        XmippProtocol.__init__(self, protDict.screen_micrographs.name, scriptname, project)
        self.Import = "from protocol_screen_micrographs import *"
        self.setPreviousRun(self.ImportRun) 
        self.inputFilename('microscope', 'acquisition','micrographs')
        
        if self.PrevRun.Name == 'import_movies':
            self.MDL_TYPE = xmipp.MDL_MICROGRAPH_MOVIE
            self.inputProperty('MicrographsMd')
            self.TiltPairs = None
        elif self.PrevRun.Name == 'align_movies':
            self.MDL_TYPE = xmipp.MDL_MICROGRAPH
            self.MicrographsMd=os.path.join(self.PrevRun.WorkingDir,"micrographs.xmd")
            self.TiltPairs = None
        else:
            self.inputProperty('TiltPairs', 'MicrographsMd')
            self.MDL_TYPE = xmipp.MDL_MICROGRAPH

        #self.inputFilename(' self.dataType')
        self.MicrographsMd = self.Input['micrographs']    
        self.micrographs = self.getFilename('micrographs')
        if self.TiltPairs:
            self.MicrographsMd='micrographPairs@'+self.MicrographsMd


    def defineSteps(self):
        extraDir=self.workingDirPath('extra')
        parent_id = self.insertStep('createDir',verifyfiles=[extraDir],path=extraDir)

        filesToImport = [self.Input[k] for k in ['microscope', 'acquisition','micrographs']]
        self.insertImportOfFiles(filesToImport)

        # Read Microscope parameters
        MD = xmipp.MetaData(self.Input['microscope'])
        objId = MD.firstObject()
        Voltage = MD.getValue(xmipp.MDL_CTF_VOLTAGE,objId)
        SphericalAberration = MD.getValue(xmipp.MDL_CTF_CS,objId)
        Magnification = MD.getValue(xmipp.MDL_MAGNIFICATION,objId)
        MD2 = xmipp.MetaData(self.Input['acquisition'])
        AngPix = MD2.getValue(xmipp.MDL_SAMPLINGRATE,objId)

        # Create verifyFiles for the MPI and output directories
        MD = xmipp.MetaData(self.MicrographsMd)
        #if removed in import do not process them
        MD.removeDisabled()
	
        # Now the estimation actions
        for objId in MD:
            inputFile = MD.getValue(self.MDL_TYPE, objId)
            micrographName = os.path.basename(inputFile)
            shortname = os.path.splitext(micrographName)[0]
            micrographDir = os.path.join(extraDir,shortname)                    
            automaticDownsampling=getattr(self,'AutomaticDownsampling',True)
            self.insertParallelStep('estimateSingleCTF'
                                    , verifyfiles=[_getFilename('ctfparam', micrographDir=micrographDir)]
                                    , WorkingDir=self.WorkingDir
                                    , inputFile=inputFile
                                    , DownsampleFactor=self.DownsampleFactor
                                    , AutomaticDownsampling=automaticDownsampling
                                    , Voltage=Voltage
                                    , SphericalAberration=SphericalAberration
                                    , AngPix=AngPix
                                    , AmplitudeContrast=self.AmplitudeContrast
                                    , LowResolCutoff=self.LowResolCutoff
                                    , HighResolCutoff=self.HighResolCutoff
                                    , WinSize=self.WinSize
                                    , MaxFocus=self.MaxFocus
                                    , MinFocus=self.MinFocus
                                    , FastDefocus=self.FastDefocus
                                    , parent_step_id=XmippProjectDb.FIRST_STEP
                                    , MDL_TYPE = self.MDL_TYPE
                                    )
        
        # Gather results after external actions
        self.insertStep('gatherResults',verifyfiles=[self.micrographs],
                           TmpDir=self.TmpDir,
                           WorkingDir=self.WorkingDir,
                           summaryFile=self.micrographs,
                           importMicrographs=self.MicrographsMd,
                           Downsampling=self.DownsampleFactor,
                           NumberOfMpi=self.NumberOfMpi,
                           MDL_TYPE = self.MDL_TYPE)
        if getattr(self,'AutomaticQuality',True):
            condition="ctfCritFirstZero<5 OR ctfCritMaxFreq>20 OR ctfCritfirstZeroRatio<0.9 OR ctfCritfirstZeroRatio>1.1 OR "\
                      "ctfCritFirstMinFirstZeroRatio>10 OR ctfCritCorr13<0 OR ctfCritCtfMargin<2.5 OR ctfCritNonAstigmaticValidty<0.3 OR "\
                      "ctfCritNonAstigmaticValidty>25"
            self.insertStep("automaticRejection",
                            WorkingDir=self.WorkingDir,
                            condition=condition,
                            MDL_TYPE = self.MDL_TYPE)
        if self.TiltPairs:
            self.insertStep("copyTiltPairs",WorkingDir=self.WorkingDir,inputMicrographs=self.MicrographsMd)
    
    def createFilenameTemplates(self):
        return _templateDict
    
    def validate(self):
        errors = []

        if self.DownsampleFactor<1:
            errors.append("Downsampling must be >=1");

        micsFn = self.Input['micrographs']
        # Check that there are any micrograph to process
        if xmippExists(micsFn):
            md = xmipp.MetaData(micsFn)
            if md.isEmpty():
                errors.append("Imported micrographs file <%(micrographs)s> is empty" % self.Input)
#        else:
#            errors.append("Expected micrographs file <%(micrographs)s> is missing" % self.Input)
            
        if self.AmplitudeContrast < 0:
            errors.append("Q0 should be positive")
        
        if self.MinFocus < 0 or self.MaxFocus<0:
            errors.append("Defoci range must be positive (minFocus, maxFocus)>0")
            
        if self.MaxFocus < self.MinFocus:
            errors.append("maxFocus must be larger than minFocus")

        return errors

    def summary(self):
        message = []
<<<<<<< HEAD
        from protlib_xmipp import getMdSize
        size = getMdSize(self.Input['micrographs'])
        message.append("CTF screening of <%d> %s" % (size,'micrographs'))
=======
        from protlib_xmipp import getMdSizeEnabled
        size = getMdSizeEnabled(self.Input['micrographs'])
        message.append("CTF screening of <%d> micrographs." % size)
>>>>>>> 2b9f99f9
        message.append("Input directory: [%s]" % self.PrevRun.WorkingDir)
        return message
    
    def papers(self):
        papers=[]
        papers.append('Jonic, JSB (2007) [http://www.ncbi.nlm.nih.gov/pubmed/16987671]')
        papers.append('Sorzano, JSB (2007) [http://www.ncbi.nlm.nih.gov/pubmed/17911028]')
        papers.append('Sorzano, BMC SB (2009) [http://www.ncbi.nlm.nih.gov/pubmed/19321015]')
        papers.append('Sorzano, Meth.Mol.Biol. (2013) [http://www.ncbi.nlm.nih.gov/pubmed/23086876]')
        if self.FastDefocus:
            papers.append('Vargas, JSB (2013) [http://www.ncbi.nlm.nih.gov/pubmed/23261401]')
        return papers
    
    def visualize(self):
        summaryFile = self.getFilename('micrographs')
        
        if not exists(summaryFile): # Try to create partial summary file
            summaryFile = summaryFile.replace(self.WorkingDir, self.TmpDir)
            buildSummaryMetadata(self.WorkingDir, self.Input['micrographs'], summaryFile, self.MDL_TYPE)
        
        if exists(summaryFile):
            self.regenerateSummary(summaryFile)
            runShowJ(summaryFile, extraParams = "--mode metadata --render psd psdEnhanced image1 image2 --order psd psdEnhanced image1 image2 --zoom 50")
        else:
            showWarning('Warning', 'There are not results yet',self.master)
    
    def regenerateSummary(self,summaryFile):
        import time
        summaryTime=time.ctime(os.path.getmtime(summaryFile))
        md=xmipp.MetaData(summaryFile)
        regenerate=False
        for objId in md:
            fnCTF=md.getValue(xmipp.MDL_CTF_MODEL,objId)
            if fnCTF!="NA" and os.path.exists(fnCTF):
                ctfTime=time.ctime(os.path.getmtime(fnCTF))
                if ctfTime>summaryTime:
                    regenerate=True
                    break
        if regenerate:
            print("Regenerating "+summaryFile+" because there are newer CTFs")
            gatherResults(self.Log,TmpDir=self.TmpDir,
                          WorkingDir=self.WorkingDir,
                          summaryFile=self.micrographs,
                          importMicrographs=self.MicrographsMd,
                          Downsampling=self.DownsampleFactor,
                          NumberOfMpi=self.NumberOfMpi,
                          MDL_TYPE=self.MDL_TYPE)

def estimateSingleCTF(log, WorkingDir, inputFile, DownsampleFactor, AutomaticDownsampling,
                      Voltage, SphericalAberration, AngPix, AmplitudeContrast, LowResolCutoff, 
                      HighResolCutoff,WinSize,MaxFocus,MinFocus,FastDefocus,MDL_TYPE):
    extraDir=os.path.join(WorkingDir,'extra')
    tmpDir=os.path.join(WorkingDir,'tmp')
    micrographName = os.path.basename(inputFile)
    shortname = os.path.splitext(micrographName)[0]
    micrographDir = os.path.join(extraDir,shortname)
    oroot="%s/xmipp_ctf"%micrographDir           

    if not os.path.exists(micrographDir):
        createDir(log,micrographDir)

    downsampleList=[DownsampleFactor]
    if AutomaticDownsampling:
        downsampleList.append(DownsampleFactor+1)
        if DownsampleFactor>=2:
            downsampleList.append(DownsampleFactor-1)
        else:
            downsampleList.append(max(DownsampleFactor/2.,1.))
    
    for DownsampleFactor in downsampleList:
        # Downsample if necessary
        deleteTmp=False
        if DownsampleFactor != 1:
            finalname = os.path.join(tmpDir,shortname + "_tmp.mrc")
            runJob(log,"xmipp_transform_downsample","-i %s -o %s --step %f --method fourier" % (inputFile,finalname,DownsampleFactor))
            deleteTmp=True
        else:
            finalname = inputFile
            
        # CTF estimation with Xmipp
        args="--micrograph "+finalname+\
             " --oroot "+oroot+\
             " --kV "+str(Voltage)+\
             " --Cs "+str(SphericalAberration)+\
             " --sampling_rate "+str(AngPix*DownsampleFactor)+\
             " --downSamplingPerformed "+str(DownsampleFactor)+\
             " --ctfmodelSize 256"+\
             " --Q0 "+str(AmplitudeContrast)+\
             " --min_freq "+str(LowResolCutoff)+\
             " --max_freq "+str(HighResolCutoff)+\
             " --pieceDim "+str(WinSize)+\
             " --defocus_range "+str((MaxFocus-MinFocus)*10000/2)+\
             " --defocusU "+str((MaxFocus+MinFocus)*10000/2)
        if (FastDefocus):
            args+=" --fastDefocus"
        


        runJob(log,'xmipp_ctf_estimate_from_micrograph', args)
        
        if deleteTmp:
            deleteFile(log, finalname)
        
        md = xmipp.MetaData()
        id = md.addObject()
        
        if MDL_TYPE == xmipp.MDL_MICROGRAPH_MOVIE:
            md.setValue(xmipp.MDL_MICROGRAPH_MOVIE,inputFile,id)
            md.setValue(xmipp.MDL_MICROGRAPH,('%05d@%s'%(1,inputFile)),id)
        else:
            md.setValue(xmipp.MDL_MICROGRAPH,inputFile,id)
            
        md.setValue(xmipp.MDL_PSD,oroot+".psd",id)
        md.setValue(xmipp.MDL_PSD_ENHANCED,oroot+"_enhanced_psd.xmp",id)
        md.setValue(xmipp.MDL_CTF_MODEL,oroot+".ctfparam",id)
        md.setValue(xmipp.MDL_IMAGE1,oroot+"_ctfmodel_quadrant.xmp",id)
        md.setValue(xmipp.MDL_IMAGE2,oroot+"_ctfmodel_halfplane.xmp",id)
        md.setValue(xmipp.MDL_CTF_DOWNSAMPLE_PERFORMED,float(DownsampleFactor),id)
        fnEval=os.path.join(micrographDir,"xmipp_ctf.xmd")
        md.write(fnEval)
        criterion="ctfCritFirstZero<5 OR ctfCritMaxFreq>20 OR ctfCritfirstZeroRatio<0.9 OR ctfCritfirstZeroRatio>1.1 OR "\
                  "ctfCritFirstMinFirstZeroRatio>10 OR ctfCritCorr13<0 OR ctfCritCtfMargin<0 OR ctfCritNonAstigmaticValidty<0.3 OR " \
                  "ctfCritNonAstigmaticValidty>25"
        runJob(log,"xmipp_ctf_sort_psds","-i %s --downsampling %f"%(fnEval,DownsampleFactor))
        fnRejected=os.path.join(tmpDir,shortname+"_rejected.xmd")
        runJob(log,"xmipp_metadata_utilities",'-i %s --query select "%s" -o %s'%(fnEval,criterion,fnRejected))
        md.read(fnRejected)
        if md.size()==0:
            break

def gatherResults(log,
                  TmpDir,
                  WorkingDir,
                  summaryFile, 
                  importMicrographs,
                  Downsampling,
                  NumberOfMpi,
                  MDL_TYPE):
    # This is the old gather Results, just in case
    #    buildSummaryMetadata(WorkingDir, importMicrographs, summaryFile)
    #    dirSummary,fnSummary=os.path.split(summaryFile)
    #    runJob(log,"xmipp_ctf_sort_psds","-i %s -o %s/aux_%s --downsampling %f"%(summaryFile,dirSummary,fnSummary,Downsampling),
    #           NumberOfMpi=NumberOfMpi)
    #    runJob(log,"mv","-f %s/aux_%s %s"%(dirSummary,fnSummary,summaryFile))
    import glob
    fnList=glob.glob(os.path.join(WorkingDir,'extra/*/xmipp_ctf.xmd'))
    md=xmipp.MetaData()
    for file in fnList:
        mdMic=xmipp.MetaData(file)
        md.unionAll(mdMic)
    md.sort(MDL_TYPE)
    md.write(summaryFile)
    if Downsampling!=1:
        runJob(log,"find",TmpDir+" -type f -exec rm {} \;")

def buildSummaryMetadata(WorkingDir,importMicrographs,summaryFile,MDL_TYPE):
    md = xmipp.MetaData()
    importMd = xmipp.MetaData(importMicrographs)
    importMd.removeDisabled()
    for id in importMd:
        inputFile = importMd.getValue(MDL_TYPE,id)
        micrographName = os.path.basename(inputFile)
        shortname = replaceFilenameExt(micrographName, '')
        micrographDir = join(WorkingDir, 'extra', shortname)                    
        
        objId = md.addObject()
        md.setValue(MDL_TYPE, inputFile, objId)
        ctfparam = _getFilename('ctfparam', micrographDir=micrographDir)
        labels = [xmipp.MDL_PSD, xmipp.MDL_PSD_ENHANCED, xmipp.MDL_CTF_MODEL,xmipp.MDL_IMAGE1, xmipp.MDL_IMAGE2]
        if exists(ctfparam): # Get filenames
            keys = ['psd', 'enhanced_psd', 'ctfparam', 'ctfmodel_quadrant', 'ctfmodel_halfplane']
            values = [_getFilename(key, micrographDir=micrographDir) for key in keys]
        else: # No files
            values = ['NA'] * len(labels)

        # Set values in metadata
        for label, value in zip(labels, values):
            md.setValue(label, value, objId)
    
    if not md.isEmpty():
        md.sort(MDL_TYPE)
        md.write(summaryFile)

def automaticRejection(log,WorkingDir,condition,MDL_TYPE):
    fnMic=os.path.join(WorkingDir,"micrographs.xmd")
    fnRejected=os.path.join(WorkingDir,"tmp/rejectedMicrographs.xmd")
    runJob(log,"xmipp_metadata_utilities",'-i %s --query select "%s" -o %s'%(fnMic,condition,fnRejected))
    md = xmipp.MetaData(fnRejected)
    fnRejectedMicrographs=md.getColumnValues(MDL_TYPE)
    md.read(fnMic)
    for id in md:
        fnCurrentMicrograph=md.getValue(MDL_TYPE,id)
        if fnCurrentMicrograph in fnRejectedMicrographs:
            md.setValue(xmipp.MDL_ENABLED,-1,id)
    md.write(fnMic)
    deleteFile(log,fnRejected)

def copyTiltPairs(log,WorkingDir,inputMicrographs):
    md=xmipp.MetaData(inputMicrographs)
    fnOut=os.path.join(WorkingDir,"micrographs.xmd")
    mdOut=xmipp.MetaData(fnOut)
    
    # Add the tilted micrographs to the list of screened micrographs 
    for id in md:
        fnTilted=md.getValue(xmipp.MDL_MICROGRAPH_TILTED,id)
        idOut=mdOut.addObject()
        mdOut.setValue(xmipp.MDL_MICROGRAPH,fnTilted,idOut)
        mdOut.setValue(xmipp.MDL_ENABLED,1,idOut)
    mdOut.write(fnOut,xmipp.MD_APPEND)
    
    # Copy the pairs block
    md.write("micrographPairs@"+fnOut,xmipp.MD_APPEND)<|MERGE_RESOLUTION|>--- conflicted
+++ resolved
@@ -152,15 +152,10 @@
 
     def summary(self):
         message = []
-<<<<<<< HEAD
-        from protlib_xmipp import getMdSize
-        size = getMdSize(self.Input['micrographs'])
-        message.append("CTF screening of <%d> %s" % (size,'micrographs'))
-=======
         from protlib_xmipp import getMdSizeEnabled
         size = getMdSizeEnabled(self.Input['micrographs'])
-        message.append("CTF screening of <%d> micrographs." % size)
->>>>>>> 2b9f99f9
+        message.append("CTF screening of <%d> %s" % (size,'micrographs'))
+
         message.append("Input directory: [%s]" % self.PrevRun.WorkingDir)
         return message
     
