#!/usr/bin/env xmipp_python
#------------------------------------------------------------------------------------------------
# Author: Carlos Oscar Sorzano, October 2011

#from config_protocols import protDict
from protlib_base import *
from protlib_utils import which, runJob, runShowJ,printLog
from protlib_filesystem import deleteFile, createLink2, exists, replaceFilenameExt
import xmipp
from protlib_gui_ext import showWarning

# The dictionary with specific filename templates 
# is defined here to allow use of it outside the protocol
_prefix = join('%(micrographDir)s','xmipp_ctf')
_templateDict = {
        # This templates are relative to a micrographDir
        'prefix': _prefix,
        'ctfparam': _prefix +  '.ctfparam',
        'psd': _prefix + '.psd',
        'enhanced_psd': _prefix + '_enhanced_psd.xmp',
        'ctfmodel_quadrant': _prefix + '_ctfmodel_quadrant.xmp',
        'ctfmodel_halfplane': _prefix + '_ctfmodel_halfplane.xmp',
        'ctffind_ctfparam': join('%(micrographDir)s', 'ctffind.ctfparam'),
        'ctffind_spectrum': join('%(micrographDir)s', 'ctffind_spectrum.mrc')
        }

def _getFilename(key, **args):
    return _templateDict[key] % args

class ProtScreenMicrographs(XmippProtocol):
    def __init__(self, scriptname, project):
        XmippProtocol.__init__(self, protDict.screen_micrographs.name, scriptname, project)
        self.Import = "from protocol_screen_micrographs import *"
        self.setPreviousRun(self.ImportRun) 
        self.inputFilename('microscope', 'micrographs', 'acquisition')
        self.inputProperty('TiltPairs', 'MicrographsMd')
        self.micrographs = self.getFilename('micrographs')
        if not self.TiltPairs:
            self.MicrographsMd = self.Input['micrographs']
        else:
            self.inputFilename('tilted_pairs')
            self.MicrographsMd = self.Input['tilted_pairs']

    def defineSteps(self):
        extraDir=self.workingDirPath('extra')
        parent_id = self.insertStep('createDir',verifyfiles=[extraDir],path=extraDir)

        filesToImport = [self.Input[k] for k in ['microscope', 'acquisition']]
        if self.TiltPairs:
            filesToImport.append(self.MicrographsMd)
        self.insertImportOfFiles(filesToImport)

        # Read Microscope parameters
        MD = xmipp.MetaData(self.Input['microscope'])
        objId = MD.firstObject()
        Voltage = MD.getValue(xmipp.MDL_CTF_VOLTAGE,objId)
        SphericalAberration = MD.getValue(xmipp.MDL_CTF_CS,objId)
        Magnification = MD.getValue(xmipp.MDL_MAGNIFICATION,objId)
        MD2 = xmipp.MetaData(self.Input['acquisition'])
        AngPix = MD2.getValue(xmipp.MDL_SAMPLINGRATE,objId)

        # Create verifyFiles for the MPI and output directories
        MD = xmipp.MetaData(self.MicrographsMd)
<<<<<<< HEAD
        MD.removeDisabled() 
=======
        #if removed in import do not process them
        MD.removeDisabled()
        
>>>>>>> e44495dc
        # Now the estimation actions
        for objId in MD:
            inputFile = MD.getValue(xmipp.MDL_MICROGRAPH, objId)
            micrographName = os.path.basename(inputFile)
            shortname = os.path.splitext(micrographName)[0]
            micrographDir = os.path.join(extraDir,shortname)                    
            parent_id = self.insertParallelStep('createDir',verifyfiles=[micrographDir],path=micrographDir,parent_step_id=XmippProjectDb.FIRST_STEP)

            # Downsample if necessary
            if self.DownsampleFactor != 1:
                finalname = self.tmpPath(shortname + "_tmp.mrc")
                parent_id = self.insertParallelRunJobStep("xmipp_transform_downsample",
                                                   "-i %s -o %s --step %f --method fourier" % (inputFile,finalname,self.DownsampleFactor),
                                                   [finalname],parent_step_id=parent_id)
            else:
                finalname = inputFile
                
            # CTF estimation with Xmipp
            args="--micrograph "+finalname+\
                 " --oroot " + _getFilename('prefix', micrographDir=micrographDir)+\
                 " --kV "+str(Voltage)+\
                 " --Cs "+str(SphericalAberration)+\
                 " --sampling_rate "+str(AngPix*self.DownsampleFactor)+\
                 " --downSamplingPerformed "+str(self.DownsampleFactor)+\
                 " --ctfmodelSize 256"+\
                 " --Q0 "+str(self.AmplitudeContrast)+\
                 " --min_freq "+str(self.LowResolCutoff)+\
                 " --max_freq "+str(self.HighResolCutoff)+\
                 " --pieceDim "+str(self.WinSize)+\
                 " --defocus_range "+str((self.MaxFocus-self.MinFocus)*10000/2)+\
                 " --defocusU "+str((self.MaxFocus+self.MinFocus)*10000/2)
            if (self.FastDefocus):
                args+=" --fastDefocus"
            self.insertParallelRunJobStep('xmipp_ctf_estimate_from_micrograph', args,
                                     verifyfiles=[_getFilename('ctfparam', micrographDir=micrographDir)],parent_step_id=parent_id)
        
        # Gather results after external actions
        self.insertStep('gatherResults',verifyfiles=[self.micrographs],
                           TmpDir=self.TmpDir,
                           WorkingDir=self.WorkingDir,
                           summaryFile=self.micrographs,
                           importMicrographs=self.MicrographsMd,
                           Downsampling=self.DownsampleFactor,
                           NumberOfMpi=self.NumberOfMpi)
        if self.AutomaticRejection!="":
            self.insertStep("automaticRejection",WorkingDir=self.WorkingDir,condition=self.AutomaticRejection)
    
    def createFilenameTemplates(self):
        return _templateDict
    
    def validate(self):
        errors = []

        if self.DownsampleFactor<1:
            errors.append("Downsampling must be >=1");

        micsFn = self.Input['micrographs']
        # Check that there are any micrograph to process
        if xmippExists(micsFn):
            md = xmipp.MetaData(micsFn)
            if md.isEmpty():
                errors.append("Imported micrographs file <%(micrographs)s> is empty" % self.Input)
#        else:
#            errors.append("Expected micrographs file <%(micrographs)s> is missing" % self.Input)
            
        if self.AmplitudeContrast < 0:
            errors.append("Q0 should be positive")
        
        if self.MinFocus < 0 or self.MaxFocus<0:
            errors.append("Defoci range must be positive (minFocus, maxFocus)>0")
            
        if self.MaxFocus < self.MinFocus:
            errors.append("maxFocus must be larger than minFocus")

        return errors

    def summary(self):
        message = []
        from protlib_xmipp import getMdSize
        size = getMdSize(self.Input['micrographs'])
        message.append("CTF screening of <%d> micrographs." % size)
        message.append("Input directory: [%s]" % self.PrevRun.WorkingDir)
        return message
    
    def visualize(self):
        summaryFile = self.getFilename('micrographs')
        
        if not exists(summaryFile): # Try to create partial summary file
            summaryFile = summaryFile.replace(self.WorkingDir, self.TmpDir)
            buildSummaryMetadata(self.WorkingDir, self.Input['micrographs'], summaryFile)
        
        if exists(summaryFile):
            self.regenerateSummary(summaryFile)
            runShowJ(summaryFile, extraParams = "--mode metadata")
        else:
            showWarning('Warning', 'There are not results yet',self.master)
    
    def regenerateSummary(self,summaryFile):
        import time
        summaryTime=time.ctime(os.path.getmtime(summaryFile))
        md=xmipp.MetaData(summaryFile)
        regenerate=False
        for objId in md:
            fnCTF=md.getValue(xmipp.MDL_CTF_MODEL,objId)
            ctfTime=time.ctime(os.path.getmtime(fnCTF))
            if ctfTime>summaryTime:
                regenerate=True
                break
        if regenerate:
            print("Regenerating "+summaryFile+" because there are newer CTFs")
            gatherResults(self.Log,TmpDir=self.TmpDir,
                          WorkingDir=self.WorkingDir,
                          summaryFile=self.micrographs,
                          importMicrographs=self.MicrographsMd,
                          Downsampling=self.DownsampleFactor,
                          NumberOfMpi=self.NumberOfMpi)
    
def estimateCtfCtffind1(_log, micrograph,
                          micrographDir,
                          oroot,
                          kV,
                          Cs,
                          sampling_rate,
                          downSamplingPerformed,
                          ctfmodelSize,
                          Q0,
                          min_freq,
                          max_freq,
                          pieceDim,
                          MinFocus,
                          MaxFocus,
                          StepFocus
                          ):
        #def estimateCtfCtffind(log,CtffindExec,micrograph,micrographDir,tmpDir,Voltage,SphericalAberration,AngPix,Magnification,
        #                       DownsampleFactor,AmplitudeContrast,LowResolCutoff,HighResolCutoff,MinFocus,MaxFocus,StepFocus,WinSize):
        # Convert image to MRC
        printLog(_log)
        if not micrograph.endswith('.mrc'):
            from protlib_filesystem import uniqueRandomFilename
            deleteTempMicrograph = True
            fnMicrograph=os.path.split(micrograph)[1]
            mrcMicrograph =  join(tmpDir,uniqueRandomFilename(os.path.splitext(fnMicrograph)[0]+'.mrc'))
            runJob(log,'xmipp_image_convert','-i ' + micrograph + ' -o ' + mrcMicrograph + ' -v 0')
        else:
            deleteTempMicrograph = False
            mrcMicrograph = micrograph;

        #ctffind3.exe << eof
        #$1.mrc
        #test.mrc
        #2.26,200.0,0.10,60000.0,14.4
        #256,96,0.8,5000.0,100000,1000.0
        #eof

        # Prepare parameters for CTFTILT
        # multiply Q0 by -1?
        
        #since we only have sampling rate set magnification to a suitable constant
        Magnification=60000
        params = '  << eof > ' + micrographDir + '/ctffind.log\n'
        params += mrcMicrograph + "\n"
        params += micrographDir + '/ctffind_spectrum.mrc\n'
        params += str(Cs) + ',' + \
                  str(kV) + ',' + \
                  str(Q0 ) + ',' + \
                  str(Magnification/downSamplingPerformed) + ',' + \
                  str(Magnification/downSamplingPerformed*sampling_rate*1e-4) + "\n"
        params += str(pieceDim) + ',' + \
                  str(sampling_rate*downSamplingPerformed / min_freq) + ',' + \
                  str(sampling_rate*downSamplingPerformed / max_freq) + ',' + \
                  str(MinFocus*10000) + ',' + \
                  str(MaxFocus*10000) + ',' + \
                  str(StepFocus*10000) + "\n"

        CtffindExec =  which('ctffind3.exe')
        runJob(_log, "export NATIVEMTZ=kk ; "+CtffindExec,params)
    
        fnOut = _getFilename('ctffind_ctfparam', micrographDir=micrographDir)
    
        # Remove temporary files
        if deleteTempMicrograph:
            deleteFile(log, mrcMicrograph)
    
        # Pick values from ctffind
        ctffindLog = join(micrographDir,'ctffind.log')
        if not exists(ctffindLog):
            raise xmipp.XmippError("Cannot find "+ctffindLog)
        
        # Effectively pickup results
        fh = open(ctffindLog, 'r')
        lines = fh.readlines()
        fh.close()
        DF1 = 0.
        DF2 = 0.
        Angle = 0.
        found = False
        for i in range(len(lines)):
            if not (lines[i].find('Final Values') == -1):
                words = lines[i].split()
                DF1 = float(words[0])
                DF2 = float(words[1])
                Angle = float(words[2])
                found = True
                break
        if not found:
            raise xmipp.XmippError("Cannot find defocus values in "+ctffindLog)
        
        # Generate Xmipp .ctfparam file:
        MD = xmipp.MetaData()
        MD.setColumnFormat(False)
        objId = MD.addObject()
        MD.setValue(xmipp.MDL_CTF_SAMPLING_RATE, float(sampling_rate), objId)
        MD.setValue(xmipp.MDL_CTF_VOLTAGE,       float(kV), objId)
        MD.setValue(xmipp.MDL_CTF_DEFOCUSU,      float(DF2), objId)
        MD.setValue(xmipp.MDL_CTF_DEFOCUSV,      float(DF1), objId)
        MD.setValue(xmipp.MDL_CTF_DEFOCUS_ANGLE, float(Angle), objId)
        MD.setValue(xmipp.MDL_CTF_CS,            float(Cs), objId)
        MD.setValue(xmipp.MDL_CTF_Q0,            float(Q0), objId)
        MD.setValue(xmipp.MDL_CTF_K,             1.0, objId)
        MD.write(fnOut)

def gatherResults(log,TmpDir,WorkingDir,summaryFile, importMicrographs,Downsampling,NumberOfMpi):
    buildSummaryMetadata(WorkingDir, importMicrographs, summaryFile)
    dirSummary,fnSummary=os.path.split(summaryFile)
    runJob(log,"xmipp_ctf_sort_psds","-i %s -o %s/aux_%s"%(summaryFile,dirSummary,fnSummary),NumberOfMpi=NumberOfMpi)
    runJob(log,"mv","-f %s/aux_%s %s"%(dirSummary,fnSummary,summaryFile))
    runJob(log,"touch",summaryFile)
    if Downsampling!=1:
        runJob(log,"rm","-f "+TmpDir+"/*")

def buildSummaryMetadata(WorkingDir,importMicrographs,summaryFile):
    md = xmipp.MetaData()
    importMd = xmipp.MetaData(importMicrographs)
    for id in importMd:
        inputFile = importMd.getValue(xmipp.MDL_MICROGRAPH,id)
        micrographName = os.path.basename(inputFile)
        shortname = replaceFilenameExt(micrographName, '')
        micrographDir = join(WorkingDir, 'extra', shortname)                    
        
        objId = md.addObject()
        md.setValue(xmipp.MDL_MICROGRAPH, inputFile, objId)
        ctfparam = _getFilename('ctfparam', micrographDir=micrographDir)
        labels = [xmipp.MDL_PSD, xmipp.MDL_PSD_ENHANCED, xmipp.MDL_CTF_MODEL,xmipp.MDL_IMAGE1, xmipp.MDL_IMAGE2]
        if exists(ctfparam): # Get filenames
            keys = ['psd', 'enhanced_psd', 'ctfparam', 'ctfmodel_quadrant', 'ctfmodel_halfplane']
            values = [_getFilename(key, micrographDir=micrographDir) for key in keys]
        else: # No files
            values = ['NA' for i in range(len(labels))]

        # Set values in metadata
        for label, value in zip(labels, values):
            md.setValue(label, value, objId)
    
    if not md.isEmpty():
        md.sort(xmipp.MDL_MICROGRAPH)
        md.write(summaryFile)

def automaticRejection(log,WorkingDir,condition):
    fnMic=os.path.join(WorkingDir,"micrographs.xmd")
    fnRejected=os.path.join(WorkingDir,"tmp/rejectedMicrographs.xmd")
    runJob(log,"xmipp_metadata_utilities",'-i %s --query select "%s" -o %s'%(fnMic,condition,fnRejected))
    md = xmipp.MetaData(fnRejected)
    fnRejectedMicrographs=md.getColumnValues(xmipp.MDL_MICROGRAPH)
    md.read(fnMic)
    for id in md:
        fnCurrentMicrograph=md.getValue(xmipp.MDL_MICROGRAPH,id)
        if fnCurrentMicrograph in fnRejectedMicrographs:
            md.setValue(xmipp.MDL_ENABLED,-1,id)
    md.write(fnMic)
    deleteFile(log,fnRejected)<|MERGE_RESOLUTION|>--- conflicted
+++ resolved
@@ -61,13 +61,9 @@
 
         # Create verifyFiles for the MPI and output directories
         MD = xmipp.MetaData(self.MicrographsMd)
-<<<<<<< HEAD
-        MD.removeDisabled() 
-=======
         #if removed in import do not process them
         MD.removeDisabled()
-        
->>>>>>> e44495dc
+	
         # Now the estimation actions
         for objId in MD:
             inputFile = MD.getValue(xmipp.MDL_MICROGRAPH, objId)
