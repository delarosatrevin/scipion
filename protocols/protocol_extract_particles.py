--- conflicted
+++ resolved
@@ -379,20 +379,7 @@
     mdTiltedPairs = MetaData()
     mdTiltedPairs.setColumnValues(MDL_IMAGE, mdUntilted.getColumnValues(MDL_IMAGE))
     mdTiltedPairs.setColumnValues(MDL_IMAGE_TILTED, mdTilted.getColumnValues(MDL_IMAGE))
-<<<<<<< HEAD
-    mdTiltedPairs.write(join(WorkingDir,"images.xmd"))
-
-def sortImagesInFamily(log, WorkingDir):
-    fn = os.path.join(WorkingDir, 'images.xmd')
-    md = MetaData(fn)
-    if not md.isEmpty():
-        runJob(log, "xmipp_image_sort_by_statistics","-i %(fn)s --addToInput" % locals())
-        md.read(fn) # Should have ZScore label after runJob
-        md.sort(MDL_ZSCORE)
-        md.write(fn)
-=======
     mdTiltedPairs.write(fn)
->>>>>>> 159ae78c
  
 def avgZscore(log,WorkingDir,micrographSelfile):
     allParticles = MetaData(getImagesFilename(WorkingDir))
