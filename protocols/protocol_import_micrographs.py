#!/usr/bin/env xmipp_python
#------------------------------------------------------------------------------------------------
# General script for Xmipp-based pre-processing of micrographs
# Author: Carlos Oscar Sorzano, July 2011

from glob import glob
from protlib_base import *
from xmipp import MetaData, MDL_MICROGRAPH, MDL_MICROGRAPH_TILTED, MDL_SAMPLINGRATE, MDL_CTF_VOLTAGE, \
    MDL_CTF_CS, MDL_CTF_SAMPLING_RATE, MDL_MAGNIFICATION, checkImageFileSize, checkImageCorners
from protlib_filesystem import replaceBasenameExt, renameFile
from protlib_utils import runJob
from protlib_xmipp import redStr
import math

class ProtImportMicrographs(XmippProtocol):
    def __init__(self, scriptname, project):
        XmippProtocol.__init__(self, protDict.import_micrographs.name, scriptname, project)
        self.Import = "from protocol_import_micrographs import *"
        self.PatternMicrographs = join(self.DirMicrographs, self.ExtMicrographs)
        if self.TiltPairs:
            self.MicrographsMd = self.getFilename('tilted_pairs')
        else:
            self.MicrographsMd = self.getFilename('micrographs')
            
    def defineSteps(self):
<<<<<<< HEAD
        if self.DoMerge:
            prev1 = self.getProtocolFromRunName(self.ImportRun1)
            prev2 = self.getProtocolFromRunName(self.ImportRun2)            
            self.insertStep('merge', [self.getFilename('micrographs'), self.getFilename('microscope')],
                            OutWd=self.WorkingDir, InWd1=prev1.WorkingDir, InWd2=prev2.WorkingDir)
=======
        fnExtra=self.workingDirPath("extra")
        # Create microscope
        self.insertCreateMicroscope()
        # Decide name after preprocessing
        doPreprocess = self.DoPreprocess and (self.DoCrop or self.DoRemoveBadPixels or self.DoLog)
        micrographs = self.getMicrographs()
        if doPreprocess:
            self.insertStep("createDir",verifyfiles=[fnExtra],path=fnExtra)
            func = self.insertPreprocessStep
            funcOutput = lambda i: os.path.join(fnExtra,replaceBasenameExt(i, '.mrc'))
        elif self.CopyMicrographs:
            self.insertStep("createDir",verifyfiles=[fnExtra],path=fnExtra)
            func = self.insertCopyMicrograph
            funcOutput = lambda i: os.path.join(fnExtra,os.path.basename(i))
>>>>>>> a83b6017
        else:
            # Create microscope
            self.insertCreateMicroscope()
            # Decide name after preprocessing
            doPreprocess = self.DoPreprocess and (self.DoCrop or self.DoRemoveBadPixels or self.DoLog)
            micrographs = self.getMicrographs()
            if doPreprocess:
                func = self.insertPreprocessStep
                funcOutput = lambda i: self.workingDirPath(replaceBasenameExt(i, '.mrc'))
            elif self.CopyMicrographs:
                func = self.insertCopyMicrograph
                funcOutput = lambda i: self.workingDirPath(os.path.basename(i))
            else:
                func = lambda i, o: i #Do nothing
                funcOutput = lambda i: i 
            filenameDict = {}
            for m in micrographs:
                output = funcOutput(m)
                filenameDict[m] = output
                func(m, output)
            # Insert step for result metadatas creation     
            self.insertCreateResults(filenameDict)
    
            if self.DoCheckBorders:
                self.insertStep("checkBorders",MicrographFn=self.getFilename('micrographs'),WarningFn=self.workingDirPath('warnings.xmd'))
            
    def validate(self):
        errors = []
        # Check that there are any micrograph to process
        if not self.DoMerge:
            micrographList = self.getMicrographs()
            if len(micrographList) == 0:
                errors.append("There are no micrographs to process in " + self.PatternMicrographs)
            else:
                for micrograph in micrographList:
                    try:
                        if not checkImageFileSize(micrograph):
                            errors.append(micrograph+" seems to be corrupted")
                    except Exception:
                        errors.append(micrograph+" seems to be corrupted")

        return errors

    def summary(self):
        message = []
        if self.DoMerge:
            prev1 = self.getProtocolFromRunName(self.ImportRun1)
            prev2 = self.getProtocolFromRunName(self.ImportRun2)
            message.append("Merge of previous imports:\n   [%s]\n   [%s]" 
                           % (prev1.WorkingDir, prev2.WorkingDir))
            #message.append("   [%s]" % prev1.WorkingDir)
            #message.append("   [%s]" % prev2.WorkingDir)
        else:
            message.append("Import of <%d> micrographs from [%s]" % (len(self.getMicrographs()), self.DirMicrographs))
        
        if self.TiltPairs:
            message.append("Micrographs are in tilt pairs")
        
        fnAcquisition = self.getFilename('acquisition')
        if os.path.exists(fnAcquisition):
            md = MetaData(fnAcquisition)
            sampling = md.getValue(MDL_SAMPLINGRATE, md.firstObject())
            message.append("\nSampling rate = <%f> A/pix" % sampling)
        
        fnWarning = self.workingDirPath('warnings.xmd')
        if os.path.exists(fnWarning):
            message.append(redStr("WARNINGS ON THE BORDERS OF SOME MICROGRAPHS:"))
            message.append("[%s]" % fnWarning)
            
        return message
    
    def getMicrographs(self):
        ''' Return a list with micrographs in WorkingDir'''
        return glob(self.PatternMicrographs)
    
    def visualize(self):
        if self.TiltPairs:
            summaryFile = self.getFilename('tilted_pairs')
        else:
            summaryFile = self.getFilename('micrographs')
        if os.path.exists(summaryFile):
            from protlib_utils import runShowJ
            runShowJ(summaryFile)

    def insertCreateMicroscope(self):    
        if self.SamplingRateMode == "From image":
            self.AngPix = float(self.SamplingRate)
        else:
            scannedPixelSize=float(self.ScannedPixelSize)
            self.AngPix = (10000. * scannedPixelSize) / self.Magnification
        fnOut = self.getFilename('microscope')
        self.insertStep("createMicroscope", verifyfiles=[fnOut], fnOut=fnOut, Voltage=self.Voltage,
                        SphericalAberration=self.SphericalAberration,SamplingRate=self.AngPix,
                        Magnification=self.Magnification)
            
    def insertCreateResults(self, filenameDict):
        micFn = self.getFilename('micrographs')
        vf = [micFn]
        pairMd = ''
        tilted = ''
        if self.TiltPairs:
            tilted = self.getFilename('tilted_pairs')
            vf.append(tilted)
            pairMd = self.PairDescr
        self.insertStep('createResults', verifyfiles=vf, WorkingDir=self.WorkingDir, PairsMd=pairMd, 
                        FilenameDict=filenameDict, MicrographFn=vf[0], TiltedFn=tilted,
                        PixelSize=self.AngPix)
        
    def insertCopyMicrograph(self, inputMic, outputMic):
        self.insertStep('copyFile', source=inputMic, dest=outputMic)
        if inputMic.endswith('.raw'):
            self.insertStep('copyFile', source=replaceFilenameExt(inputMic, '.inf'), 
                            dest=replaceFilenameExt(outputMic, '.inf'))
        
    def insertPreprocessStep(self, inputMic, outputMic):
        previousId = XmippProjectDb.FIRST_STEP
        # Crop
        iname = inputMic
        if self.DoCrop:
            previousId = self.insertParallelRunJobStep("xmipp_transform_window", " -i %s -o %s --crop %d -v 0" %(iname,outputMic, self.Crop),
                                                       verifyfiles=[outputMic])
            iname = outputMic
        # Take logarithm
        if self.DoLog:
            params = " -i %s --log --fa %f --fb %f --fc %f" % (iname,
                                                               self.log_a,
                                                               self.log_b,
                                                               self.log_c)
            if iname != outputMic:
                params += " -o " + outputMic
                iname = outputMic
            previousId = self.insertParallelRunJobStep("xmipp_transform_filter", params, 
                                                       verifyfiles=[outputMic], 
                                                       parent_step_id=previousId)
        # Remove bad pixels
        if self.DoRemoveBadPixels:
            params = " -i %s --bad_pixels outliers %f -v 0" % (iname, self.Stddev)
            if iname != outputMic:
                params += " -o " + outputMic
                iname = outputMic
            previousId = self.insertParallelRunJobStep("xmipp_transform_filter", params, verifyfiles=[outputMic], parent_step_id=previousId)
        

def getWdFile(wd, key):
    return getProtocolFilename(key, WorkingDir=wd)

def validateSameMd(fnOut, fn1, fn2):
    EQUAL_ACCURACY = 1.e-8
    '''Check fn1 and fn2 metadata are identical and write 
    a 3rd one with the union of both '''
    #check md1 and m2 are identical  
    print "validateSameMd", fnOut, fn1, fn2
    md1 = MetaData(fn1)
    md2 = MetaData(fn2)
    id1=md1.firstObject()
    id2=md2.firstObject()
    for label in md1.getActiveLabels(): 
        check1 = md1.getValue(label,id1)
        check2 = md2.getValue(label,id2)
        if math.fabs(check1-check2) > EQUAL_ACCURACY:
            raise Exception('Error: %s is not the same for both runs. run1=%f while run2=%f' 
                         % (label2Str(label), check1, check2))
    print "WRINTING: ", fnOut
    md1.write(fnOut)
                
def merge(log, OutWd, InWd1, InWd2):
    ''' Generate import micrograph files from two existing runs.
    Respective working directories are passed as argument '''
    
        #if tilt pair report error since it is not implemented
#        fn1 = PrevRun1.getFilename('TiltPairs')
#        if exists(fn1):
#        	raise Exception('Error (%s): Merging for "%s" is not yet implemented' 
#                        	 % (self.scriptName,'tilt pairs'))
        #check acquisition and microscopy are identical in both runs
    for key in ['acquisition', 'microscope']:
        validateSameMd(getWdFile(OutWd, key), getWdFile(InWd1, key), getWdFile(InWd2, key))

    #open micrographs and union them
    fn1 = getWdFile(InWd1, 'micrographs')
    fn2 = getWdFile(InWd2, 'micrographs')
    md1 = MetaData(fn1)
    md2 = MetaData(fn2)
    #md1.union(md2, MDL_MICROGRAPH)
    md1.unionAll(md2)
    md1.write(getWdFile(OutWd, 'micrographs'))


def createMicroscope(log,fnOut,Voltage,SphericalAberration,SamplingRate,Magnification):
    md = MetaData()
    md.setColumnFormat(False)
    objId = md.addObject()
    md.setValue(MDL_CTF_VOLTAGE,float(Voltage),objId)    
    md.setValue(MDL_CTF_CS,float(SphericalAberration),objId)    
    md.setValue(MDL_CTF_SAMPLING_RATE,float(SamplingRate),objId)
    md.setValue(MDL_MAGNIFICATION,float(Magnification),objId)
    md.write(fnOut)    

def createResults(log, WorkingDir, PairsMd, FilenameDict, MicrographFn, TiltedFn, PixelSize):
    ''' Create a metadata micrographs.xmd with all micrographs
    and if tilted pairs another one tilted_pairs.xmd'''
    md = MetaData()
    micrographs = FilenameDict.values()
    micrographs.sort()
    for m in micrographs:
        md.setValue(MDL_MICROGRAPH, m, md.addObject())
    md.write("micrographs@"+MicrographFn)
    mdAcquisition = MetaData()
    mdAcquisition.setValue(MDL_SAMPLINGRATE,float(PixelSize),mdAcquisition.addObject())
    mdAcquisition.write(os.path.join(WorkingDir,"acquisition_info.xmd"))
    
    if len(PairsMd):
        md.clear()
        mdTilted = MetaData(PairsMd)
        for objId in mdTilted:
            u = mdTilted.getValue(MDL_MICROGRAPH, objId)
            t = mdTilted.getValue(MDL_MICROGRAPH_TILTED, objId)
            id2 = md.addObject()
            md.setValue(MDL_MICROGRAPH, FilenameDict[u], id2)
            md.setValue(MDL_MICROGRAPH_TILTED, FilenameDict[t], id2)
        md.write("micrographPairs@"+TiltedFn)

def checkBorders(log,MicrographFn,WarningFn):
    md = MetaData()
    md.read("micrographs@"+MicrographFn)
    
    mdOut = MetaData()
    for objId in md:
        micrograph=md.getValue(MDL_MICROGRAPH,objId)
        if not checkImageCorners(micrograph):
            mdOut.setValue(MDL_MICROGRAPH,micrograph,mdOut.addObject())
    if mdOut.size()>0:
        mdOut.write(WarningFn)<|MERGE_RESOLUTION|>--- conflicted
+++ resolved
@@ -23,40 +23,26 @@
             self.MicrographsMd = self.getFilename('micrographs')
             
     def defineSteps(self):
-<<<<<<< HEAD
         if self.DoMerge:
             prev1 = self.getProtocolFromRunName(self.ImportRun1)
             prev2 = self.getProtocolFromRunName(self.ImportRun2)            
             self.insertStep('merge', [self.getFilename('micrographs'), self.getFilename('microscope')],
                             OutWd=self.WorkingDir, InWd1=prev1.WorkingDir, InWd2=prev2.WorkingDir)
-=======
-        fnExtra=self.workingDirPath("extra")
-        # Create microscope
-        self.insertCreateMicroscope()
-        # Decide name after preprocessing
-        doPreprocess = self.DoPreprocess and (self.DoCrop or self.DoRemoveBadPixels or self.DoLog)
-        micrographs = self.getMicrographs()
-        if doPreprocess:
-            self.insertStep("createDir",verifyfiles=[fnExtra],path=fnExtra)
-            func = self.insertPreprocessStep
-            funcOutput = lambda i: os.path.join(fnExtra,replaceBasenameExt(i, '.mrc'))
-        elif self.CopyMicrographs:
-            self.insertStep("createDir",verifyfiles=[fnExtra],path=fnExtra)
-            func = self.insertCopyMicrograph
-            funcOutput = lambda i: os.path.join(fnExtra,os.path.basename(i))
->>>>>>> a83b6017
-        else:
+        else:
+            fnExtra=self.workingDirPath("extra")
             # Create microscope
             self.insertCreateMicroscope()
             # Decide name after preprocessing
             doPreprocess = self.DoPreprocess and (self.DoCrop or self.DoRemoveBadPixels or self.DoLog)
             micrographs = self.getMicrographs()
             if doPreprocess:
+                self.insertStep("createDir",verifyfiles=[fnExtra],path=fnExtra)
                 func = self.insertPreprocessStep
-                funcOutput = lambda i: self.workingDirPath(replaceBasenameExt(i, '.mrc'))
+                funcOutput = lambda i: os.path.join(fnExtra,replaceBasenameExt(i, '.mrc'))
             elif self.CopyMicrographs:
+                self.insertStep("createDir",verifyfiles=[fnExtra],path=fnExtra)
                 func = self.insertCopyMicrograph
-                funcOutput = lambda i: self.workingDirPath(os.path.basename(i))
+                funcOutput = lambda i: os.path.join(fnExtra,os.path.basename(i))
             else:
                 func = lambda i, o: i #Do nothing
                 funcOutput = lambda i: i 
