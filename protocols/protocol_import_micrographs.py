--- conflicted
+++ resolved
@@ -35,13 +35,6 @@
             doPreprocess = self.DoPreprocess and (self.DoCrop or self.DoRemoveBadPixels or self.DoLog)
             micrographs = self.getMicrographs()
             if doPreprocess:
-<<<<<<< HEAD
-                func = self.insertPreprocessStep
-                funcOutput = lambda i: self.workingDirPath(replaceBasenameExt(i, '.mrc'))
-            elif self.CopyMicrographs:
-                func = self.insertCopyMicrograph
-                funcOutput = lambda i: self.workingDirPath(os.path.basename(i))
-=======
                 self.insertStep("createDir",verifyfiles=[self.ExtraDir],path=self.ExtraDir)
                 func = self.insertPreprocessStep
                 funcOutput = lambda i: os.path.join(self.ExtraDir,replaceBasenameExt(i, '.mrc'))
@@ -49,7 +42,6 @@
                 self.insertStep("createDir",verifyfiles=[self.ExtraDir],path=self.ExtraDir)
                 func = self.insertCopyMicrograph
                 funcOutput = lambda i: os.path.join(self.ExtraDir,os.path.basename(i))
->>>>>>> 583577c2
             else:
                 func = lambda i, o: i #Do nothing
                 funcOutput = lambda i: i 
