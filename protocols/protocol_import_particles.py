--- conflicted
+++ resolved
@@ -116,49 +116,7 @@
             md.setValue(MDL_IMAGE, imgFn, id)
         outExt = '.stk'
     else:
-<<<<<<< HEAD
-        mD=xmipp.MetaData(InputFile)
-        if not ImportAll:
-            if SubsetMode=="Random subset":
-                mDaux=xmipp.MetaData()
-                mDaux.randomize(mD)
-            else:
-                mDaux=xmipp.MetaData(mD)
-            mD.selectPart(mDaux,0,Nsubset)
-        mD.write(familySel)
-        if DoCopy:
-            if ImportAll:
-                fileName=os.path.split(InputFile)[1]
-                destination=os.path.join(familyDir,fileName)
-                copyFile(log,InputFile,destination)
-                (inputRoot,inputExt)=os.path.splitext(fileName)
-                if inputExt=='hed':
-                    copyFile(log,InputFile.replace(".hed",".img"),destination.replace(".hed",".img"))
-                elif inputExt=="img":
-                    copyFile(log,InputFile.replace(".img",".hed"),destination.replace(".img",".hed"))
-            else:
-                destination=os.path.join(familyDir,Family+".stk")
-                runJob(log,"xmipp_image_convert","-i "+familySel+" -o "+destination)
-            mD=xmipp.MetaData(destination)
-            mD.write(familySel)
-
-def invert(log,FamilySel,Nproc):
-    runJob(log,'xmipp_image_operate','-i '+FamilySel+" --mult -1",Nproc)
-
-def removeDust(log,FamilySel,threshold,Nproc):
-    runJob(log,'xmipp_transform_filter','-i '+FamilySel+" --bad_pixels outliers %f"%threshold,Nproc)
-
-def normalize(log,FamilySel,bgRadius,Nproc):
-    if bgRadius==0:
-        particleSize=xmipp.ImgSize(FamilySel)[0]
-        bgRadius=int(particleSize/2)
-    runJob(log,"xmipp_transform_normalize","-i "+FamilySel+' --method Ramp --background circle '+str(bgRadius),Nproc)
-
-def sortImageInFamily(log,selfileRoot):
-    runJob(log,"xmipp_image_sort_by_statistics","-i "+selfileRoot+".xmd --addToInput -o "+selfileRoot+"_sorted")
-=======
         outExt = '.%s' % fnInput.getExtension()
     imagesStk = imagesFn.replace('.xmd', outExt)
     writeImagesMd(log, md, ImportAll, SubsetMode, Nsubset, imagesFn, imagesStk, DoCopy)
        
->>>>>>> 159ae78c
