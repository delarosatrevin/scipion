#!/usr/bin/env xmipp_python
'''
#/***************************************************************************
# * Authors:     Airen Zaldivar (azaldivar@cnb.csic.es)
# *
# *
# * Unidad de  Bioinformatica of Centro Nacional de Biotecnologia , CSIC
# *
# * This program is free software; you can redistribute it and/or modify
# * it under the terms of the GNU General Public License as published by
# * the Free Software Foundation; either version 2 of the License, or
# * (at your option) any later version.
# *
# * This program is distributed in the hope that it will be useful,
# * but WITHOUT ANY WARRANTY; without even the implied warranty of
# * MERCHANTABILITY or FITNESS FOR A PARTICULAR PURPOSE.  See the
# * GNU General Public License for more details.
# *
# * You should have received a copy of the GNU General Public License
# * along with this program; if not, write to the Free Software
# * Foundation, Inc., 59 Temple Place, Suite 330, Boston, MA
# * 02111-1307  USA
# *
# *  All comments concerning this program package may be sent to the
# *  e-mail address 'xmipp@cnb.csic.es'
# ***************************************************************************
 '''

import xmipp
from multiprocessing.connection import Client
from protlib_xmipp import getImageData
from protlib_gui_figure import ImageWindow
from pickle import dumps, loads
from threading import Thread
from os import system
from numpy import array, ndarray, flipud
from time import gmtime, strftime
from datetime import datetime

class XmippChimeraClient:
    
    def __init__(self, volfile):
        self.volfile = volfile
        #print 'volfile: ' + self.volfile
        self.address = ''
        self.port = 6000
        self.authkey = 'test'
        self.client = Client((self.address, self.port), authkey=self.authkey)
        printCmd('initVolumeData')
        self.initVolumeData()
        printCmd('openVolumeOnServer')
        self.openVolumeOnServer(self.vol)
        printCmd('init ended')
        
       
    def send(self, cmd, data):
        print cmd
        self.client.send(cmd)
        self.client.send(data)
        
        
    def openVolumeOnServer(self, volume):
         self.send('open_volume', volume)



        

    def initListen(self):
            self.listen_thread = Thread(target=self.listen)
            self.listen_thread.daemon = True
            self.listen_thread.start()
         
    def listen(self):
        
        self.listen = True
        try:
            while self.listen:
                #print 'on client loop'
                msg = self.client.recv()
                self.answer(msg)
                    
        except EOFError:
            print 'Lost connection to server'
        finally:
            print 'finally'
            self.exit()
            
    def exit(self):
            self.client.close()#close connection

    def initVolumeData(self):
        self.image = xmipp.Image(self.volfile)
        self.image.convert2DataType(xmipp.DT_DOUBLE)
        xdim, ydim, zdim, n = self.image.getDimensions()
        self.vol = getImageData(self.image)
        
    def answer(self, msg):
        if msg == 'exit_server':
            self.listen = False



class XmippProjectionExplorer(XmippChimeraClient):
    
    def __init__(self, volfile):
        XmippChimeraClient.__init__(self, volfile)
        self.fourierprojector = FourierProjector(self.vol)
        self.initListen()
        self.initProjection()
        self.iw = ImageWindow(image=self.projection, label="Projection")
        self.iw.root.protocol("WM_DELETE_WINDOW", self.exitClient)
        self.iw.root.mainloop()
        
     
        
    def initProjection(self):
        self.fourierprojector = FourierProjector(self.image)
        self.projection = self.fourierprojector.projectVolume(0, 0, 0)
        

    def rotate(self, rot, tilt, psi):
        printCmd('image.projectVolumeDouble')
<<<<<<< HEAD
        
        self.projection = self.fourier.projector.projectVolumeDouble(rot, tilt, psi)#self.image.projectVolumeDoubleUsingFourier(rot, tilt, psi)
=======
        self.projection = self.fourierprojector.projectVolume(rot, tilt, psi)
>>>>>>> da322ba4
        printCmd('flipud')
        self.vol = flipud(getImageData(self.projection))
        printCmd('iw.updateData')
        self.iw.updateData(self.vol)
        printCmd('end rotate')
    
        
    def exit(self):
        XmippChimeraClient.exit(self)
        if not (self.iw is None):
            self.iw.root.destroy()
            
    def answer(self, msg):
        XmippChimeraClient.answer(self, msg)
        if msg == 'motion_stop':
            data = loads(self.client.recv())#wait for data
            printCmd('reading motion')
            self.motion = array(data)
            printCmd('getting euler angles')
            rot1, tilt1, psi1 = xmipp.Euler_matrix2angles(self.motion)
            printCmd('calling rotate')  
            self.rotate(rot1, tilt1, psi1)
            
    def exitClient(self):
        self.client.send('exit_client')
        self.exit()
            
            
def printCmd(cmd):
        timeformat = "%S.%f" 
        print datetime.now().strftime(timeformat)
        print cmd
<|MERGE_RESOLUTION|>--- conflicted
+++ resolved
@@ -121,12 +121,7 @@
 
     def rotate(self, rot, tilt, psi):
         printCmd('image.projectVolumeDouble')
-<<<<<<< HEAD
-        
-        self.projection = self.fourier.projector.projectVolumeDouble(rot, tilt, psi)#self.image.projectVolumeDoubleUsingFourier(rot, tilt, psi)
-=======
         self.projection = self.fourierprojector.projectVolume(rot, tilt, psi)
->>>>>>> da322ba4
         printCmd('flipud')
         self.vol = flipud(getImageData(self.projection))
         printCmd('iw.updateData')
