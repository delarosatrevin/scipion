
#--------------------------------------------------------------------------------
# Protocols info (name, title, path)
#--------------------------------------------------------------------------------
protocols = {
        'import_micrographs': ('Import Micrographs', 'Micrographs/Imported'),
        'downsample_micrographs': ('Downsample Micrographs', 'Micrographs/Downsampled'),
        'screen_micrographs': ('Screen Micrographs', 'Micrographs/Screen'),
        'particle_pick': ('Manual picking', 'ParticlePicking/Manual'),
        'particle_pick_supervised': ('Supervised picking', 'ParticlePicking/Supervised'),
        'particle_pick_auto': ('Automatic picking', 'ParticlePicking/Auto'),
        'extract_particles': ('Extract Particles', 'Images/Extracted'),
        'import_particles': ('Import Particles', 'Images/Imported'),
        'preprocess_particles': ('Preprocess Particles', 'Images/Preprocessed'),
        'screen_particles': ('Screen Particles', 'Images/Screening'),
        'ml2d': ('ML2D', '2D/ML2D'),
        'cl2d': ('CL2D', '2D/CL2D'),
        'cl2d_align': ('Only align', '2D/Alignment'),
        'kerdensom': ('KerDenSOM',  '2D/KerDenSOM'),
        'rotspectra': ('Rotational Spectra', '2D/RotSpectra'),
        'screen_classes': ('Screen classes', '2D/Screening'),
        'rct': ('Random Conical Tilt', '3D/InitialVolume/RCT'),
        'initvolume_ransac': ('RANSAC', '3D/InitialVolume/RANSAC'),
        'symmetric_initial': ('Symmetric Cn/Dn volume', '3D/Symmetric'),
        'projmatch': ('Projection Matching', '3D/ProjMatch'), 
        'ml3d': ('ML3D', '3D/ML3D'),
        'nma': ('Normal Mode Analysis', '3D/NMA'),
        'nma_alignment': ('Flexible alignment', '3D/NMA_alignment'),
        'mltomo': ('MLTomo', '3D/MLTomo'),
        'subtraction': ('Partial Projection Subtraction', '3D/ProjSub'),
        'custom': ('Custom', 'Custom'),
        'xmipp': ('Xmipp Programs', 'XmippPrograms')            
        }

#--------------------------------------------------------------------------------
# Protocols sections and groups
#--------------------------------------------------------------------------------
sections = [
('Preprocessing', 
   [['Micrographs', 'import_micrographs','screen_micrographs','downsample_micrographs'], 
    ['Particle picking', 'particle_pick', 'particle_pick_supervised', 'particle_pick_auto'], 
    ['Particles', 'extract_particles', 'import_particles', ['Other', 'preprocess_particles', 'screen_particles']]]),
('2D', 
   [['Align+Classify', 'cl2d', 'ml2d', ['Other', 'cl2d_align', 'kerdensom', 'rotspectra', 'screen_classes']]]),
('3D', 
<<<<<<< HEAD
   [['Initial Model', 'rct', 'initvolume_ransac','symmetric_initial'], 
    ['Model Refinement', 'projmatch', 'ml3d']])
=======
   [['Initial Model', 'rct', 'initvolume_ransac', 'symmetric_initial'], 
    ['Model Refinement', 'projmatch', 'ml3d'],
    ['Analysis', ['Flexibility', 'nma', 'nma_alignment']]])
>>>>>>> bde99694
,
('Other',
 [['Extra', 'custom','subtraction', 'mltomo']])
]

#--------------------------------------------------------------------------------
# Protocol data support
#--------------------------------------------------------------------------------
class ProtocolData:
    def __init__(self, section, group, name, title, path):
        self.section = section
        self.group = group
        self.name = name
        self.title = title
        self.dir = path

class ProtocolDictionary(dict):
    def __init__(self):
        for section, sectionList in sections:
            for groupList in sectionList:
                group = groupList[0]
                protocolList = groupList[1:]
                for protocol in protocolList:
                    if type(protocol) != list:
                        self.addProtocol(section, group, protocol)
                    else:
                        for p in protocol[1:]:
                            self.addProtocol(section, group, p)
        # Add special 'xmipp_program'
        self.addProtocol(None, None, 'xmipp')

    def addProtocol(self, section, group, protocol):
        title, path = protocols[protocol]
        p = ProtocolData(section, group, protocol, title, path)
        setattr(self, protocol, p)
        self[protocol] = p
        

protDict = ProtocolDictionary()

#--------------------------------------------------------------------------------
# Project default settings
#--------------------------------------------------------------------------------
PROJECT_DB = '.project.sqlite'

projectDefaults = {
                   'Cfg': '.project.cfg',
                   'Db': PROJECT_DB,
                   'LogsDir': 'Logs',
                   'RunsDir': 'Runs',
                   'TmpDir': 'Tmp',
                   'RunsPrefix': 'run',
                   'TableGroups': 'groups',
                   'TableParams': 'params',
                   'TableProtocols': 'protocols',
                   'TableProtocolsGroups': 'protocols_groups',
                   'TableRuns': 'runs',
                   'TableSteps': 'steps'
                   } 

#--------------------------------------------------------------------------------
# GUI Properties
#--------------------------------------------------------------------------------

#Font
#FontName = "Helvetica"
FontName = "Verdana"
FontSize = 10

#TextColor
CitationTextColor = "dark olive green"
LabelTextColor = "black"
SectionTextColor = "blue4"

#Background Color
BgColor = "light grey"
LabelBgColor = "white"
HighlightBgColor = BgColor
ButtonBgColor = "LightBlue"
ButtonActiveBgColor = "LightSkyBlue"
EntryBgColor = "lemon chiffon" 
ExpertLabelBgColor = "light salmon"
SectionBgColor = ButtonBgColor

#Color
ListSelectColor = "DeepSkyBlue4"
BooleanSelectColor = "white"
ButtonSelectColor = "DeepSkyBlue2"

#Dimensions limits
MaxHeight = 650
MaxWidth = 800
MaxFontSize = 14
MinFontSize = 6
WrapLenght = MaxWidth - 50<|MERGE_RESOLUTION|>--- conflicted
+++ resolved
@@ -43,14 +43,9 @@
 ('2D', 
    [['Align+Classify', 'cl2d', 'ml2d', ['Other', 'cl2d_align', 'kerdensom', 'rotspectra', 'screen_classes']]]),
 ('3D', 
-<<<<<<< HEAD
-   [['Initial Model', 'rct', 'initvolume_ransac','symmetric_initial'], 
-    ['Model Refinement', 'projmatch', 'ml3d']])
-=======
    [['Initial Model', 'rct', 'initvolume_ransac', 'symmetric_initial'], 
     ['Model Refinement', 'projmatch', 'ml3d'],
     ['Analysis', ['Flexibility', 'nma', 'nma_alignment']]])
->>>>>>> bde99694
 ,
 ('Other',
  [['Extra', 'custom','subtraction', 'mltomo']])
