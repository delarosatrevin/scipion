'''
/***************************************************************************
 * Authors:     RobertoMarabini (roberto@cnb.csic.es)
 *              Jose Miguel de la Rosa
 *
 *
 * This program is free software; you can redistribute it and/or modify
 * it under the terms of the GNU General Public License as published by
 * the Free Software Foundation; either version 2 of the License, or
 * (at your option) any later version.
 *
 * This program is distributed in the hope that it will be useful,
 * but WITHOUT ANY WARRANTY; without even the implied warranty of
 * MERCHANTABILITY or FITNESS FOR A PARTICULAR PURPOSE.  See the
 * GNU General Public License for more details.
 *
 * You should have received a copy of the GNU General Public License
 * along with this program; if not, write to the Free Software
 * Foundation, Inc., 59 Temple Place, Suite 330, Boston, MA
 * 02111-1307  USA
 *
 *  All comments concerning this program package may be sent to the
 *  e-mail address 'xmipp@cnb.csic.es'
 ***************************************************************************/
 '''

import sys
from os.path import exists, join
from xmipp import *
from emx.emx import *
from numpy import eye
<<<<<<< HEAD
from protlib_filesystem import join, dirname, abspath, replaceBasenameExt, findAcquisitionInfo
=======
from protlib_filesystem import join, dirname, abspath, replaceBasenameExt\
   , findAcquisitionInfo
>>>>>>> d21c79da
from protlib_xmipp import RowMetaData

BINENDING     = '.mrc'
CTFENDING     = '_ctf.param'
FAMILY        = 'DefaultFamily'
FIRSTIMAGE    =  1
MICFILE       = 'micrographs.xmd'
PARTFILE      = 'images.xmd'
POSENDING     = ".pos"
STACKENDING   = '.stk'


class CTF(object):
    # Dictionary for matching between EMX var and Xmipp labes
    ctfVarLabels = collections.OrderedDict([
                   ('acceleratingVoltage', MDL_CTF_VOLTAGE),
                   ('amplitudeContrast'  , MDL_CTF_Q0),
                   ('cs'                 , MDL_CTF_CS),
                   ('defocusU'           , MDL_CTF_DEFOCUSU),
                   ('defocusV'           , MDL_CTF_DEFOCUSV),
                   ('defocusUAngle'      , MDL_CTF_DEFOCUS_ANGLE),
                   ('pixelSpacing__X'    , MDL_CTF_SAMPLING_RATE),
                 ])
class CTFDEFOCUS(object):
    # Dictionary for matching between EMX var and Xmipp labes
    ctfVarLabels = collections.OrderedDict([
                    ('defocusU'     , MDL_CTF_DEFOCUSU),
                    ('defocusV'     , MDL_CTF_DEFOCUSV),
                    ('defocusUAngle', MDL_CTF_DEFOCUS_ANGLE)
                    ])
class CTFNODEFOCUS(object):
    # Dictionary for matching between EMX var and Xmipp labels
    ctfVarLabels = collections.OrderedDict([
                    ('acceleratingVoltage', MDL_CTF_VOLTAGE),
                    ('amplitudeContrast'   , MDL_CTF_Q0),
                    ('cs'                  , MDL_CTF_CS),
                    ('pixelSpacing__X'     , MDL_CTF_SAMPLING_RATE)
                    ])


#*******************************************************************
#*            EMX to Xmipp convertion functions                    *
#*******************************************************************

def emxMicsToXmipp(emxData, 
                   outputFileName=MICFILE, 
                   filesPrefix=None,
                   ctfRoot=''
                   ):
    """ This function will iterate over the EMX micrographs and create
    the equivalent Xmipp 'micrographs.xmd' with the list of micrographs.
    If CTF information is found, for each micrograph, an attribute CTF_MODEL
    will be added to the micrograph file as expected by Xmipp.
    This function will NOT create the CTF param files. See emxCTFToXmipp
    """
    samplingRate    =  0.
    oldSamplingRate = -1.
    mdMic           = MetaData()
    mdCtfParam      = MetaData()
    hasCTF          = False
#    if (emxData.objLists[PARTICLE][0]).get('defocusU') is not None\
#       or \
    if (emxData.objLists[MICROGRAPH][0]).get('defocusU') is not None:
        hasCTF = True

    for micrograph in emxData.iterClasses(MICROGRAPH):
        micIndex = micrograph.get(INDEX)
        micFileName = micrograph.get(FILENAME)

        if micFileName is None:
            raise Exception("emxMicsToXmipp: Xmipp doesn't support Micrograph without filename")

        if filesPrefix is not None:
            micFileName = join(filesPrefix, micFileName)
        # micIndex is ignored now, in a more general solution
        # Xmipp should be able to handle micrographs in a stack
        # where the index has sense....

        mdMicId = mdMic.addObject()
        mdMic.setValue(MDL_MICROGRAPH, micFileName, mdMicId)
        if hasCTF:
            ctfModelFileName = join(ctfRoot, replaceBasenameExt(micFileName, CTFENDING))
            mdMic.setValue(MDL_CTF_MODEL, ctfModelFileName, mdMicId)

        #sampling is set in another function
        _samRateX = micrograph.get('pixelSpacing__X')
        _samRateY = micrograph.get('pixelSpacing__Y')

        if _samRateY is not None:
            if _samRateX != _samRateY:
                raise Exception ('pixelSpacingX != pixelSpacingY. Xmipp does not support it')

        if _samRateX is not None:
            samplingRate    = _samRateX
            if (oldSamplingRate > -1):
                if oldSamplingRate != samplingRate:
                    raise Exception ('Xmipp emx import cannot import emx files with different samplingRate') 
            oldSamplingRate = samplingRate


    # Sort metadata by micrograph name
    mdMic.sort(MDL_MICROGRAPH)
    # Write micrographs metadata
    mdMic.write('Micrographs@' + outputFileName)
    return samplingRate

def emxCTFToXmipp(emxData, 
                   outputFileName=MICFILE, 
                   filesPrefix='', #dirname
                   ctfRoot='', 
                   _voltage=None,
                   _sphericalAberration=None,
                   _samplingRate=None,
                   _amplitudeContrast=None
                   ):
    """ This function will iterate over the EMX micrographs and create
    a file .ctfparam for each micrograph.
    """
    hasCTFMicro = False
    hasCTFParticle = False
    if emxData.objLists[PARTICLE] and (emxData.objLists[PARTICLE][0]).get('defocusU') is not None:
        hasCTFParticle = True
        objectClass = PARTICLE

    if (emxData.objLists[MICROGRAPH][0]).get('defocusU') is not None:
        hasCTFMicro = True
        objectClass = MICROGRAPH

    if not (hasCTFParticle or hasCTFMicro):
        print "No CTF information available"
        return # no ctf info

    #fill metadata with CTF info
    #objMd = MetaData()
    for object in emxData.iterClasses(objectClass):
        objIndex = object.get(INDEX)
        objFileName = object.get(FILENAME)
        if objFileName is None:
            raise Exception("emxCTFToXmipp: Xmipp doesn't support Objects without filename")
        elif objIndex is not None:
            objFileName = join(filesPrefix, "%06d@%s"%(int(objIndex),objFileName))
        else:
            objFileName = join(filesPrefix, "%s"%(objFileName))

        ctfModelFileName = join(ctfRoot, replaceBasenameExt(objFileName, CTFENDING))
        ctf = CTFDEFOCUS()
        # Set the variables in the dict
        for var in CTF.ctfVarLabels.keys():
            setattr(ctf, var, object.get(var))

    if not ctfRoot:# is None:
        ctfRoot = dirname(outputFileName)

    for micrograph in emxData.iterClasses(MICROGRAPH):
        micIndex = micrograph.get(INDEX)
        micFileName = micrograph.get(FILENAME)

    samplingRate = 0.
    voltage      = 0.
    cs           = 0.
    amplitudeContrast = 0.
    
    oldSamplingRate = -1.
    oldVoltage      = -1.
    oldCs           = -1.
    oldAmplitudeContrast = -1.0
    for micrograph in emxData.iterClasses(MICROGRAPH):
        micIndex = micrograph.get(INDEX)
        micFileName = micrograph.get(FILENAME)

        if micFileName is None:
            raise Exception("emxMicsToXmipp: Xmipp doesn't support Micrograph without filename")
#
        if micFileName is None:
            raise Exception("emxCTFToXmipp: Xmipp doesn't support Objects without filename")
        elif micIndex is not None:
            objFileName = join(filesPrefix, "%06d@%s"%(int(micIndex),micFileName))
        else:
            objFileName = join(filesPrefix, "%s"%(micFileName))

#
        ctfModelFileName = join(ctfRoot, replaceBasenameExt(micFileName, CTFENDING))

        ctf = CTF()
        ctf.pixelSpacing__Y = micrograph.get('pixelSpacing__Y')
        
        # Set the variables in the dict
        for var in CTF.ctfVarLabels.keys():
            setattr(ctf, var, micrograph.get(var))

        # Now do some adjusments to vars        
        if ctf.defocusU is not None:
            ctf.defocusU *= 10.
        
        if ctf.defocusV is None:
            ctf.defocusV = ctf.defocusU
            ctf.defocusUAngle = 0.
        else:
            ctf.defocusV *= 10.
            
        if ctf.pixelSpacing__Y is not None:
            if ctf.pixelSpacing__X != ctf.pixelSpacing__Y:
                raise Exception ('pixelSpacingX != pixelSpacingY. Xmipp does not support it')
            
        if ctf.pixelSpacing__X is not None:
            samplingRate    = ctf.pixelSpacing__X
            if (oldSamplingRate > -1):
                if oldSamplingRate != samplingRate:
                    raise Exception ('Xmipp emx import cannot import emx files with different samplingRate') 
            oldSamplingRate = samplingRate

        if ctf.acceleratingVoltage is not None:
            voltage         = ctf.acceleratingVoltage
            if (oldVoltage > -1):
                if oldVoltage != voltage:
                    raise Exception ('Xmipp emx import cannot import emx files with different voltage') 
            oldVoltage      = voltage

        if ctf.cs is not None:
            cs              = ctf.cs
            if (oldCs > -1):
                if oldCs != cs:
                    raise Exception ('Xmipp emx import cannot import emx files with different cs') 
            oldCs           = cs
            
        if ctf.amplitudeContrast is not None:
            amplitudeContrast              = ctf.amplitudeContrast
            if (oldAmplitudeContrast > -1):
                if oldAmplitudeContrast != amplitudeContrast:
                    raise Exception ('Xmipp emx import cannot import emx files with different amplitudeContrast') 
            oldAmplitudeContrast           = amplitudeContrast
            
        # Create the .ctfparam, replacing the micrograph name
        
        #write only if ctf information is available
        if (ctf.acceleratingVoltage is not None and
            ctf.cs is not None and
            ctf.amplitudeContrast is not None
            ):
            mdCtf = RowMetaData()
            
            for var, label in CTF.ctfVarLabels.iteritems():
                v = getattr(ctf, var)
                if v is not None:
                    mdCtf.setValue(label, float(v))

            mdCtf.setValue(MDL_CTF_K, 1.0)
            mdCtf.write(ctfModelFileName)

    # Sort metadata by micrograph name
    #mdMic.sort(MDL_MICROGRAPH)
    # Write micrographs metadata
    #mdMic.write('Micrographs@' + outputFileName)
    return voltage, cs, samplingRate

def emxCoordsToXmipp(emxData, filesRoot):
    """ This function will iterate for each particle and 
    create several .pos metadata (one per micrograph) where 
    the coordinates will written.
    """
    mdDict = {}
    # Create a dictionary for each micrograph
    for mic in emxData.iterClasses(MICROGRAPH):
        micFileName = mic.get(FILENAME)

        if micFileName is None:
            raise Exception("emxCoordsToXmipp: Xmipp doesn't support Micrograph without filename")
        
        mdDict[micFileName] = MetaData()
        
    #loop through particles and save coordinates in the right place
    for part in emxData.iterClasses(PARTICLE):
        mic = part.getMicrograph()
        micFileName = mic.get(FILENAME)
        md = mdDict[micFileName]
        objId = md.addObject()
        md.setValue(MDL_XCOOR, int(part.get('centerCoord__X')), objId)
        md.setValue(MDL_YCOOR, int(part.get('centerCoord__Y')), objId)        
    
    #save metadtas with coordinates
    for mic in emxData.iterClasses(MICROGRAPH):
        micFileName = mic.get(FILENAME)
        md = mdDict[micFileName]
        mdFn = join(filesRoot, replaceBasenameExt(micFileName, POSENDING))
        md.write('particles@' + mdFn)
        
    #save boxsize
    part = emxData.iterClasses(PARTICLE)[0]
    if part.has('boxSize__X'):
        boxSize = part.get('boxSize__X')
        md = MetaData()
        objId = md.addObject()
        md.setValue(MDL_PICKING_PARTICLE_SIZE, int(boxSize), objId)
        md.write('properties@' + join(filesRoot, 'config.xmd'))

    
def emxParticlesToXmipp(emxData, outputFileName=PARTFILE, filesPrefix=None, ctfRoot=''):
    """ This function will iterate over the EMX particles and create
    the equivalent Xmipp 'images.xmd' with the list of particles.
    If CTF information is found, for each particle will contains information about the CTF
    """
    #iterate though emxData
    md    = MetaData()
    mdMic = MetaData()
    if ctfRoot:# is None:
        ctfRoot = dirname(outputFileName)
    
    samplingRate = 0.
    
    for particle in emxData.iterClasses(PARTICLE):
        pIndex = particle.get(INDEX)
        pFileName = particle.get(FILENAME)

        if pFileName is None:
            raise Exception("emxParticlesToXmipp: Xmipp doesn't support Particles without filename")
        
        if filesPrefix is not None:
            pFileName = join(filesPrefix, pFileName)
            
        if pIndex is not None:
            pFileName = '%06d@%s' % (pIndex, pFileName)
        # pIndex is ignored now, in a more general solution
        # Xmipp should be able to handle particles in a stack
        # where the index has sense....

        objId = md.addObject()
        md.setValue(MDL_IMAGE, pFileName, objId)
        
        mic = particle.getMicrograph()

        if mic is not None:
            micFileName = mic.get(FILENAME)
            if filesPrefix is not None:
                micFileName = join(filesPrefix, micFileName)
            md.setValue(MDL_MICROGRAPH, micFileName, objId)



        if particle.has('centerCoord__X'):
            md.setValue(MDL_XCOOR, int(particle.get('centerCoord__X')), objId)
            md.setValue(MDL_YCOOR, int(particle.get('centerCoord__Y')), objId)

        if particle.has('centerCoord__X'):
            emxTransformToXmipp(md, objId, particle)
        
    # Sort metadata by particle name
    md.sort(MDL_IMAGE)
    # Write particles metadata
    md.write('Particles@' + outputFileName)   
    
    
def emxTransformToXmipp(md, objId, particle):
    """ Transform the particle transformation matrix
    in the euler angles and shift as expected by Xmipp.
    """
    #eulerangle2matrix
    _array = eye(3)# unitary matrix

    for i, j, label in iterTransformationMatrix():
        if particle.has(label):
            _array[i][j] = particle.get(label)
            
    rot, tilt, psi = Euler_matrix2angles(_array)
    
    _X = particle.get('transformationMatrix__t14', 0.)
    _Y = particle.get('transformationMatrix__t24', 0.)
    _Z = particle.get('transformationMatrix__t34', 0.)

    md.setValue(MDL_ANGLE_ROT , rot , objId)
    md.setValue(MDL_ANGLE_TILT, tilt, objId)
    md.setValue(MDL_ANGLE_PSI , psi , objId)

    md.setValue(MDL_SHIFT_X, _X, objId)
    md.setValue(MDL_SHIFT_Y, _Y, objId)
    md.setValue(MDL_SHIFT_Z, _Z, objId)
    

#*******************************************************************
#*            Xmipp to EMX convertion functions                    *
#*******************************************************************
    
def hasGeoLabels(md):
    """ Return true if there is geometric information. """
    for label in [MDL_ANGLE_ROT, MDL_ANGLE_TILT, MDL_ANGLE_PSI, MDL_SHIFT_X, MDL_SHIFT_Y, MDL_SHIFT_Z]:
        if md.containsLabel(label):
            return True
    return False


def xmippCtfToEmx(md, objId, micrograph):
    """ Read a CTF file ctfparam from Xmipp 
    and set the attributes in micrograph.
    """
    ctfModel = md.getValue(MDL_CTF_MODEL, objId)
    mdCTF = RowMetaData(ctfModel)
    ctf = CTF()
    # Set the variables in the dict
    for var, label in CTF.ctfVarLabels.iteritems():
        setattr(ctf, var, mdCTF.getValue(label))
        
    ctf.defocusU /= 10.
    ctf.defocusV /= 10.

    while ctf.defocusUAngle < 0:
        ctf.defocusUAngle += 180.
    
    while ctf.defocusUAngle > 180.:
        ctf.defocusUAngle -= 180.; 
    #this maust be ordered
    for var in CTF.ctfVarLabels.keys():
        micrograph.set(var, getattr(ctf, var))           

    #micrograph.set('pixelSpacing__Y', ctf.pixelSpacing__X)

    
def _writeEmxData(emxData, filename):
    emxData.write(filename)
    
def xmippMicrographsToEmx(micMd, emxData, emxDir):
    """ Export micrographs from xmipp metadata to EMX.
    """
    acquisionInfo = findAcquisitionInfo(self.SelFileNameInitial)

    from protlib_particles import readPosCoordinates
    md = MetaData(micMd)
    micFn = 'mic%06d.mrc'
    index = 0
    pIndex = 0
    img = Image()
    hasCtf = md.containsLabel(MDL_CTF_MODEL)
    filesRoot = dirname(micMd)
    #assume sam pixelspacing for every micrograph
    acquisionInfo = findAcquisitionInfo(md.getValue(MDL_MICROGRAPH, md.firstObject()))
    if not acquisionInfo is None:
        mdAux = MetaData(acquisionInfo)
        pixelSpacing = mdAux.getValue(MDL_SAMPLINGRATE, mdAux.firstObject())
    else:
        pixelSpacing = 1.
        
    for objId in md:
        fnIn = md.getValue(MDL_MICROGRAPH, objId)
        index += 1
        fnOut = micFn % index
        img.read(fnIn)
        img.write(join(emxDir, fnOut))
        
        micrograph = EmxMicrograph(fnOut)
        # Set CTF parameters if present
        if hasCtf:
            xmippCtfToEmx(md, objId, micrograph)
            
        posFile = join(filesRoot, 'extra', replaceBasenameExt(fnIn, POSENDING))
        
        if exists(posFile):
            mdPos = readPosCoordinates(posFile)
            print "mdPos.size: ", mdPos.size()
            
            for pId in mdPos:
                pIndex += 1
                # We are using here a dummy filename, since not make sense
                # for particles with just coordinates
                particle = EmxParticle(str(pIndex), pIndex)
                particle.set('centerCoord__X', mdPos.getValue(MDL_XCOOR, pId))
                particle.set('centerCoord__Y', mdPos.getValue(MDL_YCOOR, pId))
                particle.setMicrograph(micrograph)
                emxData.addObject(particle)
        micrograph.set('pixelSpacing__X',pixelSpacing)
        micrograph.set('pixelSpacing__Y',pixelSpacing)
        micrograph.set(COMMENT,'original filename=%s'%fnIn)

        emxData.addObject(micrograph)
    # Write EMX particles
    _writeEmxData(emxData, join(emxDir, 'micrographs.emx'))
 

def xmippParticlesToEmx(imagesMd, emxData, emxDir):
    """ Export particles from xmipp metadata to EMX.
    imagesMd: the filename of the images metadata
    emxData: the emxData object to be populated.
    """

    md = MetaData(imagesMd)
    md.removeDisabled()
    
    imgFn = 'particles.mrc'
    mrcFn = join(emxDir, imgFn)
    index = 0
    img = Image()
    hasCoords = md.containsLabel(MDL_XCOOR)
    hasGeo = hasGeoLabels(md)
    hasMicrograph = md.containsLabel(MDL_MICROGRAPH)
    hasCtf = md.containsLabel(MDL_CTF_MODEL)
    micsDict = {}

    acquisionInfo = findAcquisitionInfo(md.getValue(MDL_IMAGE, md.firstObject()))
    if not acquisionInfo is None:
        mdAux = MetaData(acquisionInfo)
        pixelSpacing = mdAux.getValue(MDL_SAMPLINGRATE, mdAux.firstObject())
    else:
        pixelSpacing = 1.

    for objId in md:
        # Read image from filename
        fnIn = FileName(md.getValue(MDL_IMAGE, objId))
        img.read(fnIn)
        
        # Write to mrc stack
        index += 1
        img.write('%d@%s' % (index, mrcFn))
        particle = EmxParticle(imgFn, index)
        # Create the micrograph object if exists
        if hasMicrograph or hasCtf:
            fn = md.getValue(MDL_MICROGRAPH, objId)
            if fn is None:
                fn = md.getValue(MDL_CTF_MODEL, objId)

            if fn in micsDict:
                micrograph = micsDict[fn]
            else:
                idx, path = FileName(fn).decompose()
                idx = idx or None
                micrograph = EmxMicrograph(path, idx)
                emxData.addObject(micrograph)
                micsDict[fn] = micrograph 
            
            particle.setMicrograph(micrograph)
            
            if hasCtf:
                xmippCtfToEmx(md, objId, micrograph)
                particle.set('defocusU', micrograph.get('defocusU'))
                particle.set('defocusV', micrograph.get('defocusV'))

        # Check if there are coordinates
        if hasCoords:
            particle.set('centerCoord__X', md.getValue(MDL_XCOOR, objId))
            particle.set('centerCoord__Y', md.getValue(MDL_YCOOR, objId))
        # If there is geometrical info, convert and set
        particle.set('pixelSpacing__X',pixelSpacing)
        particle.set('pixelSpacing__Y',pixelSpacing)
        if hasGeo:
            xmippTransformToEmx(md, objId, particle)

        particle.set(COMMENT,'original filename=%s'%fnIn)        # Add particle to emxData
        emxData.addObject(particle)

    # Write EMX particles
    _writeEmxData(emxData, join(emxDir, 'particles.emx'))
       
        
def xmippTransformToEmx(md, objId, particle):
    rot = md.getValue(MDL_ANGLE_ROT, objId) or 0.
    tilt = md.getValue(MDL_ANGLE_TILT, objId) or 0.
    psi = md.getValue(MDL_ANGLE_PSI , objId) or 0.
    
    tMatrix = Euler_angles2matrix(rot, tilt, psi)
    SHIFT=[MDL_SHIFT_X,
           MDL_SHIFT_Y,
           MDL_SHIFT_Z]
    for i, j, label in iterTransformationMatrix():
        particle.set(label, tMatrix[i][j])
        if j==2:
            value = md.getValue(SHIFT[i], objId) or 0.
            particle.set('transformationMatrix__t%d4'%(i+1), value)

#    y = md.getValue(MDL_SHIFT_Y, objId) or 0.
#    particle.set('transformationMatrix__t24', y)
#    z = md.getValue(MDL_SHIFT_Z, objId) or 0.
#    particle.set('transformationMatrix__t34', z)


def iterTransformationMatrix():
    """ This function will return an iterator over the indexes 
    and the EMX label for transformation matrix.
    """
    r = range(3)
    for i in r:
        for j in r:
            label = "transformationMatrix__t%d%d" % (i+1, j+1)
            yield (i, j, label)
    
    
    
    
################ Old Roberto convertion functions ############


def ctfMicXmippToEmx(emxData,xmdFileName):
    
    md    = MetaData()
    mdCTF = MetaData()
    md.read(xmdFileName)
    for objId in md:
        micrographName = md.getValue(MDL_MICROGRAPH, objId)
        ctfModel       = md.getValue(MDL_CTF_MODEL,objId)
        m1             = EmxMicrograph(fileName=micrographName)

        mdCTF.read(ctfModel)
        objId2 = mdCTF.firstObject()
        ##pixelSpacing        = mdCTF.getValue(MDL_CTF_SAMPLING_RATE, objId2)####
        acceleratingVoltage = mdCTF.getValue(MDL_CTF_VOLTAGE, objId2)
        cs                  = mdCTF.getValue(MDL_CTF_CS, objId2)
        defocusU            = mdCTF.getValue(MDL_CTF_DEFOCUSU, objId2)/10.
        defocusV            = mdCTF.getValue(MDL_CTF_DEFOCUSV, objId2)/10.
        defocusUAngle       = mdCTF.getValue(MDL_CTF_DEFOCUS_ANGLE, objId2)
        amplitudeContrast   = mdCTF.getValue(MDL_CTF_Q0, objId2)
        while defocusUAngle < 0:
            defocusUAngle += 180.
        while defocusUAngle > 180.:
            defocusUAngle -= 180.;            
        
        m1.set('acceleratingVoltage',acceleratingVoltage)
        m1.set('amplitudeContrast',amplitudeContrast)
        m1.set('cs',cs)
        m1.set('defocusU',defocusU)
        m1.set('defocusV',defocusV)
        m1.set('defocusUAngle',defocusUAngle)
#        m1.set('pixelSpacing__X',pixelSpacing)
#        m1.set('pixelSpacing__Y',pixelSpacing)
        emxData.addObject(m1)

def ctfMicXmippToEmxChallenge(emxData,xmdFileName):
    
    md    = MetaData()
    mdCTF = MetaData()
    md.read(xmdFileName)
    for objId in md:
        micrographName = md.getValue(MDL_MICROGRAPH, objId)
        ctfModel       = md.getValue(MDL_CTF_MODEL,objId)
        m1             = EmxMicrograph(fileName=micrographName)

        mdCTF.read(ctfModel)
        objId2 = mdCTF.firstObject()
        defocusU            = mdCTF.getValue(MDL_CTF_DEFOCUSU, objId2)/10.
        defocusV            = mdCTF.getValue(MDL_CTF_DEFOCUSV, objId2)/10.
        defocusUAngle       = mdCTF.getValue(MDL_CTF_DEFOCUS_ANGLE, objId2)
        amplitudeContrast   = mdCTF.getValue(MDL_CTF_Q0, objId2)
        while defocusUAngle < 0:
            defocusUAngle += 180.
        while defocusUAngle > 180.:
            defocusUAngle -= 180.;            
            
        m1.set('defocusU',defocusU)
        m1.set('defocusV',defocusV)
        m1.set('defocusUAngle',defocusUAngle)
        emxData.addObject(m1)
        

def alignXmippToEmx(emxData,xmdFileName):
    ''' convert a set of particles including geometric information '''
    md       = MetaData(xmdFileName)
    for objId in md:
        #get fileName
        fileName = FileName(md.getValue(MDL_IMAGE, objId))
        (index,fileName)=fileName.decompose()
        if index==0:
            index= None
        p1=EmxParticle(fileName=fileName, index=index)
        rot  = md.getValue(MDL_ANGLE_ROT ,objId)
        tilt = md.getValue(MDL_ANGLE_TILT,objId)
        psi  = md.getValue(MDL_ANGLE_PSI ,objId)
        if rot is  None:
            rot = 0
        if tilt is  None:
            tilt = 0
        if psi is  None:
            psi = 0
        tMatrix=Euler_angles2matrix(rot,tilt,psi)

        p1.set('transformationMatrix__t11', tMatrix[0][0])
        p1.set('transformationMatrix__t12', tMatrix[0][1])
        p1.set('transformationMatrix__t13', tMatrix[0][2])
        x = md.getValue(MDL_SHIFT_X, objId)
        p1.set('transformationMatrix__t14',x if x is not None else 0.)

        p1.set('transformationMatrix__t21', tMatrix[1][0])
        p1.set('transformationMatrix__t22', tMatrix[1][1])
        p1.set('transformationMatrix__t23', tMatrix[1][2])
        y = md.getValue(MDL_SHIFT_Y, objId)
        p1.set('transformationMatrix__t24',y if y is not None else 0.)

        p1.set('transformationMatrix__t31', tMatrix[2][0])
        p1.set('transformationMatrix__t32', tMatrix[2][1])
        p1.set('transformationMatrix__t33', tMatrix[2][2])
        z = md.getValue(MDL_SHIFT_Z, objId)
        p1.set('transformationMatrix__t34',z if z is not None else 0.)

        emxData.addObject(p1)
        
def alignEMXToXmipp(emxData,mode,xmdFileName):
    """import align related information
    DEPRECATED: Should be used the more general emxParticlesToXmipp
    """
    #iterate though emxData
    mdParticle     = MetaData()
    for particle in emxData.objLists[mode]:
        mdPartId   = mdParticle.addObject()

        partIndex     = particle.get(INDEX)
        partFileName  = particle.get(FILENAME)
        if partFileName is None:
            if partIndex is None:
                raise Exception("emxCoordsToXmipp: Particle has neither filename not index")
            else: #only index? for xmipp index should behave as filename
                partFileName = FileName(str(partIndex).zfill(FILENAMENUMBERLENGTH))
                partIndex    = None
                fileName = FileName(partFileName)
        elif partIndex is None:
            fileName = FileName(partFileName)
        #particle is a stack. Unlikely but not impossible
        else:
            fileName=FileName()
            fileName.compose(int(partIndex),partFileName)
        mdParticle.setValue(MDL_IMAGE , fileName , mdPartId)
        #eulerangle2matrix
        _array = eye(3)# unitary matrix

        t = particle.get('transformationMatrix__t11')
        _array[0][0]   = t if t is not None else 1.
        t = particle.get('transformationMatrix__t12')
        _array[0][1]   = t if t is not None else 0.
        t = particle.get('transformationMatrix__t13')
        _array[0][2]   = t if t is not None else 0.
        
        t = particle.get('transformationMatrix__t21')
        _array[1][0]   = t if t is not None else 0.
        t = particle.get('transformationMatrix__t22')
        _array[1][1]   = t if t is not None else 1.
        t = particle.get('transformationMatrix__t23')
        _array[1][2]   = t if t is not None else 0.

        t = particle.get('transformationMatrix__t31')
        _array[2][0]   = t if t is not None else 0.
        t = particle.get('transformationMatrix__t32')
        _array[2][1]   = t if t is not None else 0.
        t = particle.get('transformationMatrix__t33')
        _array[2][2]   = t if t is not None else 1.

        rot,tilt,psi = Euler_matrix2angles(_array)
        
        t = particle.get('transformationMatrix__t14')
        _X   = t if t is not None else 0.
        t = particle.get('transformationMatrix__t24')
        _Y   = t if t is not None else 0.
        t = particle.get('transformationMatrix__t34')
        _Z   = t if t is not None else 0.

        mdParticle.setValue(MDL_ANGLE_ROT , rot , mdPartId)
        mdParticle.setValue(MDL_ANGLE_TILT, tilt, mdPartId)
        mdParticle.setValue(MDL_ANGLE_PSI , psi , mdPartId)

        mdParticle.setValue(MDL_SHIFT_X, _X, mdPartId)
        mdParticle.setValue(MDL_SHIFT_Y, _Y, mdPartId)
        mdParticle.setValue(MDL_SHIFT_Z, _Z, mdPartId)
    mdParticle.write(xmdFileName)
    
    
def coorrXmippToEmx(emxData,xmdFileName):
    ''' convert a single file '''
    md    = MetaData()
    md.read(xmdFileName)
    xmdFileNameNoExt = FileName(xmdFileName.withoutExtension())
    xmdFileNameNoExtNoBlock = xmdFileNameNoExt.removeBlockName()
    micrographName = xmdFileNameNoExtNoBlock + BINENDING
    particleName   = xmdFileNameNoExtNoBlock + STACKENDING
    m1 = EmxMicrograph(fileName=micrographName)
    emxData.addObject(m1)
    counter = FIRSTIMAGE
    #check if MDL_XCOOR column exists if not 
    #print error no coordenates found. did you rememebr to include the block name in the filename
    for objId in md:

        coorX = md.getValue(MDL_XCOOR, objId)
        coorY = md.getValue(MDL_YCOOR, objId)
        p1    = EmxParticle(fileName=particleName, index=counter)
        p1.set('centerCoord__X',coorX)
        p1.set('centerCoord__Y',coorY)
        p1.setMicrograph(m1)
        emxData.addObject(p1)

        counter += 1<|MERGE_RESOLUTION|>--- conflicted
+++ resolved
@@ -29,12 +29,8 @@
 from xmipp import *
 from emx.emx import *
 from numpy import eye
-<<<<<<< HEAD
+
 from protlib_filesystem import join, dirname, abspath, replaceBasenameExt, findAcquisitionInfo
-=======
-from protlib_filesystem import join, dirname, abspath, replaceBasenameExt\
-   , findAcquisitionInfo
->>>>>>> d21c79da
 from protlib_xmipp import RowMetaData
 
 BINENDING     = '.mrc'
