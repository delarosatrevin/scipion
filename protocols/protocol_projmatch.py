#!/usr/bin/env xmipp_python
#------------------------------------------------------------------------------------------------
# Xmipp protocol for projection matching
#
# Example use:
# ./xmipp_protocol_projmatch.py
#
# Authors: Roberto Marabini,
#          Sjors Scheres,    March 2008
#        Rewritten by Roberto Marabini 2012
#

import os
from os.path import join
from xmipp import *
from datetime import datetime, timedelta
from math import floor    
from protlib_base import XmippProtocol, protocolMain
from protlib_utils import getListFromVector, getBoolListFromVector,\
     getComponentFromVector, runShowJ, runJob, createUniqueFileName, runChimera
from protlib_sql import XmippProjectDb, SqliteDb
from config_protocols import protDict
from protlib_gui_ext import showWarning, showError
from protlib_gui_figure import XmippPlotter
from protlib_filesystem import linkAcquisitionInfo, xmippExists, findAcquisitionInfo

from math import radians
from protlib_xmipp import validateSameSize

class ProtProjMatch(XmippProtocol):
#    def __init__(self, scriptname, workingdir, projectdir=None, logdir='Logs', restartStep=1, isIter=True):
    def __init__(self, scriptname, project=None):
                #XmippProtocol.__init__(self, protDict.ml2d.name, scriptname, project)

        XmippProtocol.__init__(self, protDict.projmatch.name, scriptname, project)
        self.CtfGroupDirectory = self.workingDirPath(self.CtfGroupDirectory)
        self.CtfGroupSubsetFileName = join(self.CtfGroupDirectory, self.CtfGroupSubsetFileName)
        self.DocFileWithOriginalAngles = self.workingDirPath(self.DocFileWithOriginalAngles)
        
        #maskedFileNamesIter = []# names masked volumes used as reference
#        self.createAuxTable = False
        self.NumberOfCtfGroups = 1
        
        self.ReferenceFileNames = self.ReferenceFileNames.split()
        self.numberOfReferences = len(self.ReferenceFileNames)

        self.Import = 'from protocol_projmatch_outside_loop import *;\
                       from protocol_projmatch_in_loop import *;' 
                #Convert directories/files  to absolute path from projdir
                
        # Now the CTF information and angles/shifts should come in images input file
        self.CTFDatName = self.DocFileName = ''
        
        #FIXME ROB
        if self.DoCtfCorrection:
            if self.SplitDefocusDocFile:
                self.CTFDatName = self.SplitDefocusDocFile
            else:
                self.CTFDatName = self.SelFileName
        
        if self.UseInitialAngles:
            self.DocFileName = self.SelFileName
        #sampling is now in acquisition info
        #self.ResolSam=float(self.ResolSam)
        acquisionInfo = self.findAcquisitionInfo(self.SelFileName)
        if not acquisionInfo is None: 
            md = MetaData(acquisionInfo)
            self.ResolSam = md.getValue(MDL_SAMPLINGRATE, md.firstObject())
        if self.MaskRadius == -1:
           (Xdim, Ydim, Zdim, Ndim) = SingleImgSize(self.ReferenceFileNames[0])
           self.MaskRadius = Xdim/2

        
        if self.MaskRadius == -1:
           (Xdim, Ydim, Zdim, Ndim) = SingleImgSize(self.ReferenceFileNames[0])
           self.MaskRadius = Xdim/2
    def validate(self):
        from protlib_xmipp import validateInputSize
        errors = []
        
#        # Check reference and projection size match
#        _ReferenceFileNames = getListFromVector(self.ReferenceFileNames,processX=False)
#        _Parameters = {
#              'ReferenceFileNames':_ReferenceFileNames
#            , 'SelFileName':self.SelFileName
#            }

        # Check that all volumes have the same size
        #getListFromVector(self.ReferenceFileNames,processX=False)
        #listOfReferences=self.ReferenceFileNames.split()
        validateInputSize(self.ReferenceFileNames, self.SelFileName, errors)
            
        # Check options compatibility
        #if self.DoAlign2D and self.DoCtfCorrection:
        #    errors.append("Yyyou cannot realign classes AND perform CTF-correction. Switch either of them off!")

        # 3 Never allow DoAlign2D and DoCtfCorrection together
        if (int(getComponentFromVector(self.DoAlign2D, 1)) == 1 and self.DoCtfCorrection):
            errors.append("You cannot realign classes AND perform CTF-correction. Switch either of them off!")
    
        #4N outer radius is compulsory
        _OuterRadius = int(getComponentFromVector(self.OuterRadius, 1))
        _InnerRadius = int(getComponentFromVector(self.InnerRadius, 1))
        if _OuterRadius <= _InnerRadius:
            errors.append("OuterRadius must be larger than InnerRadius")
        #check mask radius is noot bigger than half the volume size
        (xdim, ydim, zdim, ndim) = validateSameSize(self.ReferenceFileNames,errors)
        if _OuterRadius * 2  > xdim:
            errors.append("OuterRadius should be less than half the volume size")
    
        
        #Check that acquisition info file is available
        if not self.findAcquisitionInfo(self.SelFileName):
            errors.append("""Acquisition file for metadata %s is not available. 
Either import images before using them
or create a file named acquisition_info.xmd 
(see example below) and place it in the same directory than 
the %s file

EXAMPLE:
# XMIPP_STAR_1 *
# chage XXXXX by the sapling rate
data_
 _sampling_rate XXXXX
""" %(self.SelFileName,self.SelFileName))
            
        #FIXME ROB
        if self.DoCtfCorrection:
            tmpCTFDatName=''
            if self.SplitDefocusDocFile:
                tmpCTFDatName = self.SplitDefocusDocFile
            else:
                tmpCTFDatName = self.SelFileName
            tmpMd=MetaData(tmpCTFDatName)
            if not tmpMd.containsLabel(MDL_CTF_MODEL):
                errors.append("input file: " + tmpCTFDatName + " has no CTF information available")

            

        return errors 
    
    def summary(self):
        from protlib_sql import XmippProtocolDb
        super(ProtProjMatch, self).summary()
        
        
        file_name = join(self.CtfGroupDirectory, self.CtfGroupRootName) +'Info.xmd'
        if xmippExists(file_name):
            auxMD = MetaData("numberGroups@"+file_name)
            summaryNumberOfCtfGroups = auxMD.getValue(MDL_COUNT,auxMD.firstObject())
        else:
            summaryNumberOfCtfGroups = 1
            

        #self.ReferenceFileNames = getListFromVector(self.ReferenceFileNames)
        #self.ReferenceFileNames = self.ReferenceFileNames.split()

        #self.numberOfReferences = len(self.ReferenceFileNames)
        
        _dataBase  = XmippProtocolDb(self, self.scriptName, False)
        iteration = _dataBase.getRunIter()
        summary = ['Performed <%d/%d> iterations with angular sampling rate <%s>' 
                   % (iteration, self.NumberOfIterations, self.AngSamplingRateDeg)]
        filenames=(' '.join(self.ReferenceFileNames)).replace("'","")
        summary.append("Initial volume(s): [%s]"%filenames)
        summary.append("Input images: [%s]"%self.SelFileName)
        if (iteration > 1):
            ResolutionXmdCurrIterMaxSummary = self.getFilename('ResolutionXmdMax', iter=iteration, ref=1)
            ResolutionXmdCurrIterMaxSummary1 = self.getFilename('ResolutionXmdMax', iter=iteration-1, ref=1)
            if xmippExists(ResolutionXmdCurrIterMaxSummary):
                md = MetaData(ResolutionXmdCurrIterMaxSummary)
                id = md.firstObject()
                FourierMaxFrequencyOfInterestSummary = md.getValue(MDL_RESOLUTION_FREQREAL, id)
                summary += ['Resolution for first reference is <%s> A' % FourierMaxFrequencyOfInterestSummary]
            elif xmippExists(ResolutionXmdCurrIterMaxSummary1):
                md = MetaData(ResolutionXmdCurrIterMaxSummary1)
                id = md.firstObject()
                FourierMaxFrequencyOfInterestSummary = md.getValue(MDL_RESOLUTION_FREQREAL, id)
                summary += ['Resolution for first reference is <%s> A' % FourierMaxFrequencyOfInterestSummary]
            else:
                summary += ['<ERROR:> Resolution is not available but iteration number is not 1.\n <Something went wrong>. File=[%s] ' % ResolutionXmdCurrIterMaxSummary]            
        else:
            summary += ['Resolution is <%s>' % 'not available']            
        
        summary += ['Number of CTFgroups and References is <%d> and <%d> respectively'
                        % (summaryNumberOfCtfGroups, self.numberOfReferences)]

        return summary
    
    def visualize(self):
        
        plots = [k for k in ['DisplayReference'
                           , 'DisplayReconstruction'
                           , 'DisplayFilteredReconstruction'
                           , 'DisplayBFactorCorrectedVolume'
                           , 'DisplayProjectionMatchingLibrary'
                           , 'DisplayProjectionMatchingClasses'
                           , 'DisplayProjectionMatchingLibraryAndClasses'
                           , 'DisplayProjectionMatchingLibraryAndImages'
                           , 'DisplayDiscardedImages'
                           , 'PlotHistogramAngularMovement'
                           , 'DisplayAngularDistribution'
                           , 'DisplayResolutionPlots'
                           ] if self.ParamsDict[k]]
        if len(plots):
            self.launchProjmatchPlots(plots)

#    def visualizeReferences(self):
#        refs = self.getFilename('iter_refs')
#        if exists(refs):
#            blocks = getBlocksInMetaDataFile(refs)
#            lastBlock = blocks[-1]
#            try:
#                runShowJ("%(lastBlock)s@%(refs)s" % locals(), "512m", "--mode metadata --render")
#            except Exception, e:
#                from protlib_gui_ext import showError
#                showError("Error launching java app", str(e))
               
    def visualizeVar(self, varName):
#        if varName == 'DoShowReferences':
#            self.visualizeReferences()
#        else:
        self.launchProjmatchPlots([varName])
        
    def launchProjmatchPlots(self, selectedPlots):
        ''' Launch some plots for a Projection Matching protocol run '''
        import numpy as np
        _log = self.Log

        xplotter=None
        self._plot_count = 0
        
        def doPlot(plotName):
            return plotName in selectedPlots
        self.DisplayRef3DNo = self.parser.getTkValue('DisplayRef3DNo')
        ref3Ds = map(int, getListFromVector(self.DisplayRef3DNo))
        self.DisplayIterationsNo = self.parser.getTkValue('DisplayIterationsNo')
        iterations = map(int, getListFromVector(self.DisplayIterationsNo))
        
        if doPlot('DisplayReference'):
            VisualizationReferenceFileNames = [None] + self.ReferenceFileNames
            #print 'VisualizationReferenceFileNames: ',VisualizationReferenceFileNames
            for ref3d in ref3Ds:
                file_name = VisualizationReferenceFileNames[ref3d]
                #print 'ref3d: ',ref3d, ' | file_name:',file_name
                if xmippExists(file_name):
                    #Chimera
                    if(self.DisplayVolumeSlicesAlong == 'surface'):
                        runChimera(file_name)
                    else:
                    #Xmipp_showj (x,y and z shows the same)
                        try:
                            runShowJ(file_name, extraParams = ' --dont_wrap ')
                        except Exception, e:
                            showError("Error launching java app", str(e))
                        
            
        if doPlot('DisplayReconstruction'):
            for ref3d in ref3Ds:
                for it in iterations:
                    file_name = self.getFilename('ReconstructedFileNamesIters', iter=it, ref=ref3d)
                    #print 'it: ',it, ' | file_name:',file_name
                    if xmippExists(file_name):
                        #Chimera
                        if(self.DisplayVolumeSlicesAlong == 'surface'):
                            runChimera(file_name)
                        else:
                        #Xmipp_showj (x,y and z shows the same)
                            try:
                                runShowJ(file_name, extraParams = ' --dont_wrap ')
                            except Exception, e:
                                showError("Error launching java app", str(e))
                            
        if doPlot('DisplayFilteredReconstruction'):
            for ref3d in ref3Ds:
                for it in iterations:
                    file_name = self.getFilename('ReconstructedFilteredFileNamesIters', iter=it, ref=ref3d)
                    #print 'it: ',it, ' | file_name:',file_name
                    if xmippExists(file_name):
                        #Chimera
                        if(self.DisplayVolumeSlicesAlong == 'surface'):
                            runChimera(file_name)
                        else:
                        #Xmipp_showj (x,y and z shows the same)

                            try:
                                runShowJ(file_name, extraParams = ' --dont_wrap ')
                            except Exception, e:
                                showError("Error launching java app", str(e))
                
        if doPlot('DisplayBFactorCorrectedVolume'):
            #if(self.DisplayVolumeSlicesAlong == 'surface'):
            
            for ref3d in ref3Ds:
                for it in iterations:
                    file_name = self.getFilename('ReconstructedFileNamesIters', iter=it, ref=ref3d)
                    file_name_bfactor = file_name + '.bfactor'
                    
                    parameters = ' -i ' + file_name + \
                        ' --sampling ' + str(self.ResolSam) + \
                        ' --maxres ' + str(self.MaxRes) + \
                        ' -o ' + file_name_bfactor
                        
                    parameters +=  ' ' + self.CorrectBfactorExtraCommand
                    
                    runJob(_log,
                           'xmipp_volume_correct_bfactor',
                           parameters
                           )

                    if xmippExists(file_name_bfactor):
                        #Chimera
                        if(self.DisplayVolumeSlicesAlong == 'surface'):
                            runChimera(file_name_bfactor)
                        else:
                        #Xmipp_showj (x,y and z shows the same)

                            try:
                                runShowJ(file_name_bfactor, extraParams = ' --dont_wrap ')
                            except Exception, e:
                                showError("Error launching java app", str(e))


        if doPlot('DisplayProjectionMatchingLibrary'):
        #map stack position with ref number
            MDin  = MetaData()
            MDout = MetaData()
            for ref3d in ref3Ds:
                for it in iterations:
                    convert_refno_to_stack_position={}
                    file_nameReferences = 'projectionDirections@'+self.getFilename('ProjectLibrarySampling', iter=it, ref=ref3d)
                    #last reference name
                    mdReferences     = MetaData(file_nameReferences)
                    mdReferencesSize = mdReferences.size()
                    for id in mdReferences:
                        convert_refno_to_stack_position[mdReferences.getValue(MDL_NEIGHBOR,id)]=id
                    file_nameAverages   = self.getFilename('OutClassesXmd', iter=it, ref=ref3d)
                    if xmippExists(file_nameAverages):
                        #print "OutClassesXmd", OutClassesXmd
                        MDin.read(file_nameAverages)
                        MDout.clear()
                        for i in MDin:
                            #id1=MDout.addObject()
                            #MDout.setValue(MDL_IMAGE,MDin.getValue(MDL_IMAGE,i),id1)
                            ref2D = MDin.getValue(MDL_REF,i)
                            file_references = self.getFilename('ProjectLibraryStk', iter=it, ref=ref3d)
                            file_reference=FileName()
                            file_reference.compose(convert_refno_to_stack_position[ref2D],file_references)
                            id2=MDout.addObject()
                            MDout.setValue(MDL_IMAGE,file_reference,id2)
                        if MDout.size()==0:
                            print "Empty metadata: ", file_name
                        else:
                            try:
                                file_nameReferences = self.getFilename('ProjectLibrarySampling', iter=it, ref=ref3d)
                                sfn   = createUniqueFileName(file_nameReferences)
                                file_nameReferences = 'projectionDirections@'+sfn
                                MDout.write( sfn )
                                runShowJ(sfn, extraParams = ' --dont_wrap ')
                            except Exception, e:
                                showError("Error launching java app", str(e))

        if doPlot('DisplayProjectionMatchingClasses'):
            MD = MetaData()
            for ref3d in ref3Ds:
                for it in iterations:
                    file_name = self.getFilename('OutClassesXmd', iter=it, ref=ref3d)
                    if xmippExists(file_name):
                        MD.read(file_name)
                        if MD.size()==0:
                            print "Empty metadata: ", file_name
                        else:
                            try:
                                runShowJ(file_name,extraParams = ' --dont_wrap ')
                            except Exception, e:
                                showError("Error launching java app", str(e))
        
        if doPlot('DisplayProjectionMatchingLibraryAndClasses'):       
        #map stack position with ref number
            MDin  = MetaData()
            MDout = MetaData()
            for ref3d in ref3Ds:
                for it in iterations:
                    convert_refno_to_stack_position={}
                    file_nameReferences = 'projectionDirections@'+self.getFilename('ProjectLibrarySampling', iter=it, ref=ref3d)
                    #last reference name
                    mdReferences     = MetaData(file_nameReferences)
                    mdReferencesSize = mdReferences.size()
                    for id in mdReferences:
                        convert_refno_to_stack_position[mdReferences.getValue(MDL_NEIGHBOR,id)]=id
                    file_nameAverages   = self.getFilename('OutClassesXmd', iter=it, ref=ref3d)
                    if xmippExists(file_nameAverages):
                        #print "OutClassesXmd", OutClassesXmd
                        MDin.read(file_nameAverages)
                        MDout.clear()
                        for i in MDin:
                            id1=MDout.addObject()
                            MDout.setValue(MDL_IMAGE,     MDin.getValue(MDL_IMAGE,i),id1)
                            #MDout.setValue(MDL_SHIFT_X, MDin.getValue(MDL_SHIFT_X,i),id1)
                            #MDout.setValue(MDL_SHIFT_Y, MDin.getValue(MDL_SHIFT_Y,i),id1)
                            #MDout.setValue(MDL_SHIFT_Z, MDin.getValue(MDL_SHIFT_Z,i),id1)
                            ref2D = MDin.getValue(MDL_REF,i)
                            file_references = self.getFilename('ProjectLibraryStk', iter=it, ref=ref3d)
                            file_reference=FileName()
                            file_reference.compose(convert_refno_to_stack_position[ref2D],file_references)
                            id2=MDout.addObject()
                            MDout.setValue(MDL_IMAGE,file_reference,id2)
                            #MDout.setValue(MDL_SHIFT_X,   0.,id1)
                            #MDout.setValue(MDL_SHIFT_Y,   0.,id1)
                            #MDout.setValue(MDL_SHIFT_Z,   0.,id1)
                        if MDout.size()==0:
                            print "Empty metadata: ", file_name
                        else:
                            try:
                                file_nameReferences = self.getFilename('ProjectLibrarySampling', iter=it, ref=ref3d)
                                sfn   = createUniqueFileName(file_nameReferences)
                                file_nameReferences = 'projectionDirections@'+sfn
                                MDout.write( sfn )
                                runShowJ(sfn, extraParams = ' --dont_wrap ')
                            except Exception, e:
                                showError("Error launching java app", str(e))

        if doPlot('DisplayProjectionMatchingLibraryAndImages'):
            from numpy  import array, dot
        #map stack position with ref number
            MDin  = MetaData()
            MDout = MetaData()
            MDtmp = MetaData()
            for ref3d in ref3Ds:
                for it in iterations:
                    convert_refno_to_stack_position={}
                    file_nameReferences = 'projectionDirections@'+self.getFilename('ProjectLibrarySampling', iter=it, ref=ref3d)
                    #last reference name
                    mdReferences     = MetaData(file_nameReferences)
                    mdReferencesSize = mdReferences.size()
                    for id in mdReferences:
                        convert_refno_to_stack_position[mdReferences.getValue(MDL_NEIGHBOR,id)]=id
<<<<<<< HEAD
                    file_nameImages = "ctfGroup[0-9][0-9][0-9][0-9][0-9][0-9]@"+self.getFilename('DocfileInputAnglesIters', iter=it)
=======
                    #file_nameImages = self.getFilename('DocfileInputAnglesIters', iter=it)
                    file_nameImages = "ctfGroup[0-9][0-9][0-9][0-9][0-9][0-9]@"+self.getFilename('DocfileInputAnglesIters', iter=it)

>>>>>>> c6ccb80f
                    if xmippExists(file_nameImages):
                        #print "OutClassesXmd", OutClassesXmd
                        MDtmp.read(file_nameImages)#query with ref3D
                        MDin.importObjects(MDtmp, MDValueEQ(MDL_REF3D, ref3d))
                        MDout.clear()
                        for i in MDin:
                            id1=MDout.addObject()
                            MDout.setValue(MDL_IMAGE,MDin.getValue(MDL_IMAGE,i),id1)
#                            MDout.setValue(MDL_ANGLE_ROT, MDin.getValue(MDL_ANGLE_ROT,i),id1)
#                            MDout.setValue(MDL_ANGLE_TILT,MDin.getValue(MDL_ANGLE_TILT,i),id1)
                            psi =-1.*MDin.getValue(MDL_ANGLE_PSI,i)
                            eulerMatrix = Euler_angles2matrix(0.,0.,psi)
                            x = MDin.getValue(MDL_SHIFT_X,i)
                            y = MDin.getValue(MDL_SHIFT_Y,i)
                            
                            shift       = array([x, y, 0])
                            shiftOut    = dot(eulerMatrix, shift)
                            [x,y,z]= shiftOut
                            MDout.setValue(MDL_ANGLE_PSI, psi,id1)
                            MDout.setValue(MDL_SHIFT_X, x,id1)
                            MDout.setValue(MDL_SHIFT_Y, y,id1)
                            
                            ref2D = MDin.getValue(MDL_REF,i)
                            file_references = self.getFilename('ProjectLibraryStk', iter=it, ref=ref3d)
                            file_reference=FileName()
                            file_reference.compose(convert_refno_to_stack_position[ref2D],file_references)
                            id2=MDout.addObject()
                            MDout.setValue(MDL_IMAGE,file_reference,id2)
#                            MDout.setValue(MDL_ANGLE_ROT,0.,id2)
#                            MDout.setValue(MDL_ANGLE_TILT,0.,id2)
                            MDout.setValue(MDL_ANGLE_PSI,0.,id2)
#                            MDout.setValue(MDL_SHIFT_X,   0.,id1)
#                            MDout.setValue(MDL_SHIFT_Y,   0.,id1)

                        if MDout.size()==0:
                            print "Empty metadata: ", file_name
                        else:
                            try:
                                file_nameReferences = self.getFilename('ProjectLibrarySampling', iter=it, ref=ref3d)
                                sfn   = createUniqueFileName(file_nameReferences)
                                file_nameReferences = 'projectionDirections@'+sfn
                                MDout.write( sfn )
                                runShowJ(sfn, extraParams = ' --dont_wrap ')
                            except Exception, e:
                                showError("Error launching java app", str(e))

            
        if doPlot('DisplayDiscardedImages'):
            MD = MetaData()
            for it in iterations:
                file_name = self.getFilename('OutClassesDiscarded', iter=it)
                #print 'it: ',it, ' | file_name:',file_name
                if xmippExists(file_name):
                    MD.read(file_name)
                    if MD.size()==0:
                        print "Empty metadata: ", file_name
                    else:
                        try:
                            runShowJ(file_name, extraParams = ' --dont_wrap ')
                        except Exception, e:
                            showError("Error launching java app", str(e))
            
        if doPlot('PlotHistogramAngularMovement'):
            colors = ['g', 'b', 'r', 'y', 'c', 'm', 'k']
            lenColors=len(colors)    

            DocFileInputAngles = ["all_exp_images@"+self.DocFileWithOriginalAngles] + \
            ["all_exp_images@"+self.getFilename('DocfileInputAnglesIters', iter=i) \
             for i in range(1, self.NumberOfIterations + 1)]
            SymmetryGroup = [-1] + getListFromVector(self.SymmetryGroup, self.NumberOfIterations)
            SL=SymList()
            mdIter=MetaData()
            self.NumberOfBins = self.parser.getTkValue('NumberOfBins')
            UsePsi     = self.parser.getTkBoolValue('UsePsi')
            AngleSort  = self.parser.getTkBoolValue('AngleSort')
            ShiftSort  = self.parser.getTkBoolValue('ShiftSort')
            Percentage = float(self.parser.getTkValue('Percentage'))
            if Percentage>0:
                mdIntersectAngle=MetaData(DocFileInputAngles[iterations[0]-1])
                mdIntersectShift=MetaData(DocFileInputAngles[iterations[0]-1])
            for it in iterations:
                print "Processing iteration %d (this may take a while)"%it
                dtBegin = datetime.now()
                timeStr = str(dtBegin)
                mdIter.clear()
                SL.readSymmetryFile(SymmetryGroup[it])
                md1 = MetaData(DocFileInputAngles[it])
                md2 = MetaData(DocFileInputAngles[it-1])
                #ignore disabled,
                md1.removeDisabled()
                md2.removeDisabled()
                tdEnd = datetime.now() - dtBegin
                
                #first metadata file may not have shiftx and shifty
                if not md2.containsLabel(MDL_SHIFT_X):
                    md2.addLabel(MDL_SHIFT_X)
                    md2.addLabel(MDL_SHIFT_Y)
                    md2.fillConstant(MDL_SHIFT_X,0.)
                    md2.fillConstant(MDL_SHIFT_Y,0.)
                if not UsePsi: 
                    md1.fillConstant(MDL_ANGLE_PSI,0.)
                    md2.fillConstant(MDL_ANGLE_PSI,0.)
                oldLabels=[MDL_ANGLE_ROT,
                          MDL_ANGLE_TILT,
                          MDL_ANGLE_PSI,
                          MDL_SHIFT_X,
                          MDL_SHIFT_Y]
                newLabels=[MDL_ANGLE_ROT2,
                          MDL_ANGLE_TILT2,
                          MDL_ANGLE_PSI2,
                          MDL_SHIFT_X2,
                          MDL_SHIFT_Y2]
                tdEnd = datetime.now() - dtBegin
                md2.renameColumn(oldLabels,newLabels)
                tdEnd = datetime.now() - dtBegin
                md2.addLabel(MDL_SHIFT_X_DIFF)
                md2.addLabel(MDL_SHIFT_Y_DIFF)
                md2.addLabel(MDL_SHIFT_DIFF)
                tdEnd = datetime.now() - dtBegin
                mdIter.join (md1, md2, MDL_IMAGE, MDL_IMAGE, INNER_JOIN)
                tdEnd = datetime.now() - dtBegin
                SL.computeDistance(mdIter,False,False,False)
                #md1.write("kk1.xmd")
                #md2.write("kk2.xmd")
                #mdIter.write("mdIter.xmd")
                #exit()
                tdEnd = datetime.now() - dtBegin
                activateMathExtensions()
                tdEnd = datetime.now() - dtBegin
                #operate in sqlite
                shiftXLabel     = label2Str(MDL_SHIFT_X)
                shiftX2Label    = label2Str(MDL_SHIFT_X2)
                shiftXDiff      = label2Str(MDL_SHIFT_X_DIFF)
                shiftYLabel     = label2Str(MDL_SHIFT_Y)
                shiftY2Label    = label2Str(MDL_SHIFT_Y2)
                shiftYDiff      = label2Str(MDL_SHIFT_Y_DIFF)
                shiftDiff       = label2Str(MDL_SHIFT_DIFF)
                #timeStr = str(dtBegin)
                operateString   =       shiftXDiff+"="+shiftXLabel+"-"+shiftX2Label
                operateString  += "," + shiftYDiff+"="+shiftYLabel+"-"+shiftY2Label
                mdIter.operate(operateString)
                operateString  =  shiftDiff+"=sqrt("\
                                      +shiftXDiff+"*"+shiftXDiff+"+"\
                                      +shiftYDiff+"*"+shiftYDiff+");"
                mdIter.operate(operateString)
                tdEnd = datetime.now() - dtBegin
                print "Prepare iteration %d took: %d seconds" % (it,tdEnd.total_seconds())
                if(len(ref3Ds) == 1):
                    gridsize1 = [1, 1]
                elif (len(ref3Ds) == 2):
                    gridsize1 = [2, 1]
                else:
                    gridsize1 = [(len(ref3Ds)+1)/2, 2]
                
                xplotterShift = XmippPlotter(*gridsize1, mainTitle='Iteration_%d\n' % it, windowTitle="ShiftDistribution")
                xplotter = XmippPlotter(*gridsize1, mainTitle='Iteration_%d' % it, windowTitle="AngularDistribution")
                if Percentage>0:
                    mdAux = MetaData(mdIter)
                    iPercentage = int (floor(Percentage * mdAux.size()/100.))
                    mdAux.sort(MDL_ANGLE_DIFF,False,iPercentage)
                    mdIntersectAngle.intersection(mdAux,MDL_IMAGE)
                    mdAux.sort(MDL_SHIFT_DIFF,False,iPercentage)
                    mdIntersectShift.intersection(mdAux,MDL_IMAGE)
#                    #########SAVE mdAux per iteration
#                    fileName = "aux_%d.xmd"%it
#                    mdAux.write(fileName) 
#                    fileName = "intersect_%d.xmd"%it
#                    mdIntersect.write(fileName) 
                for ref3d in ref3Ds:
                    mDoutRef3D = MetaData()
                    mDoutRef3D.importObjects(mdIter, MDValueEQ(MDL_REF3D, ref3d))
                    _frequency="Frequency (%d)"%mDoutRef3D.size()
                    xplotterShift.createSubPlot("%s_ref3D_%d"%(label2Str(MDL_SHIFT_DIFF),ref3d), "pixels", _frequency) 
                    xplotter.createSubPlot("%s_ref3D_%d"%(label2Str(MDL_ANGLE_DIFF),ref3d), "degrees", _frequency) 
                    #mDoutRef3D.write("afterimportObject@mdIter.sqlite",MD_APPEND)
                    xplotter.plotMd(mDoutRef3D, 
                                    MDL_ANGLE_DIFF, 
                                    MDL_ANGLE_DIFF, 
                                    color=colors[ref3d%lenColors], 
                                    #nbins=50
                                    nbins=int(self.NumberOfBins)
                                    )#if nbins is present do an histogram
                    xplotterShift.plotMd(mDoutRef3D, 
                                    MDL_SHIFT_DIFF, 
                                    MDL_SHIFT_DIFF, 
                                    color=colors[ref3d%lenColors], 
                                    nbins=int(self.NumberOfBins)
                                    )#if nbins is present do an histogram
                    if AngleSort:
                        mDoutRef3D.sort(MDL_ANGLE_DIFF)
                        fn = FileName()
                        baseFileName   = self.workingDirPath("angle_sort.xmd")
                        blockName = "angle_iter"  + str(it).zfill(FILENAMENUMBERLENGTH)+\
                                    "_ref3D" + str(ref3d).zfill(FILENAMENUMBERLENGTH)
                        fn.compose(blockName,baseFileName)
                        mDoutRef3D.write(fn,MD_APPEND)
                        print "File with sorted angles saved in:", fn
                    if ShiftSort:
                        mDoutRef3D.sort(MDL_SHIFT_DIFF)
                        fn = FileName()
                        baseFileName   = self.workingDirPath("angle_sort.xmd")
                        blockName = "shift_iter"  + str(it).zfill(FILENAMENUMBERLENGTH)+\
                                    "_ref3D" + str(ref3d).zfill(FILENAMENUMBERLENGTH)
                        fn.compose(blockName,baseFileName)
                        mDoutRef3D.write(fn,MD_APPEND)
                        print "File with sorted shifts saved in:", fn

                    xplotterShift.draw()
                    xplotter.draw()
            if Percentage>0:
                fn = FileName()
                baseFileName   = self.workingDirPath("intersects.xmd")
                fn.compose("angle",baseFileName)
                mdIntersectAngle.write(fn,MD_OVERWRITE)
                fn.compose("shift",baseFileName)
                mdIntersectShift.write(fn,MD_APPEND)
                print "Metadata with worst imags saved to", baseFileName
                print "in blocks 'angle' and 'shift'"
                #tdEnd = datetime.now() - dtBegin
                #print "make plot took: %d seconds" % (tdEnd.total_seconds())
            
            
        if doPlot('DisplayAngularDistribution'):
            if(self.DisplayAngularDistributionWith == '3D'):
                for ref3d in ref3Ds:
                    for it in iterations:
                        _OuterRadius = getComponentFromVector(self.OuterRadius, it)
                        _InnerRadius = getComponentFromVector(self.InnerRadius, it)

                        file_name = self.getFilename('OutClassesXmd', iter=it, ref=ref3d)
                        file_name_bild = file_name + '.bild'
    
                        parameters =  ' -i ' + file_name + \
                            ' -o ' + file_name_bild + \
                            ' chimera ' + str(float(_OuterRadius) * 1.1)
                        runJob(_log,
                               'xmipp_angular_distribution_show',
                               parameters
                               )
                        file_name_rec_filt = self.getFilename('ReconstructedFilteredFileNamesIters', iter=it, ref=ref3d)
                        runChimera(file_name_rec_filt,file_name_bild)
            else: #DisplayAngularDistributionWith == '2D'
                for it in iterations:
                    if(len(ref3Ds) == 1):
                        gridsize1 = [1, 1]
                    elif (len(ref3Ds) == 2):
                        gridsize1 = [2, 1]
                    else:
                        gridsize1 = [(len(ref3Ds)+1)/2, 2]
                    
                    xplotter = XmippPlotter(*gridsize1, mainTitle='Iteration_%d' % it, windowTitle="AngularDistribution")
                    
                    for ref3d in ref3Ds:
                        file_name = self.getFilename('OutClassesXmd', iter=it, ref=ref3d)
                        md = MetaData(file_name)
                        plot_title = 'Ref3D_%d' % ref3d
                        xplotter.plotAngularDistribution(plot_title, md)
                    xplotter.draw()
                    
        if doPlot('DisplayResolutionPlots'):
            if(len(ref3Ds) == 1):
                gridsize1 = [1, 1]
            elif (len(ref3Ds) == 2):
                gridsize1 = [2, 1]
            else:
                gridsize1 = [(len(ref3Ds)+1)/2, 2]
            xplotter = XmippPlotter(*gridsize1,windowTitle="ResolutionFSC")
            #print 'gridsize1: ', gridsize1
            #print 'iterations: ', iterations
            #print 'ref3Ds: ', ref3Ds
            
            for ref3d in ref3Ds:
                plot_title = 'Ref3D_%s' % ref3d
                a = xplotter.createSubPlot(plot_title, 'Armstrongs^-1', 'Fourier Shell Correlation', yformat=False)
                legendName=[]
                for it in iterations:
                    file_name = self.getFilename('ResolutionXmdFile', iter=it, ref=ref3d)
                    #print 'it: ',it, ' | file_name:',file_name
                    md = MetaData(file_name)
                    resolution_inv = [md.getValue(MDL_RESOLUTION_FREQ, id) for id in md]
                    frc = [md.getValue(MDL_RESOLUTION_FRC, id) for id in md]
                    a.plot(resolution_inv, frc)
                    legendName.append('Iter_'+str(it))
                xplotter.showLegend(legendName)
                
                if (self.ResolutionThreshold < max(frc)):
                    a.plot([min(resolution_inv), max(resolution_inv)], [self.ResolutionThreshold, self.ResolutionThreshold], color='black', linestyle='--')
            
            xplotter.draw()
    
        if xplotter:
            xplotter.show()
    
#    def createAcquisitionData(_log,samplingRate,fnOut):
#        mdAcquisition = xmipp.MetaData()
#        mdAcquisition.setValue(xmipp.MDL_SAMPLINGRATE,samplingRate,mdAcquisition.addObject())
#        mdAcquisition.write(fnOut)


    
    def createFilenameTemplates(self):  
        #Some class variables
        LibraryDir = "ReferenceLibrary"
        extraParams = {'ReferenceVolumeName': 'reference_volume.vol',
        'LibraryDir': LibraryDir,
        'ProjectLibraryRootName': join(LibraryDir, "gallery"),
        'ProjMatchDir': "ProjMatchClasses",
        'ProjMatchName': self.Name,
        'ClassAverageName': 'class_average',
        #ProjMatchRootName = ProjMatchDir + "/" + ProjMatchName
        'ForReconstructionSel': "reconstruction.sel",
        'ForReconstructionDoc': "reconstruction.doc",
        'MultiAlign2dSel': "multi_align2d.sel",
        'BlockWithAllExpImages' : 'all_exp_images',
        'DocFileWithOriginalAngles': 'original_angles.doc',
        'Docfile_with_current_angles': 'current_angles',
        'Docfile_with_final_results': 'results.xmd',
        'FilteredReconstruction': "filtered_reconstruction",
        'ReconstructedVolume': "reconstruction",
        'MaskReferenceVolume': "masked_reference",
        'OutputFsc': "resolution.fsc",
        'CtfGroupDirectory': "CtfGroups",
        'CtfGroupRootName': "ctf",
        'CtfGroupSubsetFileName': "ctf_images.sel"
        }
        self.ParamsDict.update(extraParams)
        # Set as protocol variables
        for k, v in extraParams.iteritems():
            setattr(self, k, v)
                              
        Iter = 'Iter_%(iter)03d'
        Ref3D = 'Ref3D_%(ref)03d'
        Ctf = 'CtfGroup_%(ctf)06d'
        IterDir = self.workingDirPath(Iter)
        
        #ProjMatchDirs = join(IterDir, '%(ProjMatchDir)s.doc')
        ProjMatchDirs = join(IterDir, '%(ProjMatchDir)s')
        _OutClassesXmd = join(ProjMatchDirs, '%(ProjMatchName)s_' + Ref3D + '.xmd')
        _OutClassesXmdS1 = join(ProjMatchDirs, '%(ProjMatchName)s_split_1_' + Ref3D + '.xmd')
        _OutClassesXmdS2 = join(ProjMatchDirs, '%(ProjMatchName)s_split_2_' + Ref3D + '.xmd')
        CtfGroupBase = join(self.workingDirPath(), self.CtfGroupDirectory, '%(CtfGroupRootName)s')
        ProjLibRootNames = join(IterDir, '%(ProjectLibraryRootName)s_' + Ref3D)
        return {
                # Global filenames templates
                'IterDir': IterDir,
                'ProjMatchDirs': ProjMatchDirs,
                'DocfileInputAnglesIters': join(IterDir, '%(Docfile_with_current_angles)s.doc'),
                'LibraryDirs': join(IterDir, '%(LibraryDir)s'),
                'ProjectLibraryRootNames': ProjLibRootNames,
                'ProjMatchRootNames': join(ProjMatchDirs, '%(ProjMatchName)s_' + Ref3D + '.doc'),
                'ProjMatchRootNamesWithoutRef': join(ProjMatchDirs, '%(ProjMatchName)s.doc'),
                'OutClasses': join(ProjMatchDirs, '%(ProjMatchName)s'),
                'OutClassesXmd': _OutClassesXmd,
                'OutClassesStk': join(ProjMatchDirs, '%(ProjMatchName)s_' + Ref3D + '.stk'),
                'OutClassesDiscarded': join(ProjMatchDirs, '%(ProjMatchName)s_discarded.xmd'),
                'ReconstructionXmd': Ref3D + '@' +_OutClassesXmd,
                'ReconstructionXmdSplit1': Ref3D + '@' +_OutClassesXmdS1,
                'ReconstructionXmdSplit2': Ref3D + '@' +_OutClassesXmdS2,
                'MaskedFileNamesIters': join(IterDir, '%(MaskReferenceVolume)s_' + Ref3D + '.vol'),
                'ReconstructedFileNamesIters': join(IterDir, '%(ReconstructedVolume)s_' + Ref3D + '.vol'),
                'ReconstructedFileNamesItersSplit1': join(IterDir, '%(ReconstructedVolume)s_split_1_' + Ref3D + '.vol'),
                'ReconstructedFileNamesItersSplit2': join(IterDir, '%(ReconstructedVolume)s_split_2_' + Ref3D + '.vol'),
                'ReconstructedFilteredFileNamesIters': join(IterDir, '%(ReconstructedVolume)s_filtered_' + Ref3D + '.vol'),
                'ResolutionXmdFile': join(IterDir, '%(ReconstructedVolume)s_' + Ref3D + '_frc.xmd'),
                'ResolutionXmd': 'resolution@' + join(IterDir, '%(ReconstructedVolume)s_' + Ref3D + '_frc.xmd'),
                'ResolutionXmdMax': 'resolution_max@' + join(IterDir, '%(ReconstructedVolume)s_' + Ref3D + '_frc.xmd'),
                'MaskedFileNamesIters': join(IterDir, '%(MaskReferenceVolume)s_' + Ref3D + '.vol'),
                # Particular templates for executeCtfGroups  
                'ImageCTFpairs': CtfGroupBase + '_images.sel',
                'CTFGroupSummary': CtfGroupBase + 'Info.xmd',
                'StackCTFs': CtfGroupBase + '_ctf.stk',
                'StackWienerFilters': CtfGroupBase + '_wien.stk',
                'SplitAtDefocus': CtfGroupBase + '_split.doc',
                # Particular templates for angular_project_library 
                'ProjectLibraryStk': ProjLibRootNames + '.stk',
                'ProjectLibraryDoc': ProjLibRootNames + '.doc',
                'ProjectLibrarySampling': ProjLibRootNames + '_sampling.xmd',
                'ProjectLibraryGroupSampling': ProjLibRootNames + '_group%(group)06d_sampling.xmd',
                }
         
    
    def preRun(self):
        
        _dataBase = self.Db
        
#        fnOut=self.workingDirPath("acquisition_info.xmd")
#        _dataBase.insertStep('createAcquisitionData',verifyfiles=[fnOut],samplingRate=self.AngSamplingRateDeg, fnOut=fnOut)
#        print "createAcquisitionData|| fnOut=",fnOut, " samplingRate=", self.AngSamplingRateDeg

        _dataBase.insertStep("linkAcquisitionInfo",
                        InputFile=self.SelFileName,
                        dirDest=self.WorkingDir)
        
        # Construct special filename list with zero special case
        self.DocFileInputAngles = [self.DocFileWithOriginalAngles] + [self.getFilename('DocfileInputAnglesIters', iter=i) for i in range(1, self.NumberOfIterations + 1)]
        #print 'self.DocFileInputAngles: ', self.DocFileInputAngles
        self.reconstructedFileNamesIters = [[None] + self.ReferenceFileNames]
        for iterN in range(1, self.NumberOfIterations + 1):
            self.reconstructedFileNamesIters.append([None] + [self.getFilename('ReconstructedFileNamesIters', iter=iterN, ref=r) for r in range(1, self.numberOfReferences + 1)])

        self.reconstructedFilteredFileNamesIters = [[None] + self.ReferenceFileNames]
        for iterN in range(1, self.NumberOfIterations + 1):
            self.reconstructedFilteredFileNamesIters.append([None] + [self.getFilename('ReconstructedFilteredFileNamesIters', iter=iterN, ref=r) for r in range(1, self.numberOfReferences + 1)])

        _tmp = self.FourierMaxFrequencyOfInterest
        self.FourierMaxFrequencyOfInterest = list(-1 for  k in range(0, self.NumberOfIterations + 1 +1))
        self.FourierMaxFrequencyOfInterest[1] = _tmp
        #parameter for projection matching
        self.Align2DIterNr = [-1] + getListFromVector(self.Align2DIterNr, self.NumberOfIterations)
        self.Align2dMaxChangeOffset = [-1] + getListFromVector(self.Align2dMaxChangeOffset, self.NumberOfIterations)
        self.Align2dMaxChangeRot = [-1] + getListFromVector(self.Align2dMaxChangeRot, self.NumberOfIterations)
        self.AngSamplingRateDeg = [-1] + getListFromVector(self.AngSamplingRateDeg, self.NumberOfIterations)
        self.ConstantToAddToFiltration = [-1] + getListFromVector(self.ConstantToAddToFiltration, self.NumberOfIterations)
        self.ConstantToAddToMaxReconstructionFrequency = [-1] + getListFromVector(self.ConstantToAddToMaxReconstructionFrequency, self.NumberOfIterations)
        self.DiscardPercentage = [-1] + getListFromVector(self.DiscardPercentage, self.NumberOfIterations)
        self.DiscardPercentagePerClass = [-1] + getListFromVector(self.DiscardPercentagePerClass, self.NumberOfIterations)
        self.DoAlign2D = [False] + getBoolListFromVector(self.DoAlign2D, self.NumberOfIterations)
        self.DoComputeResolution = [False] + getBoolListFromVector(self.DoComputeResolution, self.NumberOfIterations)
        self.DoSplitReferenceImages = [False] + getBoolListFromVector(self.DoSplitReferenceImages, self.NumberOfIterations)
        self.InnerRadius = [False] + getListFromVector(self.InnerRadius, self.NumberOfIterations)
        self.MaxChangeInAngles = [-1] + getListFromVector(self.MaxChangeInAngles, self.NumberOfIterations)
        self.MaxChangeOffset = [-1] + getListFromVector(self.MaxChangeOffset, self.NumberOfIterations)
        self.MinimumCrossCorrelation = [-1] + getListFromVector(self.MinimumCrossCorrelation, self.NumberOfIterations)
        self.OnlyWinner = [False] + getBoolListFromVector(self.OnlyWinner, self.NumberOfIterations)
        self.OuterRadius = [False] + getListFromVector(self.OuterRadius, self.NumberOfIterations)
        self.PerturbProjectionDirections = [False] + getBoolListFromVector(self.PerturbProjectionDirections, self.NumberOfIterations)
        self.ReferenceIsCtfCorrected = [-1] + getListFromVector(str(self.ReferenceIsCtfCorrected) + " True", self.NumberOfIterations)
        self.ScaleNumberOfSteps = [-1] + getListFromVector(self.ScaleNumberOfSteps, self.NumberOfIterations)
        self.ScaleStep = [-1] + getListFromVector(self.ScaleStep, self.NumberOfIterations)
        self.Search5DShift = [-1] + getListFromVector(self.Search5DShift, self.NumberOfIterations)
        self.Search5DStep = [-1] + getListFromVector(self.Search5DStep, self.NumberOfIterations)
        self.SymmetryGroup = [-1] + getListFromVector(self.SymmetryGroup, self.NumberOfIterations)
        
#        self.ProjectionMethod=ProjectionMethod
#        self.PaddingAngularProjection=PaddingAngularProjection
#        self.KernelAngularProjection=KernelAngularProjection
        
        
    def otherActionsToBePerformedBeforeLoop(self):
        #print "in otherActionsToBePerformedBeforeLoop"
        _VerifyFiles = []

        _dataBase = self.Db
        
        file_name = join(self.CtfGroupDirectory, self.CtfGroupRootName) +'Info.xmd'
        if xmippExists(file_name):
            auxMD = MetaData("numberGroups@"+file_name)
            self.NumberOfCtfGroups = auxMD.getValue(MDL_COUNT,auxMD.firstObject())
        else:
            self.NumberOfCtfGroups = 1

        #create dir for iteration 1 (This need to be 0 or 1? ROB FIXME
        #!a _dataBase.insertStep('createDir', path = self.getIterDirName(0))
    
        #7 make CTF groups
        verifyFiles = [self.getFilename('ImageCTFpairs')]
        if self.DoCtfCorrection:
            verifyFiles += [self.getFilename(k) \
                            for k in ['CTFGroupSummary',
                                      'StackCTFs',
                                      'StackWienerFilters',
                                      'SplitAtDefocus']]

        _dataBase.insertStep('executeCtfGroups', verifyfiles=verifyFiles
                                               , CTFDatName=self.CTFDatName
                                               , CtfGroupDirectory=self.CtfGroupDirectory
                                               , CtfGroupMaxDiff=self.CtfGroupMaxDiff
                                               , CtfGroupMaxResol=self.CtfGroupMaxResol
                                               , CtfGroupRootName=self.CtfGroupRootName
                                               , DataArePhaseFlipped=self.DataArePhaseFlipped
                                               , DoAutoCtfGroup=self.DoAutoCtfGroup
                                               , DoCtfCorrection=self.DoCtfCorrection
                                               , PaddingFactor=self.PaddingFactor
                                               , SamplingRate=self.ResolSam
                                               , SelFileName=self.SelFileName
                                               , SplitDefocusDocFile=self.SplitDefocusDocFile
                                               , WienerConstant=self.WienerConstant)
        #Create Initial angular file. Either fill it with zeros or copy input
        _dataBase.insertStep('initAngularReferenceFile', verifyfiles=[self.DocFileWithOriginalAngles]
                                                                , BlockWithAllExpImages = self.BlockWithAllExpImages
                                                                , CtfGroupDirectory=self.CtfGroupDirectory
                                                                , CtfGroupRootName=self.CtfGroupRootName
                                                                , DocFileName=self.DocFileName
                                                                , DocFileWithOriginalAngles=self.DocFileWithOriginalAngles
                                                                , SelFileName=self.SelFileName)
    
        #Save all parameters in dict for future runs (this is done by database)
        #so far no parameter is being saved, but dummy=0
        #self.Db.setIteration(XmippProjectDb.doAlways)
        #_dataBase.insertStep('self.saveParameters', SystemFlavour = self.SystemFlavour)
        #_dataBase.insertStep('self.loadParameters', None, None)
        #self.Db.setIteration(1)
        #no entries will be save untill this commit
        #print "commit databse"
        _dataBase.connection.commit()
    
    def getIterDirName(self, iterN):
        return join(self.projectDir, self.WorkingDir, 'Iter_%02d' % iterN)
    
    def actionsToBePerformedInsideLoop(self):
        _log = self.Log
        _dataBase = self.Db

        for iterN in range(1, self.NumberOfIterations + 1):
            _dataBase.setIteration(iterN)
            # create IterationDir
            _dataBase.insertStep('createDir', path=self.getFilename('IterDir', iter=iterN))
    
            #Create directory with classes
            _dataBase.insertStep('createDir', path=self.getFilename('ProjMatchDirs', iter=iterN))
        
            #Create directory with image libraries
            id = _dataBase.insertStep('createDir', path=self.getFilename('LibraryDirs', iter=iterN))

            ProjMatchRootNameList = ['']
            for refN in range(1, self.numberOfReferences + 1):
                # Mask reference volume
                maskedFileName = self.getFilename('MaskedFileNamesIters', iter=iterN, ref=refN)
                _dataBase.insertStep('executeMask'
                                    , verifyfiles=[maskedFileName]
                                    , parent_step_id=id
                                    , DoMask=self.DoMask
                                    , DoSphericalMask=self.DoSphericalMask
                                    , maskedFileName=maskedFileName
                                    , maskRadius=self.MaskRadius
                                    , ReconstructedFilteredVolume = self.reconstructedFilteredFileNamesIters[iterN-1][refN]
                                    , userSuppliedMask=self.MaskFileName)

                # angular_project_library
                #file with projections
                auxFn = self.getFilename('ProjectLibraryRootNames', iter=iterN, ref=refN)
                #file with sampling point neighbourhood for each ctf group, this is reduntant but useful
                #Files: projections, projection_angles, sampling_points and neighbourhood
                _VerifyFiles = [self.getFilename('ProjectLibrary' + e, iter=iterN, ref=refN)
                                     for e in ['Stk', 'Doc', 'Sampling']]
                #Ask only for first and last, if we ask for all ctfgroup files the sql command max lenght is reached
                _VerifyFiles = _VerifyFiles + [self.getFilename('ProjectLibraryGroupSampling', iter=iterN, ref=refN, group=g) \
                                     for g in range (1, self.NumberOfCtfGroups+1)]
                projLibFn =  self.getFilename('ProjectLibraryStk', iter=iterN, ref=refN)  
                   

      
                _dataBase.insertStep('angular_project_library', verifyfiles=_VerifyFiles
                                    , AngSamplingRateDeg=self.AngSamplingRateDeg[iterN]
                                    , BlockWithAllExpImages = self.BlockWithAllExpImages
                                    , ConstantToAddToFiltration = self.ConstantToAddToFiltration[iterN]
                                    , CtfGroupSubsetFileName=self.CtfGroupSubsetFileName
                                    , DoCtfCorrection=self.DoCtfCorrection
                                    , DocFileInputAngles=self.DocFileInputAngles[iterN - 1]
                                    , DoParallel=self.DoParallel
                                    , DoRestricSearchbyTiltAngle=self.DoRestricSearchbyTiltAngle
                                    , FourierMaxFrequencyOfInterest = self.FourierMaxFrequencyOfInterest[iterN]
                                    , KernelAngularProjection=self.KernelAngularProjection
                                    , MaxChangeInAngles=self.MaxChangeInAngles[iterN]
                                    , maskedFileNamesIter=maskedFileName
                                    , MpiJobSize=self.MpiJobSize
                                    , NumberOfMpi=self.NumberOfMpi
                                    , NumberOfThreads=self.NumberOfThreads
                                    , OnlyWinner=self.OnlyWinner[iterN]
                                    , PaddingAngularProjection=self.PaddingAngularProjection
                                    , PerturbProjectionDirections=self.PerturbProjectionDirections[iterN]
                                    , ProjectLibraryRootName=projLibFn
                                    , ProjectionMethod=self.ProjectionMethod
                                    , ResolSam = self.ResolSam
                                    , ResolutionXmdPrevIterMax = self.getFilename('ResolutionXmdMax', iter=iterN-1, ref=refN)
                                    , SymmetryGroup=self.SymmetryGroup[iterN]
                                    , SymmetryGroupNeighbourhood=self.SymmetryGroupNeighbourhood
                                    , Tilt0=self.Tilt0
                                    , TiltF=self.TiltF)
                # projectionMatching    
                #File with list of images and references
                ProjMatchRootName = self.getFilename('ProjMatchRootNames', iter=iterN, ref=refN)
                ProjMatchRootNameList.append(ProjMatchRootName)
#                for i in range (1, self.NumberOfCtfGroups + 1):
#                    _VerifyFiles.append(auxFn + "_group" + str(i).zfill(6) + "_sampling.xmd")
                    
                _dataBase.insertStep('projection_matching', verifyfiles=[ProjMatchRootName],
                                      AvailableMemory=self.AvailableMemory
                                    , CtfGroupRootName=self.CtfGroupRootName
                                    , CtfGroupDirectory=self.CtfGroupDirectory
                                    , DocFileInputAngles=self.DocFileInputAngles[iterN - 1]
                                    , DoComputeResolution=self.DoComputeResolution[iterN]
                                    , DoCtfCorrection=self.DoCtfCorrection
                                    , DoScale=self.DoScale
                                    , DoParallel=self.DoParallel
                                    , InnerRadius=self.InnerRadius[iterN]
                                    , MaxChangeOffset=self.MaxChangeOffset[iterN]
                                    , MpiJobSize=self.MpiJobSize
                                    , NumberOfMpi=self.NumberOfMpi
                                    , NumberOfThreads=self.NumberOfThreads
                                    , OuterRadius=self.OuterRadius[iterN]
                                    , PaddingFactor=self.PaddingFactor
                                    , ProjectLibraryRootName=projLibFn
                                    , ProjMatchRootName=ProjMatchRootName
                                    , ReferenceIsCtfCorrected=self.ReferenceIsCtfCorrected[iterN]
                                    , ScaleStep=self.ScaleStep[iterN]
                                    , ScaleNumberOfSteps=self.ScaleNumberOfSteps[iterN]
                                    , Search5DShift=self.Search5DShift[iterN]
                                    , Search5DStep=self.Search5DStep[iterN]
                                    )

            
            #assign the images to the different references based on the crosscorrelation coefficient
            #if only one reference it just copy the docfile generated in the previous step
            _dataBase.insertStep('assign_images_to_references', verifyfiles=[self.DocFileInputAngles[iterN]]
                                     , BlockWithAllExpImages = self.BlockWithAllExpImages
                                     , DocFileInputAngles=self.DocFileInputAngles[iterN]#Output file with angles
                                     , CtfGroupDirectory = self.CtfGroupDirectory
                                     , CtfGroupRootName = self.CtfGroupRootName                           
                                     , ProjMatchRootName=ProjMatchRootNameList#LIST
                                     , NumberOfReferences=self.numberOfReferences
                         )
    
            #align images, not possible for ctf groups
            _VerifyFiles = [self.getFilename('OutClassesDiscarded', iter=iterN)]
            _VerifyFiles = _VerifyFiles + [self.getFilename('OutClassesXmd', iter=iterN, ref=g) \
                                     for g in range (1, self.numberOfReferences + 1)]
            _VerifyFiles = _VerifyFiles + [self.getFilename('OutClassesStk', iter=iterN, ref=g) \
                                     for g in range (1, self.numberOfReferences + 1)]

            _dataBase.insertStep('angular_class_average', verifyfiles=_VerifyFiles
                             , Align2DIterNr=self.Align2DIterNr[iterN]#
                             , Align2dMaxChangeOffset=self.Align2dMaxChangeOffset[iterN]#
                             , Align2dMaxChangeRot=self.Align2dMaxChangeRot[iterN]#
                             , CtfGroupDirectory=self.CtfGroupDirectory#
                             , CtfGroupRootName=self.CtfGroupRootName#
                             , DiscardImages=self.DiscardImages#
                             , DiscardPercentage=self.DiscardPercentage[iterN]#
                             , DiscardPercentagePerClass=self.DiscardPercentagePerClass[iterN]#
                             , DoAlign2D=self.DoAlign2D[iterN]#
                             , DoComputeResolution=self.DoComputeResolution[iterN]
                             , DoCtfCorrection=self.DoCtfCorrection#
                             , DocFileInputAngles=self.DocFileInputAngles[iterN]#
                             , DoParallel=self.DoParallel
                             , DoSaveImagesAssignedToClasses=self.DoSaveImagesAssignedToClasses#
                             , DoSplitReferenceImages=self.DoSplitReferenceImages[iterN]#
                             , InnerRadius=self.InnerRadius[iterN]#
                             , MaxChangeOffset=self.MaxChangeOffset[iterN]#
                             , MinimumCrossCorrelation=self.MinimumCrossCorrelation[iterN]#
                             , MpiJobSize=self.MpiJobSize
                             , NumberOfMpi=self.NumberOfMpi
                             , NumberOfThreads=self.NumberOfThreads
                             , OutClasses=self.getFilename('OutClasses', iter=iterN)#
                             , PaddingFactor=self.PaddingFactor#
                             , ProjectLibraryRootName=self.getFilename('ProjectLibraryStk', iter=iterN, ref=refN)#
                             )
            

            for refN in range(1, self.numberOfReferences + 1):
                def insertReconstructStep(verifyFilesKey, inputMdKey, outputVolKey):
                    _VerifyFiles = [self.getFilename(verifyFilesKey, iter=iterN, ref=refN)]
                    self.insertStep('reconstruction', verifyfiles=_VerifyFiles
                                          , ARTReconstructionExtraCommand = self.ARTReconstructionExtraCommand
                                          , WBPReconstructionExtraCommand = self.WBPReconstructionExtraCommand
                                          , FourierReconstructionExtraCommand = self.FourierReconstructionExtraCommand
                                          , Iteration_number  = iterN
                                          , DoParallel=self.DoParallel#
                                          , maskedFileNamesIter=maskedFileName
                                          , MpiJobSize=self.MpiJobSize
                                          , NumberOfMpi=self.NumberOfMpi#
                                          , NumberOfThreads=self.NumberOfThreads#
                                          , ReconstructionMethod = self.ReconstructionMethod
                                          , FourierMaxFrequencyOfInterest = self.FourierMaxFrequencyOfInterest[iterN]
                                          , ARTLambda = self.ARTLambda
                                          , SymmetryGroup = self.SymmetryGroup[iterN]
                                          , ReconstructionXmd = self.getFilename(inputMdKey, iter=iterN, ref=refN)
                                          , ReconstructedVolume = self.getFilename(outputVolKey, iter=iterN, ref=refN)
                                          , PaddingFactor = self.PaddingFactor
                                          , ResolSam = self.ResolSam
                                          , ResolutionXmdPrevIterMax = self.getFilename('ResolutionXmdMax', iter=iterN-1, ref=refN)
                                          , ConstantToAddToFiltration = self.ConstantToAddToMaxReconstructionFrequency[iterN]
                                          )
    
                #self._ReconstructionMethod=arg.getComponentFromVector(_ReconstructionMethod, iterN-1)
                #self._ARTLambda=arg.getComponentFromVector(_ARTLambda, iterN-1)

                #if (DoReconstruction):
                insertReconstructStep('ReconstructedFileNamesIters', 'ReconstructionXmd', 'ReconstructedFileNamesIters')                
                    
                if(self.DoSplitReferenceImages[iterN]):
                    insertReconstructStep('ReconstructedFileNamesItersSplit1', 'ReconstructionXmdSplit1', 'ReconstructedFileNamesItersSplit1')      
                    insertReconstructStep('ReconstructedFileNamesItersSplit2', 'ReconstructionXmdSplit2', 'ReconstructedFileNamesItersSplit2')
                    
                    _VerifyFiles = [self.getFilename('ResolutionXmdFile', iter=iterN, ref=refN)]
                    id = _dataBase.insertStep('compute_resolution', verifyfiles=_VerifyFiles
                                                 , ConstantToAddToFiltration = self.ConstantToAddToMaxReconstructionFrequency[iterN]
                                                 , FourierMaxFrequencyOfInterest = self.FourierMaxFrequencyOfInterest[iterN]
                                                 , ReconstructionMethod = self.ReconstructionMethod
                                                 , ResolutionXmdCurrIter = self.getFilename('ResolutionXmd', iter=iterN, ref=refN)
                                                 , ResolutionXmdCurrIterMax = self.getFilename('ResolutionXmdMax', iter=iterN, ref=refN)
                                                 , ResolutionXmdPrevIterMax = self.getFilename('ResolutionXmdMax', iter=iterN-1, ref=refN)
                                                 , OuterRadius = self.OuterRadius[iterN]
                                                 , ReconstructedVolumeSplit1 = self.getFilename('ReconstructedFileNamesItersSplit1', iter=iterN, ref=refN)
                                                 , ReconstructedVolumeSplit2 = self.getFilename('ReconstructedFileNamesItersSplit2', iter=iterN, ref=refN)
                                                 , ResolSam = self.ResolSam
                                                  )

                    id = _dataBase.insertStep('filter_volume', verifyfiles=_VerifyFiles
                                              , FourierMaxFrequencyOfInterest = self.FourierMaxFrequencyOfInterest[iterN+1]
                                              , ReconstructedVolume = self.getFilename('ReconstructedFileNamesIters', iter=iterN, ref=refN)
                                              , ReconstructedFilteredVolume = self.reconstructedFilteredFileNamesIters[iterN][refN]
                                              , DoComputeResolution = self.DoComputeResolution
                                              , OuterRadius = self.OuterRadius
                                              , DoLowPassFilter = self.DoLowPassFilter
                                              , UseFscForFilter = self.UseFscForFilter
                                              , ConstantToAddToFiltration = self.ConstantToAddToMaxReconstructionFrequency[iterN]
                                              #, ConstantToAddToFiltration = 0.
                                              , ResolutionXmdPrevIterMax = self.getFilename('ResolutionXmdMax', iter=iterN, ref=refN)
                                              , ResolSam = self.ResolSam
                                              )
        _dataBase.connection.commit()

    def otherActionsToBePerformedAfterLoop(self):
        _log = self.Log
        _dataBase = self.Db
        #creating results files
        lastIteration   = self.NumberOfIterations
        inDocfile       = self.getFilename('DocfileInputAnglesIters', iter=lastIteration)
        resultsImages   = self.workingDirPath("results_images.xmd")
        resultsClasses  = self.workingDirPath("results_classes.xmd")

        _dataBase.insertStep('createResults'
                            , verifyfiles     = [resultsImages,resultsClasses]
                            , CTFDatName      = self.CTFDatName
                            , DoCtfCorrection = self.DoCtfCorrection
                            , inDocfile       = inDocfile
                            , resultsImages   = resultsImages
                            , resultsClasses  = resultsClasses
                            )
        _dataBase.connection.commit()
        
    def defineSteps(self):
        self.preRun()
        self.otherActionsToBePerformedBeforeLoop()
        self.actionsToBePerformedInsideLoop()
        self.otherActionsToBePerformedAfterLoop()
<|MERGE_RESOLUTION|>--- conflicted
+++ resolved
@@ -435,13 +435,7 @@
                     mdReferencesSize = mdReferences.size()
                     for id in mdReferences:
                         convert_refno_to_stack_position[mdReferences.getValue(MDL_NEIGHBOR,id)]=id
-<<<<<<< HEAD
                     file_nameImages = "ctfGroup[0-9][0-9][0-9][0-9][0-9][0-9]@"+self.getFilename('DocfileInputAnglesIters', iter=it)
-=======
-                    #file_nameImages = self.getFilename('DocfileInputAnglesIters', iter=it)
-                    file_nameImages = "ctfGroup[0-9][0-9][0-9][0-9][0-9][0-9]@"+self.getFilename('DocfileInputAnglesIters', iter=it)
-
->>>>>>> c6ccb80f
                     if xmippExists(file_nameImages):
                         #print "OutClassesXmd", OutClassesXmd
                         MDtmp.read(file_nameImages)#query with ref3D
