--- conflicted
+++ resolved
@@ -346,11 +346,8 @@
                 self._registerRunProtocol(extRunName, prot, runsDict)
                 runsDict[extRunName].state = r['run_state']
             except Exception, ex:
-<<<<<<< HEAD
                 print "WARNING: Can't load run: %s\n Error: %s" % (extRunName, ex)
-=======
-                print "Error loading run: ", extRunName, "...IGNORED."
->>>>>>> 76a53983
+
         
         for r in runs:
             dd = runsDict.get(getExtendedRunName(r), None)
