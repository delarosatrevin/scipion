#!/usr/bin/env xmipp_python
'''
#/***************************************************************************
# * Authors:     J.M. de la Rosa Trevin (jmdelarosa@cnb.csic.es)
# *
# *
# * Unidad de  Bioinformatica of Centro Nacional de Biotecnologia , CSIC
# *
# * This program is free software; you can redistribute it and/or modify
# * it under the terms of the GNU General Public License as published by
# * the Free Software Foundation; either version 2 of the License, or
# * (at your option) any later version.
# *
# * This program is distributed in the hope that it will be useful,
# * but WITHOUT ANY WARRANTY; without even the implied warranty of
# * MERCHANTABILITY or FITNESS FOR A PARTICULAR PURPOSE.  See the
# * GNU General Public License for more details.
# *
# * You should have received a copy of the GNU General Public License
# * along with this program; if not, write to the Free Software
# * Foundation, Inc., 59 Temple Place, Suite 330, Boston, MA
# * 02111-1307  USA
# *
# *  All comments concerning this program package may be sent to the
# *  e-mail address 'xmipp@cnb.csic.es'
# ***************************************************************************
 '''
 
import os
from os.path import join, exists, dirname
import sys
import shutil
import ConfigParser
from config_protocols import projectDefaults, sections, protDict
from protlib_sql import SqliteDb, XmippProjectDb, XmippProtocolDb, getRunDict
from protlib_utils import XmippLog, loadModule, reportError, getScriptPrefix,\
    which
from protlib_xmipp import failStr
from protlib_filesystem import deleteFiles, xmippExists, removeBasenameExt

class XmippProject():
    def __init__(self, projectDir=None):
        if not projectDir:
            self.projectDir = os.getcwd()
        else:
            self.projectDir = projectDir
        self.cfgName = projectDefaults['Cfg']
        self.dbName =  projectDefaults['Db']
        self.logsDir = projectDefaults['LogsDir']
        self.runsDir = projectDefaults['RunsDir']
        self.tmpDir = projectDefaults['TmpDir']
        self.possibleDead = {} # used to check dead process
    
    def exists(self):
        ''' a project exists if the data base can be opened and directories Logs and Runs
        exists'''
        for filename in [self.logsDir, self.runsDir, self.tmpDir, self.cfgName, self.dbName]:
            if not exists(filename):
                print "Not exists: ", filename
                return False
        return True        
    
    def create(self):
        os.chdir(self.projectDir)
        self.createConfig()
        
        #===== CREATE LOG AND RUN directories
        if not exists(self.logsDir):
            os.mkdir(self.logsDir)
        if not exists(self.runsDir):
            os.mkdir(self.runsDir)
        if not exists(self.tmpDir):
            os.mkdir(self.tmpDir)
        #===== CREATE DATABASE
        self.projectDb  = XmippProjectDb(self.dbName)
        #===== POPULATE SOME TABLES
        groupName = ""
        for section, groupList in sections:
            for group in groupList:
                groupName = "%s_%s" % (section, group[0])
                prots = group[1:]
                self.projectDb.insertGroup(groupName)
                for p in prots:
                    self.projectDb.insertProtocol(groupName, p)
        #Hard coded insertion of xmipp_program protocol
        #this is an special case of protocols
        self.projectDb.insertProtocol(protDict.xmipp.title, protDict.xmipp.name)
        # commit changes
        self.projectDb.connection.commit()
        
    def load(self):
        #Check if project exists
        if not self.exists():
            raise Exception('Trying to load project from %s, but not project found' % self.projectDir)
            # Create Tmp folder if not exists
            if not exists(self.tmpDir):
                os.mkdir(self.tmpDir)
        # Load config file
        self.config = ConfigParser.RawConfigParser()
        self.config.read(self.cfgName)
        # Load database
        self.projectDb = XmippProjectDb(self.dbName)
        
    def createConfig(self):
        #==== CREATE CONFIG file
        self.config = ConfigParser.RawConfigParser()            
        self.config.add_section('project')
        self.writeConfig()
        
    def writeConfig(self):
        with open(self.cfgName, 'wb') as configfile:
            self.config.write(configfile) 
            
    def cleanDirs(self, dirList):
        ''' Remove all directories passed on list'''
        for d in dirList:
            if exists(d):
                shutil.rmtree(d)
            
    def clean(self):
        ''' delete files related with a project'''
        self.cleanDirs([self.logsDir, self.runsDir, self.tmpDir] + [p.dir for p in protDict.values()])

        if exists(self.cfgName):
            os.remove(self.cfgName)
        
        if exists(self.dbName):
            os.remove(self.dbName)
        self.create()

    def projectTmpPath(self, *paths):
        ''' Return file paths inside the temporal folder
            Path are relative to ProjectDir '''
        return join(self.tmpDir, *paths)           
    
    def cleanRun(self, run):
        script = run['script']
        toDelete = [script.replace(self.runsDir, self.logsDir).replace(".py", ext) for ext in ['.log', '.err', '.out']]
        deleteFiles(None, toDelete, False)
        workingDir = self.getWorkingDir(run['protocol_name'], run['run_name'])
        from distutils.dir_util import remove_tree
        if exists(workingDir):
            remove_tree(workingDir, True)

    def deleteRun(self, run):
        try:
            script = run['script']        
            # Try first to remove from db
            self.projectDb.deleteRun(run)
            # After that remove associated files
            deleteFiles(None, [script, script+'c'], False)
            self.cleanRun(run)
        except Exception, e:
            print "Error on <deleteRun>: %s" % e
            raise
        return None
    
    def deleteRunByName(self, protocol_name, runName):
	run=self.projectDb.selectRunByName(protocol_name, runName)
	if run is None:
		raise Exception ("Run %s_%s does not exist" % (protocol_name, runName))

        run = getRunDict(run)
       	self.deleteRun(run)
            
    def deleteTmpFiles(self):
        for section, groupList in sections:
            for group in groupList:
                groupName = group[0]
                runs = self.projectDb.selectRuns(groupName)
                for run in runs:
                    tmpDir = join(self.getWorkingDir(run['protocol_name'], run['run_name']), 'tmp')
                    if exists(tmpDir):
                        shutil.rmtree(tmpDir)

    def getWorkingDir(self, protocol_name, run_name):
        return join(protDict[protocol_name].dir,run_name)
            
    def getRunScriptFileName(self, protocol_name, runName):
        return join(self.runsDir, '%s_%s.py' % (protocol_name, runName))
    
    def createRunFromScript(self, protocol_name, script, prefix=None):
        if prefix: #Remove protocol_name from prefix if present
            prefix = prefix.replace(protocol_name+"_", '')      
        #suggest a new run_name  
        runName = self.projectDb.suggestRunName(protocol_name, prefix)
        dstAbsPath = self.getRunScriptFileName(protocol_name, runName)
        run = {
               'protocol_name':protocol_name, 
               'run_name': runName, 
               'script': dstAbsPath, 
               'comment': "",
               'source': script
               }
        return run
    
    def newProtocol(self, protocol_name):
        from protlib_filesystem import getXmippPath
        srcProtAbsPath = join(getXmippPath('protocols'),
                                       'protocol_%s_header.py' % protocol_name)
        return self.createRunFromScript(protocol_name, srcProtAbsPath)
    
    def copyProtocol(self, protocol_name, script):
        prefix = getScriptPrefix(script)[0]
        return self.createRunFromScript(protocol_name, script, prefix)
        
    def loadProtocol(self, protocol_name, runName):
        run = self.projectDb.selectRunByName(protocol_name, runName)
        if not run is None:
            run = getRunDict(run)
        return run
    
    def newOrLoadProtocol(self, protocol_name, runName):
        run = self.loadProtocol(self.project, protocol_name, runName)
        if run is None:
            run = self.newProtocol(protocol_name)
        return run
    
    def getUniqueRunPrefix(self, run_id):
        '''This will return a string with an unique identifier for each run
        It will be also unique from diferent projects
        '''
        return self.projectDir.replace(os.path.sep, '_') + "_%s" % run_id
        
    def getProtocolFromModule(self, script):
        ''' Create an instance of some protocol from the script
        It search if there are a class definition and inherits from base class XmippProtocol'''
        mod = loadModule(script)
        from inspect import isclass
        for v in mod.__dict__.values():
            if isclass(v) and issubclass(v, XmippProtocol) and v != XmippProtocol and v != CustomProtocol:
                return v(script, self)
        reportError("Can't load protocol from " + script)

    def getProtocolFromRunName(self, extendedRunName):
        ''' This function will be helpful to create an instance
        of another protocol providing the extendedRunName.
        This is usually the input when one protocol uses another one.'''
        return self.getProtocolFromModule(getScriptFromRunName(extendedRunName))
    
    def getStateRunList(self, protGroup='All', checkDead=False):
        '''Return the list of runs and also 
        a list of 3-tuple with (run_extended_name, state, modified)
        '''
        runs = self.projectDb.selectRuns(protGroup)
        stateList = []
        
        def cleanPossibleDead(runName):
            if runName in self.possibleDead:
                del self.possibleDead[runName]
                
        if len(runs) > 0:            
            for run in runs:
                state = run['run_state']
                stateStr = SqliteDb.StateNames[state]
                runName = getExtendedRunName(run)
                done, total = self.projectDb.getRunProgress(run)
                
                if done > 0 and done == total:
                    state = SqliteDb.RUN_FINISHED
                
                if state == SqliteDb.RUN_FINISHED:
                    cleanPossibleDead(runName)
                
                if not state in [SqliteDb.RUN_SAVED, SqliteDb.RUN_FINISHED]:
                    stateStr += " - %d/%d" % (done, total)
                    if not state in [SqliteDb.RUN_ABORTED, SqliteDb.RUN_FAILED]:
                        from protlib_utils import ProcessManager
                        if checkDead and not ProcessManager(run).isAlive():
                            if runName in self.possibleDead:
                                self.projectDb.updateRunState(SqliteDb.RUN_FAILED, run['run_id'])
                                stateStr = SqliteDb.StateNames[SqliteDb.RUN_FAILED]
                                del self.possibleDead[runName]
                            else:
                                stateStr = SqliteDb.StateNames[state]
                                self.possibleDead[runName] = True
                        else: 
                            self.projectDb.updateRunState(SqliteDb.RUN_STARTED, run['run_id'])
                stateList.append(('  ' + getExtendedRunName(run), state, stateStr, run['last_modified']))       
        return runs, stateList
        
    def getFinishedRunList(self, protocols):
        ''' Return the list of extended run_names of runs that are FINISHED 
        for each protocol in the given list '''
        runs = []
        for p in protocols:
            runs += self.projectDb.selectRunsByProtocol(p, SqliteDb.RUN_FINISHED)
        return [getExtendedRunName(r) for r in runs]
    
    def runBasicProtocol(self, ProtocolClass, run):
        ''' Insert the run in the database and just execute the basic steps
        without doing the steps of the protocol'''
        self.projectDb.insertRun(run)
        p = ProtocolClass(run['script'], self)
        p.run(callDefineSteps=False)
        
    def _registerRunProtocol(self, extRunName, prot, runsDict):
        if extRunName not in runsDict:
            DepData(runsDict, extRunName, prot)
            if prot.PrevRun:
                self._registerRunProtocol(prot.PrevRunName, prot.PrevRun, runsDict)
                runsDict[prot.PrevRunName].addDep(extRunName)
           
    def _printGraph(self, runsDict):
        from protlib_xmipp import greenStr, redStr
        for k, dd in runsDict.iteritems():
            deps = [str(e) for e in dd.deps]
            if dd.isRoot:
                k = '>>> ' + greenStr(k)
            else:
                k = greenStr(k)
            print '%s REFERENCED FROM: %s' % (k, redStr(', '.join(deps)))            
    
    def getRunsDependencies(self, printGraph=False):
        ''' Return a dictionary with run_name as key and value
        a list of all runs that depends on it'''
        runs = self.projectDb.selectRuns(order='ASC')
        runsDict = {}
        
        for r in runs:
            extRunName = getExtendedRunName(r)
            prot = self.getProtocolFromRunName(extRunName)
            self._registerRunProtocol(extRunName, prot, runsDict)
            runsDict[extRunName].state = r['run_state']
        
        for r in runs:
            dd = runsDict[getExtendedRunName(r)]
            for r2 in runs:
                dd2 = runsDict[getExtendedRunName(r2)]
                if dd.extRunName != dd2.extRunName and not dd2.hasDep(dd.extRunName):
                    for k, v in dd.prot.ParamsDict.iteritems():
                        if k != 'RunName' and type(v) == str and v.startswith(dd2.prot.WorkingDir + '/'):
                            dd2.addDep(dd.extRunName)
        
        #Create special node ROOT
        roots = [k for k, v in runsDict.iteritems() if v.isRoot]
        ddRoot = DepData(runsDict, 'PROJECT', None)
        ddRoot.state = 6
        ddRoot.deps = roots        

        if printGraph:
            self._printGraph(runsDict)
                
        return runsDict

class DepData():
    '''Simple structure to hold runs dependencies data '''
    def __init__(self, runsDict, extRunName, protocol):
        self.runsDict = runsDict
        self.extRunName = extRunName
        
        if protocol is not None:
            self.protName = protocol.Name
            self.runName = protocol.RunName
        self.prot = protocol
        self.deps = []
        self.isRoot = True
        runsDict[extRunName] = self
        
    def addDep(self, extRunName):
        self.deps.append(extRunName)
        self.runsDict[extRunName].isRoot = False
        
    def hasDep(self, extRunName):
        return extRunName in self.deps
        
_baseProtocolNames = {
        'acquisition':  join('%(WorkingDir)s', 'acquisition_info.xmd'),     
        'extract_list':  join('%(WorkingDir)s', "%(family)s_extract_list.xmd"),      
        'families':     join('%(WorkingDir)s', 'families.xmd'),
        'family':     join('%(WorkingDir)s', '%(family)s.xmd'),
        'macros':       join('%(WorkingDir)s', 'macros.xmd'), 
        'micrographs':  join('%(WorkingDir)s','micrographs.xmd'),
        'microscope':   join('%(WorkingDir)s','microscope.xmd'),
        'tilted_pairs': join('%(WorkingDir)s','tilted_pairs.xmd')
     }

def getProtocolFilename(key, **params):
    # Is desirable the names comming in params doesn't overlap
    # with the variables in the header dictionary
    params.update(_baseProtocolNames)
    if _baseProtocolNames.has_key(key):
        return _baseProtocolNames[key] % params
    raise Exception("Key: '%s' not found" % key)  
 
class XmippProtocol(object):
    '''This class will serve as base for all Xmipp Protocols'''
    def __init__(self, protocolName, scriptname, project):
        '''Basic constructor of the Protocol
        protocolName -- the name of the protocol, should be unique
        scriptname,     file containing the protocol instance
        runName      -- the name of the run,  should be unique for one protocol
        project      -- project instance
        '''
        #Import all variables in the protocol header
        self.Header = loadModule(scriptname)
        self.ParamsDict = self.Header.__dict__
        for k, v in self.ParamsDict.iteritems():
            setattr(self, k, v)
            
        self.NumberOfMpi = getattr(self, 'NumberOfMpi', 1)
        self.NumberOfThreads = getattr(self, 'NumberOfThreads', 1)
        self.DoParallel = self.NumberOfMpi > 1
        self.Name = protocolName
        self.scriptName = scriptname
        #A protocol must be able to find its own project
        self.project = project
        self.Import = '' # this can be used by database for import modules
        self.WorkingDir = project.getWorkingDir(protocolName, self.RunName)
        self.ParamsDict['WorkingDir'] = self.WorkingDir
        self.TmpDir = self.workingDirPath('tmp')
        self.ExtraDir = self.workingDirPath('extra')
        self.ParamsDict['ExtraDir'] = self.ExtraDir
        self.projectDir = project.projectDir  
        #Setup the Log for the Protocol
        self.LogDir = project.logsDir
        runName = self.RunName
        self.uniquePrefix = "%(protocolName)s_%(runName)s" % locals()
        self.LogPrefix = join(self.LogDir, self.uniquePrefix)       
        self.Err = self.LogPrefix+".err"
        self.Out = self.LogPrefix+".out"
        self.LogFile = self.LogPrefix + ".log"
        self.Log = None # This will be created on run setup
        # Create filenames dictionary
        self.FilenamesDict = self.createFilenameDict()
        self.PrevRun = None # Previous required run
        self.PrevRunName = None
        self.Input = {}
        self.parser = None # This is only used in GUI
        
    def getFilename(self, key, **params):
        # Is desirable the names comming in params doesn't overlap
        # with the variables in the header dictionary
        params.update(self.ParamsDict)
        if self.FilenamesDict.has_key(key):
            return self.FilenamesDict[key] % params
        raise Exception("Key: '%s' not found" % key)
    
    def getFileList(self, *keyList):
        ''' Return a list of filename using the getFilename function '''
        return [self.getFilename(k) for k in keyList]

    def createFilenameTemplates(self):
        ''' Each protocol should implement this function to
        create the dictionary with entries (alias, template) for
        filenames templates'''
        return {} 

    def createFilenameDict(self):
        ''' This will create some common templates and update
        with each protocol particular dictionary'''
<<<<<<< HEAD
        _baseProtocolNames.update(self.createFilenameTemplates())
        return _baseProtocolNames
=======
        d = {
                'acquisition':   join('%(WorkingDir)s', 'acquisition_info.xmd'),     
                'extra':         join('%(WorkingDir)s', "extra"),      
                'extract_list':  join('%(WorkingDir)s', "extract_list.xmd"),      
                'families':      join('%(ExtraDir)s', 'families.xmd'),
                'family':        join('%(ExtraDir)s', '%(family)s.xmd'),
                'macros':        join('%(WorkingDir)s', 'macros.xmd'), 
                'micrographs':   join('%(WorkingDir)s', 'micrographs.xmd'),
                'microscope':    join('%(WorkingDir)s', 'microscope.xmd'),
                'tilted_pairs':  join('%(WorkingDir)s', 'tilted_pairs.xmd')
             }
        d.update(self.createFilenameTemplates())
        return d
>>>>>>> 762f7bfd
        
    def inputProperty(self, *keys):
        ''' Take property Key from self.PrevRun and set to self.
        Equivalent to: self.Variable = self.PrevRun.Variable '''
        for key in keys:
            setattr(self, key, getattr(self.PrevRun, key))
            
    def inputFilename(self, *keys):
        ''' Take the filename with this key from self.PrevRun and 
        store in the Input dictionary '''
        for key in keys:
            self.Input[key] = self.PrevRun.getFilename(key)
        
    def insertImportOfFiles(self, fileList, copy=True):
        ''' Create a link or copy files from a previous run 
        to current run working dir '''
        if copy:
            func = self.insertCopyFile
        else:
            func = self.insertCreateLink
            
        for f in fileList:
            func(f, self.getEquivalentFilename(self.PrevRun, f))
        
    def setPreviousRun(self, extRunName):
        ''' Store the extended runName of the previous run
        and instanciate the previous protocol run '''
        self.PrevRunName = extRunName
        self.PrevRun = self.getProtocolFromRunName(extRunName)
            
    def workingDirPath(self, *paths):
        '''Return file path prefixing the working dir'''
        return join(self.WorkingDir, *paths)
    
    def tmpPath(self, *paths):
        ''' Return file paths prefixing the tmp dir'''
        return join(self.TmpDir, *paths)  
    
    def extraPath(self, *paths):
        ''' Return file path prefixing the extra dir '''
        return join(self.ExtraDir, *paths)

    def getRunState(self):
        return self.project.projectDb.getRunStateByName(self.Name, self.RunName)
    
    def validateInputFiles(self):
        ''' Validate that each file stored in self.Input 
        dictionary exists '''
        errors = []
        for key, inputFile in self.Input.iteritems():
            if not xmippExists(inputFile):
                errors.append("Cannot find input <%s> file:\n   <%s>" % (key, inputFile))
        return errors
    
    def validateBase(self):
        '''Validate if the protocols is ready to be run
        in this function will be implemented all common
        validations to all protocols and the function
        validate will be called for specific validation
        of each protocol'''
        errors=[]
        #check if there is a valid project, otherwise abort
        if not self.project.exists():
            errors.append("Not valid project available")
        # Check if there is runname
        if self.RunName == "":
            errors.append("No run name given")
            
        #Check that number of threads and mpi are int and greater than 0
        if getattr(self, 'NumberOfThreads', 2) < 1:
            errors.append("Number of threads has to be >=1")
        if getattr(self, 'NumberOfMpi', 2) < 1:
            errors.append("Number of MPI processes has to be >=1")
        
        # Check that input files exists
        errors += self.validateInputFiles()
        #specific protocols validations
        errors += self.validate()
        
        return errors
    
    def validate(self):
        '''Validate if the protocols is ready to be run
        it may be redefined in derived protocol classes but do not forget
        to call the main class with
        super(ProtProjMatch, self).validate()
        '''
        return []
        
    
    def summary(self):
        '''Produces a summary with the most relevant information of the protocol run'''
        return []
    
    def visualize(self):
        '''Visualizes the results of this run'''
        pass
    
    def warningsBase(self):
        '''Output some warnings that can be errors and require user confirmation to proceed'''
        warningList = []
        if self.Behavior == "Restart":
            warningList.append("Restarting a protocol will <DELETE> previous results")
        warningList += self.warnings()
        
        return warningList

    def warnings(self):
        '''Output some warnings that can be errors and require user confirmation to proceed'''
        return []
    
    def postRun(self):
        '''This function will be called after the run function is executed'''
        pass   
    
    def defineSteps(self):
        '''In this function the actions to be performed by the protocol will be added to db.
        each particular protocol need to add its specific actions. Thing to be performed before 
        "run" should be added here'''
        pass
    
    def runSetup(self, isMainLoop=True):
        #Redirecting standard output and error to files
        self.fOut = open(self.Out, 'a')
        self.fErr = open(self.Err, 'a')
        self.stderr = sys.stderr 
        #Comment next to lines to redirect output to console
        sys.stdout = self.fOut
        sys.stderr = self.fErr
        self.Log = XmippLog(self.LogFile)
        self.Db  = XmippProtocolDb(self, self.scriptName, isMainLoop)
        self.insertStep = self.Db.insertStep        

    def run(self, callDefineSteps=True):
        '''Run of the protocols
        if the other functions have been correctly implemented, this not need to be
        touched in derived class, since the run of protocols should be the same
        callDefineSteps should usually be True, False only should be used if you want
        to register the protocol and create proper directories and nothing else 
        '''
        #Change to project dir
        os.chdir(self.projectDir)
        errors = self.validateBase()
        if len(errors) > 0:
            raise Exception('\n'.join(errors))
        
        #insert basic operations for all scripts
        if self.Behavior=="Restart":
            run = {
               'protocol_name': self.Name, 
               'run_name': self.RunName, 
               'script': self.scriptName, 
               'source': self.scriptName
               }
            self.project.cleanRun(run)
            #Remove temporaly files
            if exists(self.TmpDir):
                shutil.rmtree(self.TmpDir)
        #Initialization of log and db
        retcode = 0
        try:
            self.runSetup()
            self.insertStep('createDir',verifyfiles=[self.WorkingDir], path=self.WorkingDir)
            self.insertStep('createDir', verifyfiles=[self.TmpDir], path=self.TmpDir)
            if callDefineSteps:
                self.defineSteps()
            self.Db.runSteps()
            self.postRun()
        except Exception, e:
            #THIS SHOULD NEVER HAPPENS
            print >> sys.stderr, failStr("ERROR(PROBABLY A BUG): %s" %  e)
            #THIS IS DURING DEVELOPMENT ONLY
            print >> self.stderr, failStr("ERROR(PROBABLY A BUG): %s" %  e)
            import traceback
            traceback.print_exc(file=self.stderr)
            self.updateRunState(SqliteDb.RUN_FAILED)
        finally:
            self.fOut.close()
            self.fErr.close()  
                            
        return retcode
    
    def insertParallelStep(self, command, **args):
        if not args.has_key('execution_mode'):
            args['execution_mode'] = SqliteDb.EXEC_PARALLEL
        return self.insertStep(command, **args)
        
    def insertRunJobStep(self, program, params, verifyFiles=[]):
        ''' This function is a shortcut to insert a runJob step into database
        it will pass threads and mpi info, and also the unique run id'''
        return self.insertStep('runJob', 
                     programname=program, 
                     params=params,
                     verifyfiles = verifyFiles,
                     NumberOfMpi = self.NumberOfMpi,
                     NumberOfThreads = self.NumberOfThreads)
        
    def insertParallelRunJobStep(self, program, params, verifyfiles=[], parent_step_id=XmippProjectDb.FIRST_STEP):
        ''' This function is a shortcut to insert a runJob step into database
        it will pass threads and mpi info, and also the unique run id'''
        return self.insertParallelStep('runJob', 
                     programname=program, 
                     params=params,
                     verifyfiles = verifyfiles,
                     NumberOfMpi = 1,
                     NumberOfThreads = 1,
                     parent_step_id=parent_step_id)
        
    def insertCopyFile(self, src, dst):
        ''' Shortcut to inserting a copyFile step '''
        self.insertStep('copyFile', source=src, dest=dst, verifyfiles=[dst])
        
    def insertCreateLink(self, src, dst):
        ''' Shortcut to inserting a createLink step '''
        self.insertStep('createLink', source=src, dest=dst, verifyfiles=[dst])
        
    def getProtocolFromRunName(self, extendedRunName):
        ''' This function will be helpful to create an instance
        of another protocol providing the extendedRunName.
        This is usually the input when one protocol uses another one.'''
        return self.project.getProtocolFromRunName(extendedRunName)
    
    def getEquivalentFilename(self, prot, filename):
        ''' This function will take a filename relative to some protocol
        and will create the same filename but in the current protocol 
        working dir'''
        return filename.replace(prot.WorkingDir, self.WorkingDir)
        #return self.workingDirPath(os.path.basename(filename))
    
    def getExtendedRunName(self):
        ''' Return the extended run name of this run '''
        return '%s_%s' % (self.Name, self.RunName)
        
        
class CustomProtocol(XmippProtocol):
    ''' Special type of protocol that doesn't have a header 
    and will server for custom protocols development. It avoids the
    registration of the protocol in config_protocols.py'''
    def __init__(self, scriptname, project):
        XmippProtocol.__init__(self, protDict.custom.name, scriptname, project)
        importName = removeBasenameExt(scriptname)
        
        self.Import = "from %s import *;" % importName

class ProtocolExecutor():
    ''' This class serve to create protocols runs and executing
    them without the GUI. This is useful for writing protocols tests'''
    def __init__(self, protocol_name, project=None, script=None, verbose=True, runName=None):
        from protlib_parser import ProtocolParser
        if project is None:
            project = XmippProject()
            project.load()
        self.project = project
        self.protocol_name = protocol_name
        if runName is None:
            if script is None:
                self.run = project.newProtocol(protocol_name)
            else:
                self.run = project.copyProtocol(protocol_name, script)
        else:
            self.run = project.loadProtocol(protocol_name, runName)
        self.run_name = self.run['run_name']
        self.ext_name = getExtendedRunName(self.run)
        self.parser = ProtocolParser(self.run["source"])
        self.setValue('RunName', self.run_name)
        self.verbose = verbose
        self.run_id = None
        self.process = None
        
    def setValue(self, varName, value):
        self.parser.setValue(varName, value)
        
    def setValues(self, valuesDict):
        for varName, value in valuesDict.iteritems():
            self.setValue(varName, value)
            
    def hasVar(self, varName):
        return self.parser.hasVariable(varName)
        
    def runProtocol(self, wait=True):
        from subprocess import Popen
        from protlib_xmipp import greenStr
        # Check if qsub and mpirun are availables
        self.checkParallel()        
        # Save protocol script with updated settings
        self.parser.save(self.run['script'])
        #Execute command
        cmd = 'xmipp_python %s --no_confirm ' % self.run['script']
        if not wait:
            cmd += ' &'
        
        if self.verbose:
            print ">>>> Running protocol: %s, run_name: %s" % (self.protocol_name, self.run_name)
            print '     Command: ', greenStr(cmd)
        self.process = Popen(cmd, shell=True)
        
        if wait:
            self.waitProtocol()
            print "<<<< Run finished"
        
    def waitProtocol(self):
        self.process.wait()
        
    def getRunId(self):
        import time
        while self.run_id is None:
            time.sleep(1)
            self.run_id = self.project.projectDb.getRunId(self.protocol_name, self.run_name)
        
        return self.run_id
    
    def getJobId(self):
        return self.project.projectDb.getRunJobid(self.getRunId())
    
    def checkProgramAvailable(self, varName, program):
        if self.hasVar(varName):    
            if which(program) == '':
                self.setValue(varName, False)
                
    def checkParallel(self):
        from protlib_utils import loadLaunchModule
        launch = loadLaunchModule()
        # Check if mpi and queue are availables
        self.checkProgramAvailable('NumberOfMpi', launch.MpiProgram)
        self.checkProgramAvailable('SubmitToQueue', launch.Program)
            
#----------Some helper functions ------------------

def getExtendedRunName(run):
    ''' Return the extended run name, ie: protocol_runName '''
    return "%s_%s" % (run['protocol_name'], run['run_name'])

def splitExtendedRunName(extendedRunName):
    ''' Take an extended runname of the form protocol_runName and returns (protocol,runName).
    If no protocol can be matched, then None is returned '''
    from config_protocols import protDict
    runName=""
    protocolName=""
    bestLength=0
    for k in protDict.keys():
        if extendedRunName.startswith(k):
            len_k=len(k)
            if len_k>bestLength:
                runName=extendedRunName.replace(k+"_","")
                protocolName=k
                bestLength=len_k
    if bestLength==0:
        return None
    else:
        return (protocolName, runName)

def getWorkingDirFromRunName(extendedRunName):
    # The extended run name has the name of the protocol in front
    nameTuple = splitExtendedRunName(extendedRunName)
    if nameTuple is None:
        return None
    protocolName, runName = nameTuple
    return join(protDict[protocolName].dir,runName)

def getScriptFromRunName(extendedRunName):
    return join(projectDefaults['RunsDir'],extendedRunName+".py")

def command_line_options():
    '''process protocol command line'''
    import optparse
    parser = optparse.OptionParser()
    parser.add_option('-g', '--gui',
                              dest="gui",
                              default=False,
                              action="store_true",
                              help="use graphic interface to launch protocol "
                              )
    parser.add_option('-c', '--no_check',
                              dest="no_check",
                              default=False,
                              action="store_true",
                              help="do NOT check run checks before execute protocols"
                              )
    parser.add_option('-n', '--no_confirm',
                          dest="no_confirm",
                          default=False,
                          action="store_true",
                          help="do NOT ask confirmation for warnings"
                          )
        
    options = parser.parse_args()[0]
    return options

def protocolMain(ProtocolClass, script=None):
    gui = False
    no_check = False
    no_confirm = False
    doRun = True
    
    if script is None:
        script  = sys.argv[0]
        options = command_line_options()
        gui = options.gui
        no_check = options.no_check
        no_confirm = options.no_confirm
    
    absolute_script = os.path.abspath(script)
    
    mod = loadModule(absolute_script)
    #init project
    project = XmippProject()
    #load project: read config file and open conection database
    project.load()
    #register run with runName, script, comment=''):
    p = ProtocolClass(script, project) 
    run_id = project.projectDb.getRunId(p.Name, mod.RunName)
    
    #1) just call the gui    
    if gui:
        run = {
           'run_id': run_id,
           'protocol_name':p.Name, 
           'run_name': mod.RunName, 
           'script': script, 
           'comment': "",
           'source': absolute_script
           }
        from protlib_gui import ProtocolGUI 
        gui = ProtocolGUI()
        gui.createGUI(project, run)
        gui.fillGUI()
        gui.launchGUI()
    else:#2) Run from command line
        
        if no_check: 
            if not run_id:
                reportError("Protocol run <%s> has not been registered in project database" % mod.RunName)
            _run = {'run_id': run_id}
        else:
            from protlib_utils import showWarnings
            if not showWarnings(p.warningsBase(), no_confirm):
                exit(0)
            
            if not run_id:
                _run={
                       'comment' : ''
                      ,'protocol_name': p.Name
                      ,'run_name' : mod.RunName
                      ,'script'  : script 
                      }
                project.projectDb.insertRun(_run)                
                run_id = _run['run_id']
            else:
                _run = {'run_id': run_id}
                
            _run['jobid'] = SqliteDb.NO_JOBID
            
            if getattr(mod, 'SubmitToQueue', False):
                ParallelCondition = getattr(mod, 'ParallelCondition', '')
                if getattr(mod, ParallelCondition, True): # This is valid only for Single variable condition
                    from protlib_utils import submitProtocol
                    NumberOfThreads = getattr(mod, 'NumberOfThreads', 1)
                    NumberOfMPI = getattr(mod, 'NumberOfMpi', 1)
                    _run['jobid'] = submitProtocol(script,
                                   jobName = p.uniquePrefix,
                                   queueName = mod.QueueName,
                                   nodes = NumberOfMPI,
                                   threads = NumberOfThreads,
                                   hours = mod.QueueHours,
                                   command = 'xmipp_python %s --no_check' % script
                                   )
                    project.projectDb.updateRunState(SqliteDb.RUN_LAUNCHED, run_id)
                    doRun = False
            project.projectDb.updateRunJobid(_run)
                #_run['pid'] = SqliteDb.NO_JOBID
        
        if doRun:
            _run['pid'] = os.getpid()
            # Update run's process info in DB
            project.projectDb.updateRunPid(_run)
            os.environ['PROTOCOL_SCRIPT'] = absolute_script
            return p.run()<|MERGE_RESOLUTION|>--- conflicted
+++ resolved
@@ -449,24 +449,8 @@
     def createFilenameDict(self):
         ''' This will create some common templates and update
         with each protocol particular dictionary'''
-<<<<<<< HEAD
         _baseProtocolNames.update(self.createFilenameTemplates())
         return _baseProtocolNames
-=======
-        d = {
-                'acquisition':   join('%(WorkingDir)s', 'acquisition_info.xmd'),     
-                'extra':         join('%(WorkingDir)s', "extra"),      
-                'extract_list':  join('%(WorkingDir)s', "extract_list.xmd"),      
-                'families':      join('%(ExtraDir)s', 'families.xmd'),
-                'family':        join('%(ExtraDir)s', '%(family)s.xmd'),
-                'macros':        join('%(WorkingDir)s', 'macros.xmd'), 
-                'micrographs':   join('%(WorkingDir)s', 'micrographs.xmd'),
-                'microscope':    join('%(WorkingDir)s', 'microscope.xmd'),
-                'tilted_pairs':  join('%(WorkingDir)s', 'tilted_pairs.xmd')
-             }
-        d.update(self.createFilenameTemplates())
-        return d
->>>>>>> 762f7bfd
         
     def inputProperty(self, *keys):
         ''' Take property Key from self.PrevRun and set to self.
