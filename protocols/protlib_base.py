--- conflicted
+++ resolved
@@ -290,10 +290,7 @@
             for run in runs:
                 state = run['run_state']
                 stateStr = SqliteDb.StateNames[state]
-<<<<<<< HEAD
-                
-=======
->>>>>>> 66fd3bda
+
                 if state in [SqliteDb.RUN_STARTED, SqliteDb.RUN_LAUNCHED]:
                     runName = getExtendedRunName(run)
                     done, total = self.projectDb.getRunProgress(run)
