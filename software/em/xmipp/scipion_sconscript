#!/usr/bin/env python

# **************************************************************************
# *
# * Authors:     I. Foche Perez (ifoche@cnb.csic.es)
# *              J.M. de la Rosa Trevin (jmdelarosa@cnb.csic.es)
# *
# * Unidad de Bioinformatica of Centro Nacional de Biotecnologia, CSIC
# *
# * This program is free software; you can redistribute it and/or modify
# * it under the terms of the GNU General Public License as published by
# * the Free Software Foundation; either version 2 of the License, or
# * (at your option) any later version.
# *
# * This program is distributed in the hope that it will be useful,
# * but WITHOUT ANY WARRANTY; without even the implied warranty of
# * MERCHANTABILITY or FITNESS FOR A PARTICULAR PURPOSE.  See the
# * GNU General Public License for more details.
# *
# * You should have received a copy of the GNU General Public License
# * along with this program; if not, write to the Free Software
# * Foundation, Inc., 59 Temple Place, Suite 330, Boston, MA
# * 02111-1307  USA
# *
# *  All comments concerning this program package may be sent to the
# *  e-mail address 'ifoche@cnb.csic.es'
# *
# **************************************************************************

import os
from os.path import join
from glob import glob
from datetime import datetime


Import('env')


AddOption('--no-opencv', dest='opencv', action='store_false', default=True,
          help='Avoid compilation of opencv programs')
AddOption('--no-scipy', dest='scipy', action='store_false', default=True,
          help='Avoid compilation with scipy support')



# Define some variables used by Scons. Note that some of
# the variables will be passed by Scipion in the environment (env).

env['CUDA_SDK_PATH'] = os.environ.get('CUDA_SDK_PATH', '')
env['CUDA_LIB_PATH'] = os.environ.get('CUDA_LIB_PATH', '')

get = lambda x: os.environ.get(x, '0').lower() in ['true', 'yes', 'y', '1']

gtest = get('GTEST')
cuda = get('CUDA')
debug = get('DEBUG')
matlab = get('MATLAB')
opencv = env.GetOption('opencv') and get('OPENCV')

if opencv:
    opencvLibs = ['opencv_core',
                  'opencv_legacy',
                  'opencv_imgproc',
                  'opencv_video']



if 'MATLAB' in os.environ:
    # Must be removed to avoid problems in Matlab compilation.
    del os.environ['MATLAB']
    # Yeah, nice

# Read some flags
CYGWIN = env['PLATFORM'] == 'cygwin'
MACOSX = env['PLATFORM'] == 'darwin'
MINGW = env['PLATFORM'] == 'win32'

XMIPP_PATH = Dir('.').abspath



#  ***********************************************************************
#  *                      Xmipp C++ Libraries                            *
#  ***********************************************************************

ALL_LIBS = {'fftw3', 'tiff', 'jpeg', 'sqlite3', 'hdf5'}

# Create a shortcut and customized function
# to add the Xmipp CPP libraries
def addLib(name, **kwargs):
    ALL_LIBS.add(name)
    # Install all libraries in scipion/software/lib
    kwargs['installDir'] = '#software/lib'
    # Add always the xmipp path as -I for include and also xmipp/libraries
    incs = kwargs.get('incs', []) + [join(XMIPP_PATH, 'external'),
                                     join(XMIPP_PATH, 'libraries')]
    kwargs['incs'] = incs

    deps = kwargs.get('deps', [])
    kwargs['deps'] = deps

    # Add libraries in libs as deps if not present
    libs = kwargs.get('libs', [])
    for lib in libs:
        if lib in ALL_LIBS and lib not in deps:
            deps.append(lib)

    # If pattern not provided use *.cpp as default
    patterns = kwargs.get('patterns', '*.cpp')
    kwargs['patterns'] = patterns

    lib = env.AddCppLibrary(name, **kwargs)
    env.Alias('xmipp-libs', lib)

    return lib


# Includes of bilib library
bilib_incs = ['external/bilib' + s for s in ['', '/headers', '/types']]
alglib_incs = ['external/alglib/src']

# Add first external libraries (alglib, bilib, condor)
#NOTE: for alglib and condor, the dir can not be where the source
# code is because try to use .h files to make the final .so library

addLib('XmippAlglib',
       dirs=['external/alglib'],
       patterns=['src/*.cpp'])

addLib('XmippBilib',
       dirs=['external/bilib/sources'],
       patterns=['*.cc'],
       incs=bilib_incs
       )

addLib('XmippCondor',
       dirs=['external'],
       patterns=['condor/*.cpp'])

addLib('XmippDelaunay',
       dirs=['external'],
       patterns=['delaunay/*.cpp'])

addLib('XmippSqliteExt',
       dirs=['external/sqliteExt'],
       patterns=['extension-functions.c'],
       libs=['m'])

# Gtest
addLib('XmippGtest',
       dirs=['external'],
       patterns=['gtest/*.cc'],
       default=gtest,
       libs=['pthread']
       )

EXT_LIBS = ['XmippAlglib', 'XmippBilib', 'XmippCondor', 'XmippDelaunay']
EXT_LIBS2 = ['XmippAlglib', 'XmippBilib', 'XmippCondor', 'XmippDelaunay', 'XmippSqliteExt']
env.Alias('XmippExternal', EXT_LIBS)


# Data
#TODO: checklib rt?????
addLib('XmippData',
       dirs=['libraries'],
       patterns=['data/*.cpp'],
       libs=['fftw3', 'fftw3_threads',
             'hdf5','hdf5_cpp',
             'tiff',
             'jpeg',
             'sqlite3',
             'pthread',
             'rt',
             'XmippAlglib', 'XmippBilib'])

# Classification
addLib('XmippClassif',
       dirs=['libraries'],
       patterns=['classification/*.cpp'],
       libs=['XmippData', 'XmippAlglib', 'XmippBilib'])

# Dimred
addLib('XmippDimred',
       dirs=['libraries'],
       patterns=['dimred/*.cpp'],
       libs=['XmippData', 'XmippBilib'])

# Reconstruction
addLib('XmippRecons',
       dirs=['libraries'],
       patterns=['reconstruction/*.cpp'],
       incs=bilib_incs,
       libs=['hdf5', 'hdf5_cpp', 'pthread',
             'fftw3_threads', 'libopencv_calib3d', 
             'XmippData', 'XmippClassif', 'XmippBilib', 'XmippCondor', 'XmippDelaunay'] + opencvLibs)

# Interface
python_incs = ['#software/include/python2.7',
               '#software/lib/python2.7/site-packages',
               '#software/lib/python2.7/site-packages/numpy/core/include']

addLib('XmippInterface',
       dirs=['libraries'],
       patterns=['interface/*.cpp'],
       incs=python_incs,
       libs=[ 'pthread', 'python2.7',
             'XmippData', 'XmippBilib'])

# Parallelization
addLib('XmippParallel',
              dirs=['libraries'],
              patterns=['parallel/*.cpp'],
              libs=['pthread', 'fftw3_threads',
                    'XmippData', 'XmippClassif', 'XmippRecons', 'XmippBilib'],
              mpi=True)

# Python binding
addLib('xmipp.so',
       dirs=['libraries/bindings'],
       patterns=['python/*.cpp'],
       incs=python_incs,
       libs=['python2.7', 'XmippData', 'XmippRecons', 'XmippBilib']+opencvLibs,
       prefix='', target='xmipp')

# Java binding
addLib('XmippJNI',
       dirs=['libraries/bindings'],
       patterns=['java/*.cpp'],
       incs=env['JNI_CPPPATH'],
       libs=['pthread', 'XmippData', 'XmippRecons','XmippClassif', 'XmippBilib'])


#  ***********************************************************************
#  *                      Java Libraries                                 *
#  ***********************************************************************

# Helper functions so we don't write so much.
fpath = lambda path: File('#software/em/xmipp/%s' % path).abspath
dpath = lambda path: Dir('#software/em/xmipp/%s' % path).abspath
epath = lambda path: Entry('#software/em/xmipp/%s' % path).abspath

javaEnumDict = {
    'ImageWriteMode': [fpath('libraries/data/xmipp_image_base.h'), 'WRITE_'],
    'CastWriteMode': [fpath('libraries/data/xmipp_image_base.h'), 'CW_'],
    'MDLabel': [fpath('libraries/data/metadata_label.h'), ['MDL_', 'RLN_', 'BSOFT']],
    'XmippError': [fpath('libraries/data/xmipp_error.h'), 'ERR_']}


def WriteJavaEnum(class_name, header_file, pattern, log):
    java_file = fpath('java/src/xmipp/jni/%s.java' % class_name)
    env.Depends(java_file, header_file)
    fOut = open(java_file, 'w+')
    counter = 0;
    if isinstance(pattern, basestring):
        patternList = [pattern]
    elif isinstance(pattern, list):
        patternList = pattern
    else:
        raise Exception("Invalid input pattern type: %s" % type(pattern))
    last_label_pattern = patternList[0] + "LAST_LABEL"
    fOut.write("""package xmipp.jni;

public class %s {
""" % class_name)

    for line in open(header_file):
        l = line.strip();
        for p in patternList:
            if not l.startswith(p):
                continue
            if '///' in l:
                l, comment = l.split('///')
            else:
                comment = ''
            if l.startswith(last_label_pattern):
                l = l.replace(last_label_pattern, last_label_pattern + " = " + str(counter) + ";")
            if (l.find("=") == -1):
                l = l.replace(",", " = %d;" % counter)
                counter = counter + 1;
            else:
                l = l.replace(",", ";")

            fOut.write("   public static final int %s /// %s\n" % (l, comment))
    fOut.write("}\n")
    fOut.close()
    # Write log file
    if log:
        log.write("Java file '%s' successful generated at %s\n" %
                  (java_file, datetime.now()))


def ExtractEnumFromHeader(env, target, source):
    log = open(str(target[0]), 'w+')
    for (class_name, list) in javaEnumDict.iteritems():
        WriteJavaEnum(class_name, list[0], list[1], log)

    log.close()
    return None


env['JAVADIR'] = 'java'
env['JAVA_BUILDPATH'] = 'java/build'
env['JAVA_LIBPATH'] = 'java/lib'
env['JAVA_SOURCEPATH'] = 'java/src'
env['ENV']['LANG'] = 'en_GB.UTF-8'
env['JARFLAGS'] = '-Mcf'    # Default "cf". "M" = Do not add a manifest file.
# Set -g debug options if debugging
if debug:
    env['JAVAC'] = 'javac -g'  # TODO: check how to add -g without changing JAVAC

javaBuild = Execute(Mkdir(epath('java/build')))

# Update enums in java files from C++ headers. If they don't exist, generate them.
log = open(fpath('java/build/javaLog'), 'w+')
for class_name, class_list in javaEnumDict.iteritems():
    WriteJavaEnum(class_name, class_list[0], class_list[1], log)

javaExtractCommand = env.Command(
    epath('libraries/bindings/java/src/xmipp/jni/enums.changelog'),
    [fpath('libraries/data/xmipp_image_base.h'),
     fpath('libraries/data/metadata_label.h')],
    ExtractEnumFromHeader)

javaEnums = env.Alias('javaEnums', javaExtractCommand)

imagejUntar = env.Untar(
    fpath('/external/imagej/ij.jar'), fpath('external/imagej.tgz'),
    cdir=dpath('external'))
#env.Depends(imagejUntar, javaEnums)

ijLink = env.SymLink(fpath('java/lib/ij.jar'), imagejUntar[0].abspath)
env.Depends(ijLink, imagejUntar)
env.Default(ijLink)

xmippJavaJNI = env.AddJavaLibrary(
    'XmippJNI', 'xmipp/jni',
    deps=[ijLink, javaEnums])
#env.Depends(xmippJavaJNI, ijLink)

xmippJavaUtils = env.AddJavaLibrary(
    'XmippUtils', 'xmipp/utils',
    deps=[ijLink, xmippJavaJNI])

xmippIJ = env.AddJavaLibrary(
    'XmippIJ', 'xmipp/ij/commons',
    deps=[xmippJavaUtils])

xmippViewer = env.AddJavaLibrary(
    'XmippViewer', 'xmipp/viewer',
    deps=[xmippIJ])

xmippTest = env.AddJavaLibrary(
    'XmippTest', 'xmipp/test',
    deps=[xmippViewer])

# xmippIJPlugin = env.AddJavaLibrary(
#               'XmippIJPlugin_MasksToolbar',
#               dirs=[Entry('#software/em/xmipp/java/src/xmipp/ij/plugins/maskstoolbar').abspath],
#               deps=['XmippJNI']
#               )

#env.Depends(xmippIJPlugin, ijLink)
#pluginLink = env.SymLink(Entry('#software/em/xmipp/external/imagej/plugins/XmippIJPlugin_MasksToolbar.jar').abspath, xmippIJPlugin)
#env.Depends(pluginLink, ijLink)
#env.Default(pluginLink)


# FIXME: the environment used for the rest of SCons is imposible to
# use to compile java code. Why?
# In the meanwhile we'll use an alternative environment.
env2 = Environment(ENV=os.environ)
env2.AppendUnique(JAVACLASSPATH='"%s/*"' % dpath('java/lib'))
javaExtraFileTypes = env2.Java(epath('java/build/HandleExtraFileTypes.class'),
                               fpath('java/src/HandleExtraFileTypes.java'))
env2.Depends(javaExtraFileTypes, epath('java/lib/XmippViewer.jar'))
env2.Default(javaExtraFileTypes)

# FIXME: For any yet unknown issue, java is being compiled putting in
# -d flag the class name, producing a folder with the same name as the
# class and putting the class file inside
fileTypesInstallation = env.Install(
    dpath('external/imagej/plugins/'),
    epath('java/build/HandleExtraFileTypes.class/HandleExtraFileTypes.class'))
#env.Depends(fileTypesInstallation, pluginLink)
env.Default(fileTypesInstallation)

# Java tests
AddOption('--run-java-tests', dest='run_java_tests', action='store_true',
          help='Run all Java tests (not only default ones)')

env.AddJavaTest('FilenameTest', 'XmippTest.jar')
env.AddJavaTest('ImageGenericTest', 'XmippTest.jar')
env.AddJavaTest('MetadataTest', 'XmippTest.jar')

env.Alias('xmipp-java', [xmippJavaJNI,
                         xmippJavaUtils,
                         xmippIJ,
                         xmippViewer,
                         xmippTest])


#  ***********************************************************************
#  *                      Xmipp Programs and Tests                       *
#  ***********************************************************************

XMIPP_LIBS = ['XmippData', 'XmippRecons', 'XmippClassif']
PROG_DEPS = EXT_LIBS + XMIPP_LIBS

PROG_LIBS = EXT_LIBS + XMIPP_LIBS + ['sqlite3',
                                     'fftw3', 'fftw3_threads',
                                     'tiff', 'jpeg', 'png',
                                     'hdf5', 'hdf5_cpp']

def addRunTest(testName, prog):
    """ Add a Scons target for running xmipp tests. """
    xmippTestName = 'xmipp_' + testName
    xmlFileName = join(XMIPP_PATH, 'applications', 'tests', 'OUTPUT',
                       xmippTestName+".xml")
    if os.path.exists(xmlFileName):
        os.remove(xmlFileName)
    testCase = env.Command(
        xmlFileName,
        join(XMIPP_PATH, 'bin/%s' % xmippTestName),
        "%s/scipion run $SOURCE --gtest_output=xml:$TARGET" % os.environ['SCIPION_HOME'])
    env.Alias('run_' + testName, testCase)
    env.Depends(testCase, prog)
    env.Alias('xmipp-runtests', testCase)

    AlwaysBuild(testCase)

    return testCase


# Shortcut function to add the Xmipp programs.
def addProg(progName, **kwargs):
    """ Shortcut to add the Xmipp programs easily.
    Params:
        progName: the name of the program without xmipp_ prefix that will be added.
        if 'src' not in kwargs, add: 'applications/programs/progName' by default.
        if progName starts with 'mpi_' then mpi will be set to True.
    """
    isTest = progName.startswith('test_')

    progsFolder = 'tests' if isTest else 'programs'

    src = kwargs.get('src', [join('applications', progsFolder, progName)])

    kwargs['src'] = src
    # Add all xmipp libraries just in case
    kwargs['libs'] = kwargs.get('libs', []) + PROG_LIBS
    kwargs['deps'] = PROG_DEPS

    # Add always the xmipp path as -I for include and also xmipp/libraries
    incs = kwargs.get('incs', []) + [join(XMIPP_PATH, 'external'),
                                     join(XMIPP_PATH, 'libraries')]
    kwargs['incs'] = incs

    if progName.startswith('mpi_'):
        kwargs['mpi'] = True
        kwargs['libs'] += ['mpi', 'mpi_cxx', 'XmippParallel'] +  opencvLibs

    xmippProgName = 'xmipp_%s' % progName

    if progName.startswith('test_'):
        kwargs['libs'] += ['XmippGtest']
        env.Alias('xmipp-tests', xmippProgName)
        addRunTest(progName, xmippProgName)

    prog = env.AddProgram(xmippProgName, **kwargs)

    # Add some aliases before return
    env.Alias(xmippProgName, prog)
    env.Alias('xmipp-programs', prog)


    return prog


# Define the list of all programs
for p in ['angular_break_symmetry',
          'angular_commonline',
          'angular_continuous_assign',
          'angular_continuous_assign2',
          'angular_accuracy_pca',
          'angular_discrete_assign',
          'angular_distance',
          'angular_distribution_show',
          'angular_estimate_tilt_axis',
          'angular_neighbourhood',
          'angular_projection_matching',
          'angular_project_library',
          'angular_rotate',

          'classify_analyze_cluster',
          'classify_compare_classes',
          'classify_evaluate_classes',
          'classify_kerdensom',
			
		  'ctf_correct_wiener2d',
          'ctf_correct_wiener3d',
          'ctf_correct_idr',
          'ctf_create_ctfdat',
          'ctf_enhance_psd',
          'ctf_estimate_from_micrograph',
          'ctf_estimate_from_psd',
          'ctf_group',
          'ctf_phase_flip',
          'ctf_show',
          'ctf_sort_psds',

          'idr_xray_tomo',

          'flexible_alignment',
          'image_align',
          'image_align_tilt_pairs',
          'image_assignment_tilt_pair',
          'image_common_lines',
          'image_convert',
          'image_find_center',
          'image_header',
          'image_histogram',
          'image_operate',
          'image_rotational_pca',
          'image_residuals',
          'image_resize',
          'image_rotational_spectra',
          'image_separate_objects',
          'image_sort_by_statistics',
          'image_ssnr',
          'image_statistics',
          'image_vectorize',

          ('matrix_dimred', ['XmippDimred']),
          #'metadata_convert_to_spider',
          'metadata_histogram',
          'metadata_import',
          'metadata_split',
          'metadata_split_3D',
          'metadata_utilities',
          'metadata_xml',
          'micrograph_scissor',
          'micrograph_automatic_picking',
          'ml_align2d',
          'mlf_align2d',
          'ml_refine3d',
          'mlf_refine3d',
          'ml_tomo',
          'movie_alignment_correlation',
          'mrc_create_metadata',
          'multireference_aligneability',
          'nma_alignment',
          'nma_alignment_vol',

          'pdb_analysis',
          'pdb_construct_dictionary',
          'pdb_nma_deform',
          'pdb_restore_with_dictionary',
          'phantom_create',
          'phantom_project',
          'phantom_simulate_microscope',
          'phantom_transform',

          'reconstruct_admm',
          'reconstruct_art',
          'reconstruct_art_pseudo',
          'reconstruct_art_xray',
          'reconstruct_fourier',
          'reconstruct_significant',
          'reconstruct_wbp',
          'resolution_fsc',
          'resolution_ibw',
          'resolution_ssnr',
          'score_micrograph',

          'transform_add_noise',
          'transform_adjust_volume_grey_levels',
          'transform_center_image',
          ('transform_dimred', ['XmippDimred']),
          'transform_downsample',
          'transform_filter',
          'transform_geometry',
          'transform_mask',
          'transform_mirror',
          'transform_morphology',
          'transform_normalize',
          'transform_randomize_phases',
          'transform_range_adjust',
          'transform_symmetrize',
          'transform_threshold',
          'transform_window',
          'tomo_align_dual_tilt_series',
          'tomo_align_refinement',

          'tomo_align_tilt_series',
          'tomo_detect_missing_wedge',
          'tomo_project',
          'tomo_remove_fluctuations',
          'tomo_extract_subvolume',
          'validation_nontilt',
          'validation_tilt_pairs',

          'volume_center',
          'volume_correct_bfactor',
          'volume_enhance_contrast',
          'volume_find_symmetry',
          'volume_from_pdb',
	  #'volume_homogenizer',
          'volume_initial_simulated_annealing',
          'volume_validate_pca',
          'volume_pca',
          'volume_reslice',
          'volume_segment',
          'volume_structure_factor',
          'volume_to_pseudoatoms',
          'volume_to_web',

          'xray_import',
          'xray_psf_create',
          'xray_project',

          # MPI programs, the mpi_ prefix set mpi=True flag.
          'mpi_angular_class_average',
          'mpi_angular_continuous_assign',
          'mpi_angular_continuous_assign2',
          'mpi_angular_accuracy_pca',
          'mpi_angular_discrete_assign',
          'mpi_angular_projection_matching',
          'mpi_angular_project_library',
          'mpi_classify_CL2D',
          'mpi_classify_CL2D_core_analysis',
          'mpi_ctf_correct_idr',
          'mpi_ctf_sort_psds',
          'mpi_ctf_correct_wiener2d',
          'mpi_image_operate',
          'mpi_image_rotational_pca',
          'mpi_image_resize',
          'mpi_image_sort',
          'mpi_image_ssnr',
          'mpi_ml_align2d',
          'mpi_ml_tomo',
          'mpi_mlf_align2d',
          'mpi_ml_refine3d',
          'mpi_mlf_refine3d',
          'mpi_multireference_aligneability',
          'mpi_nma_alignment',
          'mpi_performance_test',
          'mpi_reconstruct_art',
          'mpi_reconstruct_fourier',
          'mpi_reconstruct_wbp',
          'mpi_reconstruct_significant',
          'mpi_reconstruct_admm',
          'mpi_run',
          'mpi_tomo_extract_subvolume',
          'mpi_transform_filter',
          'mpi_transform_symmetrize',
          'mpi_transform_geometry',
          'mpi_transform_mask',
          'mpi_transform_normalize',
          'mpi_transform_threshold',
          'mpi_xray_project',
	  'mpi_validation_nontilt',
	  'mpi_volume_homogenizer',
          'mpi_write_test',

          # Unittest for Xmipp libraries
          'test_ctf',
          ('test_dimred', ['XmippDimred']),
          'test_euler',
          'test_fftw',
          'test_filename',
          'test_filters',
          'test_fringe_processing',
          'test_funcs',
          'test_geometry',
          'test_image',
          'test_image_generic',
          'test_matrix',
          'test_metadata',
          'test_multidim',
          'test_polar',
          'test_polynomials',
          'test_resolution_frc',
          'test_sampling',
          'test_symmetries',
          'test_transformation',
          'test_wavelets'
          ]:
    # Allow to add specific libs for indiviual programs
    # by using a tuple instead of string
    if isinstance(p, tuple):
        addProg(p[0], libs=p[1])
    else:
        addProg(p)


# Programs with specials needs
# This programs need python lib to compile
addProg('volume_align_prog',
         incs=python_incs,
         libs=['python2.7', 'XmippInterface'])
addProg('mpi_classify_CLTomo_prog',
         incs=python_incs,
         libs=['python2.7', 'XmippInterface'])

# Optical Alignment program, that depends on opencv (cpu version)
if opencv:
<<<<<<< HEAD
    opencvLibs = ['opencv_core',
                  #'opencv_legacy',
                  'opencv_imgproc',
                  'opencv_video']
=======
>>>>>>> dce9d265

    addProg('movie_optical_alignment_cpu',
            libs=opencvLibs,
            deps=['opencv'])
    addProg('volume_homogenizer',
                libs=opencvLibs,
                deps=['opencv'])
    if cuda: # also the gpu version
        opencvLibs.append('opencv_gpu')
        addProg('movie_optical_alignment_gpu',
                libs=opencvLibs,
                deps=['opencv'], cuda=True)



#  ***********************************************************************
#  *                      Xmipp Scripts                                  *
#  ***********************************************************************


def addBatch(batchName, script, scriptFolder='applications/scripts'):
    """ Add a link to xmipp/bin folder prepending xmipp_ prefix.
    The script should be located in from xmipp root,
    by default in 'applications/scripts/'
    """
    xmippBatchName = 'xmipp_%s' % batchName
    batchLink = env.SymLink(join(XMIPP_PATH, 'bin', xmippBatchName),
                            join(XMIPP_PATH, scriptFolder, script))
    env.Alias('xmipp-batchs', batchLink)

    return batchLink


# Batches (apps)

addBatch('apropos', 'apropos/batch_apropos.py')
addBatch('compile', 'compile/batch_compile.py')
addBatch('metadata_plot', 'metadata_plot/batch_metadata_plot.py')
addBatch('metadata_selfile_create', 'metadata_selfile_create/batch_metadata_selfile_create.py')
addBatch('showj', 'showj/batch_showj.py')
addBatch('tomoj', 'tomoj/batch_tomoj.py')
addBatch('volume_align', 'volume_align/batch_volume_align.sh')
addBatch('mpi_classify_CLTomo', 'mpi_classify_CLTomo/batch_mpi_classify_CLTomo.sh')
addBatch('imagej', 'runImageJ', 'external')

# # Python tests
# testPythonInterface = env.SymLink('bin/xmipp_test_pythoninterface', 'applications/tests/test_pythoninterface/batch_test_pythoninterface.py')
# Depends(testPythonInterface, packageDeps)
# AddXmippTest('test_pythoninterface', testPythonInterface, "$SOURCE $TARGET")
#
# testPySqlite = env.SymLink('bin/xmipp_test_pysqlite', 'applications/tests/test_pysqlite/batch_test_pysqlite.py')
# Depends(testPySqlite, packageDeps)
# AddXmippTest('test_pysqlite', testPySqlite, "$SOURCE $TARGET")
#
# testEMX = env.SymLink('bin/xmipp_test_emx', 'applications/tests/test_emx/batch_test_emx.py')
# Depends(testEMX, packageDeps)
# AddXmippTest('test_emx', testEMX, "$SOURCE $TARGET")


def compileMatlabBinding(target, source, env):
    matlabDir = join(XMIPP_PATH, 'libraries', 'bindings', 'matlab')

    incStr = ' '.join('-I%s' % p for p in [os.path.join(XMIPP_PATH, 'libraries'),
                                            os.path.join(XMIPP_PATH, 'external'),
                                            Dir('#software/include').abspath] )
    libStr = ' '.join('-L%s' % p for p in [Dir('#software/lib').abspath])

    libs = ' '.join('-l%s' % lib for lib in ['XmippData',
                                             'XmippRecons',
                                             'XmippBilib',
                                             'XmippAlglib'])

    mex = join(env['MATLAB_DIR'], 'bin', 'mex')
    command = '%s -O -outdir %s %s %s %s %s ' % (mex, matlabDir, incStr, libStr, libs, source[0])
    print command
    os.system(command)

# Matlab programs
def addMatlabBinding(name):
    """ Add options to compile xmipp-Matlab bindings. """
    matlabDir = join(XMIPP_PATH, 'libraries', 'bindings', 'matlab')
    source = join(matlabDir, name + ".cpp")
    target = join(matlabDir, name + ".mexa64")

    cmdTarget = env.Command(target, source, compileMatlabBinding)
    env.Alias('xmipp-matlab', cmdTarget)

    return cmdTarget

if matlab:
    bindings = ['tom_xmipp_adjust_ctf',
                'tom_xmipp_align2d',
                'tom_xmipp_ctf_correct_phase',
                'tom_xmipp_mask',
                'tom_xmipp_mirror',
                'tom_xmipp_morphology',
                'tom_xmipp_normalize',
                'tom_xmipp_psd_enhance',
                'tom_xmipp_resolution',
                'tom_xmipp_rotate',
                'tom_xmipp_scale',
                'tom_xmipp_scale_pyramid',
                'tom_xmipp_volume_segment',

                'mirt3D_mexinterp',

                'xmipp_ctf_generate_filter',
                'xmipp_nma_read_alignment',
                'xmipp_nma_save_cluster',
                'xmipp_read',
                'xmipp_read_structure_factor',
                'xmipp_write',
                ]
    for b in bindings:
        addMatlabBinding(b)

    env.Default('xmipp-matlab')
    env.Alias('xmipp', 'xmipp-matlab')

XmippAlias = env.Alias('xmipp', ['xmipp-libs',
                                 'xmipp-programs',
                                 'xmipp-batchs',
                                 'xmipp-java'])


Return('XmippAlias')<|MERGE_RESOLUTION|>--- conflicted
+++ resolved
@@ -704,14 +704,6 @@
 
 # Optical Alignment program, that depends on opencv (cpu version)
 if opencv:
-<<<<<<< HEAD
-    opencvLibs = ['opencv_core',
-                  #'opencv_legacy',
-                  'opencv_imgproc',
-                  'opencv_video']
-=======
->>>>>>> dce9d265
-
     addProg('movie_optical_alignment_cpu',
             libs=opencvLibs,
             deps=['opencv'])
