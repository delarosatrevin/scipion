--- conflicted
+++ resolved
@@ -785,11 +785,7 @@
                 'tom_xmipp_scale_pyramid',
                 'tom_xmipp_volume_segment',
 
-<<<<<<< HEAD
-                'mirt_mexinterp',
-=======
                 'mirt3D_mexinterp',
->>>>>>> 322d9eb8
 
                 'xmipp_nma_read_alignment',
                 'xmipp_nma_save_cluster',
