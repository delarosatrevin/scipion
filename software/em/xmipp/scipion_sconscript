--- conflicted
+++ resolved
@@ -644,11 +644,7 @@
           'mpi_transform_normalize',
           'mpi_transform_threshold',
           'mpi_xray_project',
-<<<<<<< HEAD
-	      'mpi_validation_nontilt',
-=======
-	 	  'mpi_validation_nontilt',
->>>>>>> b96a0d3c
+	  'mpi_validation_nontilt',
           'mpi_write_test',
 
           # Unittest for Xmipp libraries
