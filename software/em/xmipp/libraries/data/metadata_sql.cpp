/***************************************************************************
 *
 * Authors:    J.M. De la Rosa Trevin (jmdelarosa@cnb.csic.es)
 *
 * Unidad de  Bioinformatica of Centro Nacional de Biotecnologia , CSIC
 *
 * This program is free software; you can redistribute it and/or modify
 * it under the terms of the GNU General Public License as published by
 * the Free Software Foundation; either version 2 of the License, or
 * (at your option) any later version.
 *
 * This program is distributed in the hope that it will be useful,
 * but WITHOUT ANY WARRANTY; without even the implied warranty of
 * MERCHANTABILITY or FITNESS FOR A PARTICULAR PURPOSE.  See the
 * GNU General Public License for more details.
 *
 * You should have received a copy of the GNU General Public License
 * along with this program; if not, write to the Free Software
 * Foundation, Inc., 59 Temple Place, Suite 330, Boston, MA
 * 02111-1307  USA
 *
 *  All comments concerning this program package may be sent to the
 *  e-mail address 'xmipp@cnb.csic.es'
 ***************************************************************************/

#include <algorithm>
#include <math.h>
#include <stdlib.h>
#include "metadata_sql.h"
#include "xmipp_threads.h"
#include <sys/time.h>
#include <regex.h>
//#define DEBUG

//This is needed for static memory allocation
int MDSql::table_counter = 0;
sqlite3 *MDSql::db;
MDSqlStaticInit MDSql::initialization;
char *MDSql::errmsg;
const char *MDSql::zLeftover;
int MDSql::rc;
Mutex sqlMutex; //Mutex to syncronize db access

std::stringstream MDSql::preparedStream;	// Stream.
sqlite3_stmt * MDSql::preparedStmt;

void sqlite_regexp(sqlite3_context* context, int argc, sqlite3_value** values) {
    int ret;
    regex_t regex;
    char* reg = (char*)sqlite3_value_text(values[0]);
    char* text = (char*)sqlite3_value_text(values[1]);

    if ( argc != 2 || reg == 0 || text == 0) {
        sqlite3_result_error(context, "SQL function regexp() called with invalid arguments.\n", -1);
        return;
    }

    ret = regcomp(&regex, reg, REG_EXTENDED | REG_NOSUB);
    if ( ret != 0 ) {
        sqlite3_result_error(context, "error compiling regular expression", -1);
        return;
    }

    ret = regexec(&regex, text , 0, NULL, 0);
    regfree(&regex);

    sqlite3_result_int(context, (ret != REG_NOMATCH));
}

int getBlocksInMetaDataFileDB(const FileName &inFile, StringVector& blockList)
{
    char **results;
    int rows;
    int columns;
    int rc;

    sqlite3 *db1;
    String sql = (String)"SELECT name FROM sqlite_master\
                 WHERE type='table';";
    if ((rc=sqlite3_open(inFile.c_str(), &db1)))
        REPORT_ERROR(ERR_MD_SQL,formatString("Error opening database code: %d message: %s",rc,sqlite3_errmsg(db1)));
    if ((rc=sqlite3_get_table (db1, sql.c_str(), &results, &rows, &columns, NULL)) != SQLITE_OK)
        REPORT_ERROR(ERR_MD_SQL,formatString("Error accessing table code: %d message: %s. SQL command %s",rc,sqlite3_errmsg(db1),sql.c_str()));
    //For tables, the type field will always be 'table' and the name field will
    //be the name of the table. So to get a list of all tables in the database,

    if (rows < 1)
    {
        std::cerr << "Empty Metadata" <<std::endl;
        return 0;
    }
    else
    {
        for (int i = 1; i <= rows; i++)
        {
            blockList.push_back((String)results[i]);
        }
    }
    sqlite3_free_table (results);
    sqlite3_close(db1);

    return rows;
}

int MDSql::getUniqueId()
{
    //    if (table_counter == 0)
    //        sqlBegin();
    return ++table_counter;
}

MDSql::MDSql(MetaData *md)
{
    sqlMutex.lock();
    tableId = getUniqueId();
    //std::cerr << ">>>> creating md with table id: " << tableId << std::endl;
    sqlMutex.unlock();
    myMd = md;
    myCache = new MDCache();

}

MDSql::~MDSql()
{
    delete myCache;
}

bool MDSql::createMd()
{
    sqlMutex.lock();
    //std::cerr << "creating md" <<std::endl;
    bool result = createTable(&(myMd->activeLabels));
    //std::cerr << "leave creating md" <<std::endl;
    sqlMutex.unlock();

    return result;
}

bool MDSql::clearMd()
{
    sqlMutex.lock();
    //std::cerr << "clearing md" <<std::endl;
    myCache->clear();
    bool result = dropTable();
    //std::cerr << "leave clearing md" <<std::endl;
    sqlMutex.unlock();

    return result;
}

size_t MDSql::addRow()
{
    //Fixme: this can be done in the constructor of MDCache only once
    sqlite3_stmt * &stmt = myCache->addRowStmt;
    //sqlite3_stmt * stmt = NULL;

    if (stmt == NULL)
    {
        std::stringstream ss;
        ss << "INSERT INTO " << tableName(tableId) << " DEFAULT VALUES;";
        rc = sqlite3_prepare_v2(db, ss.str().c_str(), -1, &stmt, &zLeftover);
//#define DEBUG
#ifdef DEBUG
    std::cerr << "DEBUG_JM: addRow: " << ss.str() <<std::endl;
#endif
#undef DEBUG
    }
    rc = sqlite3_reset(stmt);
    size_t id = BAD_OBJID;
    if (execSingleStmt(stmt))
        id = sqlite3_last_insert_rowid(db);


    //sqlite3_finalize(stmt);
    return id;
}

bool MDSql::addColumn(MDLabel column)
{
    std::stringstream ss;
    ss << "ALTER TABLE " << tableName(tableId)
    << " ADD COLUMN " << MDL::label2SqlColumn(column) <<";";
    return execSingleStmt(ss);
}

bool  MDSql::activateMathExtensions(void)
{
    const char* lib = "libXmippSqliteExt.so";
    sqlite3_enable_load_extension(db, 1);
    if( sqlite3_load_extension(db, lib, 0, 0)!= SQLITE_OK)
        REPORT_ERROR(ERR_MD_SQL,"Cannot activate sqlite extensions");
    else
        return true;
}

bool  MDSql::activateRegExtensions(void)
{
	if( sqlite3_create_function(db, "regexp", 2, SQLITE_ANY,0, &sqlite_regexp,0,0)!= SQLITE_OK)
        REPORT_ERROR(ERR_MD_SQL,"Cannot activate sqlite extensions");
    else
        return true;
}

bool  MDSql::deactivateThreadMuting(void)
{
    return ( sqlite3_config(SQLITE_CONFIG_MULTITHREAD) == SQLITE_OK);
}
bool  MDSql::activateThreadMuting(void)
{
    return ( sqlite3_config(SQLITE_CONFIG_SERIALIZED) == SQLITE_OK);
}


bool MDSql::renameColumn(const std::vector<MDLabel> oldLabel, const std::vector<MDLabel> newlabel)
{
    //1 Create an new table that matches your original table,
    // but with the changed columns.
    bool result;
    std::vector<MDLabel> v1(myMd->activeLabels);
    std::vector<MDLabel>::const_iterator itOld;
    std::vector<MDLabel>::const_iterator itNew;
    for( itOld = oldLabel.begin(), itNew = newlabel.begin();
         itOld < oldLabel.end();
         ++itOld, ++itNew )
        std::replace(v1.begin(), v1.end(), *itOld, *itNew);

    int oldTableId = tableId;
    sqlMutex.lock();
    tableId = getUniqueId();
    createTable(&v1);
    sqlMutex.unlock();
    //2 Now we can copy the original data to the new table:
    String oldLabelString=" objID";
    String newLabelString=" objID";
    for(std::vector<MDLabel>::const_iterator  it = (myMd->activeLabels)
            .begin();
        it != (myMd->activeLabels).end();
        ++it)
        oldLabelString += ", " + MDL::label2StrSql(*it);
    for(std::vector<MDLabel>
        ::const_iterator  it = v1.begin();
        it != v1.end();
        ++it)
        newLabelString += ", " + MDL::label2StrSql(*it);
    std::stringstream sqlCommand;
    sqlCommand << " INSERT INTO " + tableName(tableId)
    << " ("+ newLabelString +") "
    << " SELECT " + oldLabelString
    << " FROM " + tableName(oldTableId) ;
    execSingleStmt(sqlCommand);
    //drop old table
    sqlCommand.str(std::string());
    sqlCommand << "DROP TABLE " << tableName(oldTableId);
    execSingleStmt(sqlCommand);
    //rename new table
    sqlCommand.str(std::string());
    sqlCommand << " ALTER TABLE  " << tableName(tableId)
    << " RENAME TO " << tableName(oldTableId);
    result = execSingleStmt(sqlCommand);
    tableId=oldTableId;
    myMd->activeLabels=v1;
    return result;
}

size_t MDSql::size(void)
{
    std::stringstream ss;
    ss << "SELECT COUNT(*) FROM "<< tableName(tableId) << ";";
    return execSingleIntStmt(ss);
}

bool MDSql::setObjectValues(const std::vector<MDObject*> & columnValues, const std::vector<MDLabel> *desiredLabels, bool firstTime)
{
    bool r = true;			// Return value.
    int i=0, j=0;			// Loop indexes.

    if (firstTime)
    {
    	// Clear preparedStream.
    	this->preparedStream.str(std::string());

    	// Initialize SQL sentence.
    	this->preparedStream << "INSERT INTO " << tableName(tableId);

    	// Add columns.
    	this->preparedStream << " (";

    	// If desired labels is null then add all columns.
    	if (desiredLabels==NULL)
    	{
    		this->preparedStream << MDL::label2StrSql(columnValues[0]->label);
    		for (i=1; i<columnValues.size() ;i++)
    		{
    			this->preparedStream << "," << MDL::label2StrSql(columnValues[i]->label);
    		}
    	}
    	// Add only desired columns.
    	else
    	{
    		this->preparedStream << MDL::label2StrSql((*desiredLabels)[0]);
    		for (i=1; i<desiredLabels->size() ;i++)
    		{
    			this->preparedStream << "," << MDL::label2StrSql((*desiredLabels)[i]);
    		}
    	}
    	this->preparedStream << ")";

    	// Add ? symbols.
    	this->preparedStream << " VALUES (?";

    	// If desired labels is null then add all columns.
    	if (desiredLabels==NULL)
    	{
    		for (i=1; i<columnValues.size() ;i++)
    		{
    			this->preparedStream << ",?";
    		}
    	}
    	// Add only desired columns.
    	else
    	{
    		for (i=1; i<desiredLabels->size() ;i++)
    		{
    			this->preparedStream << ",?";
    		}
    	}
    	this->preparedStream << ");";

    	// Prepare statement.
    	rc = sqlite3_prepare_v2(db, this->preparedStream.str().c_str(), -1, &this->preparedStmt, &zLeftover);
    }

    // Add values.
    if (desiredLabels==NULL)
    {
        bindValue( this->preparedStmt, 1, *(columnValues[0]));
        for (i=1; i<columnValues.size() ;i++)
        {
        	bindValue( this->preparedStmt, i+1, *(columnValues[i]));
        }
    }
    // Add only desired columns.
    else
    {
		for (i=0; i<desiredLabels->size() ;i++)
		{
			for (j=0; j<columnValues.size() ;j++)
			{
				if (columnValues[j]->label == (*desiredLabels)[i])
				{
					bindValue( this->preparedStmt, i+1, *(columnValues[j]));
					break;
				}
			}
		}
    }

    // Execute statement.
    rc = sqlite3_step( this->preparedStmt);
    if (rc != SQLITE_OK && rc != SQLITE_ROW && rc != SQLITE_DONE)
    {
        std::cerr << "MDSql::setObjectValue(MDObject): " << std::endl
        << "   " << this->preparedStream.str() << std::endl
        <<"    code: " << rc << " error: " << sqlite3_errmsg(db) << std::endl;
        r = false;
    }

    // Reset statement and bindings.
    sqlite3_clear_bindings(this->preparedStmt);
    sqlite3_reset(this->preparedStmt);

    return r;
}

void MDSql::finalizePreparedStmt(void)
{
<<<<<<< HEAD
	if (this->preparedStmt != NULL)
	{
		sqlite3_finalize( this->preparedStmt);
		this->preparedStmt = NULL;
	}
=======
    sqlite3_finalize( this->preparedStmt);
>>>>>>> f3d365d8
}

//set column with a given value
bool MDSql::setObjectValue(const MDObject &value)
{
    bool r = true;
    MDLabel column = value.label;
    std::stringstream ss;
    sqlite3_stmt * stmt;
    ss << "UPDATE " << tableName(tableId)
    << " SET " << MDL::label2StrSql(column) << "=?;";
    rc = sqlite3_prepare_v2(db, ss.str().c_str(), -1, &stmt, &zLeftover);
    bindValue(stmt, 1, value);
    rc = sqlite3_step(stmt);
    if (rc != SQLITE_OK && rc != SQLITE_ROW && rc != SQLITE_DONE)
    {
        std::cerr << "MDSql::setObjectValue(MDObject): " << std::endl
        << "   " << ss.str() << std::endl
        <<"    code: " << rc << " error: " << sqlite3_errmsg(db) << std::endl;
        r = false;
    }
    sqlite3_finalize(stmt);
    return r;
}

bool MDSql::setObjectValue(const int objId, const MDObject &value)
{
    bool r = true;
    MDLabel column = value.label;
    std::stringstream ss;
    //Check cached statements for setObjectValue
    sqlite3_stmt * &stmt = myCache->setValueCache[column];
    //sqlite3_stmt * stmt = NULL;
    if (stmt == NULL)//if not exists create the stmt
    {
        std::string sep = (MDL::isString(column) || MDL::isVector(column)) ? "'" : "";
        ss << "UPDATE " << tableName(tableId)
        << " SET " << MDL::label2StrSql(column) << "=? WHERE objID=?;";
//#define DEBUG
#ifdef DEBUG
        std::cerr << "DEBUG_JM: setObjectValue: " << ss.str() << std::endl;

#endif

        rc = sqlite3_prepare_v2(db, ss.str().c_str(), -1, &stmt, &zLeftover);
    }
    rc = sqlite3_reset(stmt);
    bindValue(stmt, 1, value);
    rc = sqlite3_bind_int(stmt, 2, objId);
    rc = sqlite3_step(stmt);
    if (rc != SQLITE_OK && rc != SQLITE_ROW && rc != SQLITE_DONE)
    {
        std::cerr << "MDSql::setObjectValue: " << std::endl
        << "   " << ss.str() << std::endl
        <<"    code: " << rc << " error: " << sqlite3_errmsg(db) << std::endl;
        r = false;
    }

    return r;
}

<<<<<<< HEAD
bool MDSql::initializeGetObjectsValuesStatement(std::vector<MDLabel> labels)
{
	int 	i=0;					// Loop counter.
	bool	initialized=true;		// Return value.

	std::stringstream ss;		// Sentence string.
	ss << "SELECT ";

	// Add columns names.
	if (labels.size() > 0)
	{
=======
bool MDSql::getObjectsValues(const size_t objId, std::vector<MDLabel> labels, std::vector<MDObject> *values, bool firstTime)
{
	bool ret=true;				// Return value.
	int i=0;					// Loop counter.

	if (firstTime)
	{
		std::stringstream ss;		// Sentence string.
		ss << "SELECT ";

		// Add columns names.
>>>>>>> f3d365d8
		ss << MDL::label2StrSql(labels[0]);
		for (i=1; i<labels.size() ;i++)
		{
			if (labels[i] != MDL_STAR_COMMENT)
			{
				ss << "," << MDL::label2StrSql(labels[i]);
			}
		}
		ss << " FROM " << tableName(tableId) << " WHERE objID=?";
		rc = sqlite3_prepare_v2(db, ss.str().c_str(), -1, &this->preparedStmt, &zLeftover);
		if (rc != SQLITE_OK)
		{
<<<<<<< HEAD
			initialized = false;
			printf( "could not prepare statement: %s\n", sqlite3_errmsg(db) );
			this->preparedStmt = NULL;
		}
	}
	else
	{
		this->preparedStmt = NULL;
	}

	return(initialized);
}

bool MDSql::getObjectsValues(const size_t objId, std::vector<MDLabel> labels, std::vector<MDObject> *values)
{
	bool ret=true;				// Return value.
	int i=0;					// Loop counter.
=======
			ret = false;
			printf( "could not prepare statement: %s\n", sqlite3_errmsg(db) );
			std::cout << ss.str() << std::endl << "ID " << objId << std::endl;
		}
	}
>>>>>>> f3d365d8

	// Bind object id.
	rc = sqlite3_bind_int(this->preparedStmt, 1, objId);

	// Execute statement.
	rc = sqlite3_step(this->preparedStmt);
	while (rc == SQLITE_ROW)
	{
		for (i=0; i<labels.size() ;i++)
		{
			if (labels[i] != MDL_STAR_COMMENT)
			{
				MDObject value(labels[i]);
				extractValue(this->preparedStmt, i, value);
				(*values).push_back(value);
			}
		}

		// Next row.
		rc = sqlite3_step(this->preparedStmt);
	}

	// Check error in last sqlite3_step call.
	if (rc != SQLITE_DONE)
	{
		// Error executing SQL sentence.
		ret = false;
		std::cout << "sqlite3_step returned " << rc << std::endl;
	}

	// Reset statement and bindings.
	sqlite3_clear_bindings(this->preparedStmt);
	sqlite3_reset(this->preparedStmt);

	return(ret);
}

bool MDSql::getObjectValue(const int objId, MDObject  &value)
{
    std::stringstream ss;
    MDLabel column = value.label;
    sqlite3_stmt * &stmt = myCache->getValueCache[column];

    if (stmt == NULL)//prepare stmt if not exists
    {
        //std::cerr << "Creating cache " << ++count <<std::endl;
        ss << "SELECT " << MDL::label2StrSql(column)
        << " FROM " << tableName(tableId)
        << " WHERE objID=?";// << objId << ";";
        rc = sqlite3_prepare_v2(db, ss.str().c_str(), -1, &stmt, &zLeftover);
    }

//#define DEBUG
#ifdef DEBUG

    std::cerr << "getObjectValue: " << ss.str() <<std::endl;
#endif

    rc = sqlite3_reset(stmt);
    rc = sqlite3_bind_int(stmt, 1, objId);
    rc = sqlite3_step(stmt);

    if (rc == SQLITE_ROW)
        //|| rc== SQLITE_DONE)
    {
        extractValue(stmt, 0, value);
        rc = sqlite3_step(stmt);
    }
    else
    {
        return false;
    }
    //not finalize now because cached
    //sqlite3_finalize(stmt);
    return true;
}

void MDSql::selectObjects(std::vector<size_t> &objectsOut, const MDQuery *queryPtr)
{
    std::stringstream ss;
    sqlite3_stmt *stmt;
    objectsOut.clear();

    ss << "SELECT objID FROM " << tableName(tableId);
    if (queryPtr != NULL)
    {
        ss << queryPtr->whereString();
        ss << queryPtr->orderByString();
        ss << queryPtr->limitString();
    }
    rc = sqlite3_prepare_v2(db, ss.str().c_str(), -1, &stmt, &zLeftover);
#ifdef DEBUG

    std::cerr << "selectObjects: " << ss.str() <<std::endl;
#endif

    while ((rc = sqlite3_step(stmt)) == SQLITE_ROW)
    {
        objectsOut.push_back(sqlite3_column_int(stmt, 0));
    }
    rc = sqlite3_finalize(stmt);
}

size_t MDSql::deleteObjects(const MDQuery *queryPtr)
{
    std::stringstream ss;
    ss << "DELETE FROM " << tableName(tableId);
    if (queryPtr != NULL)
        ss << queryPtr->whereString();

    if (execSingleStmt(ss))
    {
        return sqlite3_changes(db);
    }
    return 0;

}

size_t MDSql::copyObjects(MetaData *mdPtrOut, const MDQuery *queryPtr) const
{
    return copyObjects(mdPtrOut->myMDSql, queryPtr);
}

size_t MDSql::copyObjects(MDSql * sqlOut, const MDQuery *queryPtr) const
{
    //NOTE: Is assumed that the destiny table has
    // the same columns that the source table, if not
    // the INSERT will fail
    std::stringstream ss, ss2;
    ss << "INSERT INTO " << tableName(sqlOut->tableId);
    //Add columns names to the insert and also to select
    //* couldn't be used because maybe are duplicated objID's
    std::string sep = " ";
    int size = myMd->activeLabels.size();

    for (int i = 0; i < size; i++)
    {
        ss2 << sep << MDL::label2StrSql( myMd->activeLabels[i]);
        sep = ", ";
    }
    ss << "(" << ss2.str() << ") SELECT " << ss2.str();
    ss << " FROM " << tableName(tableId);
    if (queryPtr != NULL)
    {
        ss << queryPtr->whereString();
        ss << queryPtr->orderByString();
        ss << queryPtr->limitString();
    }
    if (sqlOut->execSingleStmt(ss))
    {
        return sqlite3_changes(db);
    }
    return 0;
}

void MDSql::aggregateMd(MetaData *mdPtrOut,
                        const std::vector<AggregateOperation> &operations,
                        const std::vector<MDLabel>            &operateLabel)
{
    std::stringstream ss;
    std::stringstream ss2;
    std::string aggregateStr = MDL::label2StrSql(mdPtrOut->activeLabels[0]);
    ss << "INSERT INTO " << tableName(mdPtrOut->myMDSql->tableId)
    << "(" << aggregateStr;
    ss2 << aggregateStr;
    //Start iterating on second label, first is the
    //aggregating one
    for (size_t i = 0; i < operations.size(); i++)
    {
        ss << ", " << MDL::label2StrSql(mdPtrOut->activeLabels[i+1]);
        ss2 << ", " ;
        switch (operations[i])
        {
        case AGGR_COUNT:
            ss2 << "COUNT";
            break;
        case AGGR_MAX:
            ss2 << "MAX";
            break;
        case AGGR_MIN:
            ss2 << "MIN";
            break;
        case AGGR_SUM:
            ss2 << "SUM";
            break;
        case AGGR_AVG:
            ss2 << "AVG";
            break;
        default:
            REPORT_ERROR(ERR_MD_SQL, "Invalid aggregate operation.");
        }
        ss2 << "(" << MDL::label2StrSql(operateLabel[i])
        << ") AS " << MDL::label2StrSql(mdPtrOut->activeLabels[i+1]);
    }
    ss << ") SELECT " << ss2.str();
    ss << " FROM " << tableName(tableId);
    ss << " GROUP BY " << aggregateStr;
    ss << " ORDER BY " << aggregateStr << ";";
    //std::cerr << "ss " << ss.str() <<std::endl;
    execSingleStmt(ss);
}


void MDSql::aggregateMdGroupBy(MetaData *mdPtrOut,
                               AggregateOperation operation,
                               const std::vector<MDLabel> &groupByLabels ,
                               MDLabel operateLabel,
                               MDLabel resultLabel)
{
    std::stringstream ss;
    std::stringstream ss2;
    std::stringstream groupByStr;

    groupByStr << MDL::label2StrSql(groupByLabels[0]);
    for (size_t i = 1; i < groupByLabels.size(); i++)
        groupByStr << ", " << MDL::label2StrSql(groupByLabels[i]);

    ss << "INSERT INTO " << tableName(mdPtrOut->myMDSql->tableId) << "("
    << groupByStr.str() << ", " << MDL::label2StrSql(resultLabel) << ")";

    ss2 << groupByStr.str() << ", ";
    switch (operation)
    {
    case AGGR_COUNT:
        ss2 << "COUNT";
        break;
    case AGGR_MAX:
        ss2 << "MAX";
        break;
    case AGGR_MIN:
        ss2 << "MIN";
        break;
    case AGGR_SUM:
        ss2 << "SUM";
        break;
    case AGGR_AVG:
        ss2 << "AVG";
        break;
    default:
        REPORT_ERROR(ERR_MD_SQL, "Invalid aggregate operation.");
    }
    ss2 << "(" << MDL::label2StrSql(operateLabel);
    ss2 << ") AS " << MDL::label2StrSql(resultLabel);

    ss << " SELECT " << ss2.str();
    ss << " FROM " << tableName(tableId);
    ss << " GROUP BY " << groupByStr.str();
    ss << " ORDER BY " << groupByStr.str() << ";";

    //std::cerr << "ss " << ss.str() <<std::endl;
    execSingleStmt(ss);
}


double MDSql::aggregateSingleDouble(const AggregateOperation operation,
                                    MDLabel operateLabel)
{
    std::stringstream ss;
    ss << "SELECT ";
    //Start iterating on second label, first is the
    //aggregating one
    switch (operation)
    {
    case AGGR_COUNT:
        ss << "COUNT";
        break;
    case AGGR_MAX:
        ss << "MAX";
        break;
    case AGGR_MIN:
        ss << "MIN";
        break;
    case AGGR_SUM:
        ss << "SUM";
        break;
    case AGGR_AVG:
        ss << "AVG";
        break;
    default:
        REPORT_ERROR(ERR_MD_SQL, "Invalid aggregate operation.");
    }
    ss << "(" << MDL::label2StrSql(operateLabel) << ")" ;
    ss << " FROM " << tableName(tableId);
    return (execSingleDoubleStmt(ss));
}

size_t MDSql::aggregateSingleSizeT(const AggregateOperation operation,
                                   MDLabel operateLabel)
{
    std::stringstream ss;
    ss << "SELECT ";
    //Start iterating on second label, first is the
    //aggregating one
    switch (operation)
    {
    case AGGR_COUNT:
        ss << "COUNT";
        break;
    case AGGR_MAX:
        ss << "MAX";
        break;
    case AGGR_MIN:
        ss << "MIN";
        break;
    case AGGR_SUM:
        ss << "SUM";
        break;
    case AGGR_AVG:
        ss << "AVG";
        break;
    default:
        REPORT_ERROR(ERR_MD_SQL, "Invalid aggregate operation.");
    }
    ss << "(" << MDL::label2StrSql(operateLabel) << ")" ;
    ss << " FROM " << tableName(tableId);
    return (execSingleIntStmt(ss));
}

void MDSql::indexModify(const std::vector<MDLabel> columns, bool create)
{
    std::stringstream ss,index_name,index_column;
    std::string sep1=" ";
    std::string sep2=" ";
    for (size_t i = 0; i < columns.size(); i++)
    {
        index_name << sep1 << tableName(tableId) << "_"
        << MDL::label2Str(columns.at(i));
        sep1 = "_";
        index_column << sep2 << MDL::label2StrSql(columns.at(i));
        sep2 = ", ";
    }

    if (create)
    {
        ss << "CREATE INDEX IF NOT EXISTS " << index_name.str() << "_INDEX "
        << " ON " << tableName(tableId) << " (" << index_column.str() << ")";
    }
    else
    {
        ss << "DROP INDEX IF EXISTS " << index_name.str() << "_INDEX ";
    }
    execSingleStmt(ss);
}

size_t MDSql::firstRow()
{
    std::stringstream ss;
    ss << "SELECT COALESCE(MIN(objID), -1) AS MDSQL_FIRST_ID FROM "
    << tableName(tableId) << ";";
    return execSingleIntStmt(ss);
}

size_t MDSql::lastRow()
{
    std::stringstream ss;
    ss << "SELECT COALESCE(MAX(objID), -1) AS MDSQL_LAST_ID FROM "
    << tableName(tableId) << ";";
    return execSingleIntStmt(ss);
}

size_t MDSql::nextRow(size_t currentRow)
{
    std::stringstream ss;
    ss << "SELECT COALESCE(MIN(objID), -1) AS MDSQL_NEXT_ID FROM "
    << tableName(tableId)
    << " WHERE objID>" << currentRow << ";";
    return execSingleIntStmt(ss);
}

size_t MDSql::previousRow(size_t currentRow)
{
    std::stringstream ss;
    ss << "SELECT COALESCE(MAX(objID), -1) AS MDSQL_PREV_ID FROM "
    << tableName(tableId)
    << " WHERE objID<" << currentRow << ";";
    return execSingleIntStmt(ss);
}

int MDSql::columnMaxLength(MDLabel column)
{
    std::stringstream ss;
    ss << "SELECT MAX(COALESCE(LENGTH("<< MDL::label2StrSql(column)
    <<"), -1)) AS MDSQL_STRING_LENGTH FROM "
    << tableName(tableId) << ";";
    return execSingleIntStmt(ss);
}

void MDSql::setOperate(MetaData *mdPtrOut, const std::vector<MDLabel> &columns, SetOperation operation)
{
    std::stringstream ss, ss2;
    bool execStmt = true;
    int size;
    std::string sep = " ";

    switch (operation)
    {
    case UNION:
        copyObjects(mdPtrOut->myMDSql);
        execStmt = false;
        break;
    case UNION_DISTINCT: //unionDistinct
        //Create string with columns list
        size = mdPtrOut->activeLabels.size();
        //std::cerr << "LABEL" <<  MDL::label2StrSql(column) <<std::endl;
        for (int i = 0; i < size; i++)
        {
            ss2 << sep << MDL::label2StrSql( myMd->activeLabels[i]);
            sep = ", ";
        }
        ss << "INSERT INTO " << tableName(mdPtrOut->myMDSql->tableId)
        << " (" << ss2.str() << ")"
        << " SELECT " << ss2.str()
        << " FROM " << tableName(tableId)
        << " WHERE ";
        for (size_t j=0; j<columns.size(); ++j)
        {
        	if (j>0)
        		ss << " AND ";
        	ss << MDL::label2StrSql(columns[j])
				<< " NOT IN (SELECT " << MDL::label2StrSql(columns[j])
				<< " FROM " << tableName(mdPtrOut->myMDSql->tableId) << ") ";
        }
        ss << ";";
        break;
    case DISTINCT:
    case REMOVE_DUPLICATE:
        //Create string with columns list
        size = mdPtrOut->activeLabels.size();
        sep = ' ';
        std::vector<MDLabel> * labelVector;
        if (operation == REMOVE_DUPLICATE)
        {
            labelVector = &(myMd->activeLabels);
        }
        else if (operation == DISTINCT)
        {
            labelVector = &(mdPtrOut->activeLabels);
        }
        for (int i = 0; i < size; i++)
        {
            ss2 << sep << MDL::label2StrSql( labelVector->at(i));
            sep = ", ";
        }
        ss << "INSERT INTO " << tableName(mdPtrOut->myMDSql->tableId)
        << " (" << ss2.str() << ")"
        << " SELECT DISTINCT " << ss2.str()
        << " FROM " << tableName(tableId)
        << ";";
        break;
    case INTERSECTION:
    case SUBSTRACTION:
        ss << "DELETE FROM " << tableName(mdPtrOut->myMDSql->tableId)
        << " WHERE ";
        for (size_t j=0; j<columns.size(); ++j)
        {
        	if (j>0)
        		ss << " AND ";
        	ss << MDL::label2StrSql(columns[j]);
            if (operation == INTERSECTION)
                ss << " NOT";
			ss << " IN (SELECT " << MDL::label2StrSql(columns[j])
			   << " FROM " << tableName(tableId) << ") ";
        }
        ss << ";";
        break;
    default:
        REPORT_ERROR(ERR_ARG_INCORRECT,"Cannot use this operation for a set operation");
    }
    //std::cerr << "ss" << ss.str() <<std::endl;
    if (execStmt)
        execSingleStmt(ss);
}

bool MDSql::equals(const MDSql &op)
{
    std::vector<MDLabel> v1(myMd->activeLabels),v2(op.myMd->activeLabels);
    std::sort(v1.begin(),v1.end());
    std::sort(v2.begin(),v2.end());

    if(v1 != v2)
        return (false);
    int size  = myMd->activeLabels.size();
    std::stringstream sqlQuery,ss2,ss2Group;

    ss2 << MDL::label2StrSql(MDL_OBJID);
    ss2Group << MDL::label2StrSql(MDL_OBJID);
    int precision = myMd->precision;
    for (int i = 0; i < size; i++)
    {
        //when metadata  is double compare
        if(MDL::isDouble(myMd->activeLabels[i]))
        {
            ss2 << ", CAST (" << MDL::label2StrSql( myMd->activeLabels[i])
            << "*" << precision
            << " as INTEGER) as " << MDL::label2StrSql( myMd->activeLabels[i]);

        }
        else
        {
            ss2 << ", "       << MDL::label2StrSql( myMd->activeLabels[i]);
        }
        ss2Group<< ", "       << MDL::label2StrSql( myMd->activeLabels[i]);
    }
    sqlQuery
    << "SELECT count(*) FROM ("
    << "SELECT count(*) as result\
    FROM\
    (\
    SELECT " << ss2.str() << "\
    FROM " <<   tableName(tableId)
    <<      " UNION ALL \
    SELECT " << ss2.str() << "\
    FROM " << tableName(op.tableId)
    <<     ") tmp"
    << " GROUP BY " << ss2Group.str()
    << " HAVING COUNT(*) <> 2"
    << ") tmp1";
    return (execSingleIntStmt(sqlQuery)==0);
}

void MDSql::setOperate(const MetaData *mdInLeft,
                       const MetaData *mdInRight,
					   const std::vector<MDLabel> &columnsLeft,
					   const std::vector<MDLabel> &columnsRight,
                       SetOperation operation)
{
    std::stringstream ss, ss2, ss3;
    size_t size;
    std::string join_type = "", sep = "";
    switch (operation)
    {
    case INNER_JOIN:
        join_type = " INNER ";
        break;
    case LEFT_JOIN:
        join_type = " LEFT OUTER ";
        break;
    case OUTER_JOIN:
        join_type = " OUTER ";
        break;
    case NATURAL_JOIN:
        /* We do not want natural join but natural join except for the obj-ID column */
        join_type = " INNER ";
        break;
    default:
        REPORT_ERROR(ERR_ARG_INCORRECT,"Cannot use this operation for a set operation");
    }
    if(operation==NATURAL_JOIN)
    {
        std::vector<MDLabel> intersectLabels;
        std::vector<MDLabel>::const_iterator left, right;
        for (right=(mdInRight->activeLabels).begin();
             right!=(mdInRight->activeLabels).end();
             ++right)
            for (left=(mdInLeft->activeLabels).begin();
                 left!=(mdInLeft->activeLabels).end();
                 ++left)
            {
                if (*left == *right)
                {
                    String labelStr = MDL::label2StrSql(*left);
                    intersectLabels.push_back(*left);
                }
            }
        mdInRight->addIndex(intersectLabels);
        mdInLeft->addIndex(intersectLabels);
    }
    else
    {
    	if (columnsRight.size()==1)
    	{
			mdInRight->addIndex(columnsRight[0]);
			mdInLeft->addIndex(columnsLeft[0]);
    	}
    }
    size = myMd->activeLabels.size();
    size_t sizeLeft = mdInLeft->activeLabels.size();

    for (size_t i = 0; i < size; i++)
    {
        ss2 << sep << MDL::label2StrSql( myMd->activeLabels[i]);
        ss3 << sep;
        if (i < sizeLeft && mdInLeft->activeLabels[i] == myMd->activeLabels[i])
            ss3 << tableName(mdInLeft->myMDSql->tableId) << ".";
        else
            ss3 << tableName(mdInRight->myMDSql->tableId) << ".";
        ss3 << MDL::label2StrSql( myMd->activeLabels[i]);
        sep = ", ";
    }
    ss << "INSERT INTO " << tableName(tableId)
    << " (" << ss2.str() << ")"
    << " SELECT " << ss3.str()
    << " FROM " << tableName(mdInLeft->myMDSql->tableId)
    << join_type << " JOIN " << tableName(mdInRight->myMDSql->tableId);

    if (operation != NATURAL_JOIN)
    {
        ss << " ON (";
        for (size_t j=0; j<columnsLeft.size(); ++j)
        {
        	if (j>0)
        		ss << " AND ";
        	ss << tableName(mdInLeft->myMDSql->tableId) << "." << MDL::label2StrSql(columnsLeft[j])
               << "=" << tableName(mdInRight->myMDSql->tableId) << "." << MDL::label2StrSql(columnsRight[j]);
        }
        ss << ") ";
    }
    else
    {
        sep = " ";
        ss << " WHERE ";
        for (size_t i = 0; i < mdInRight->activeLabels.size(); i++)
            for (size_t j = 0; j < sizeLeft; j++)
            {
                if(mdInRight->activeLabels[i] == mdInLeft->activeLabels[j])
                {
                    ss << sep
                    << tableName(mdInRight->myMDSql->tableId) << "."
                    << MDL::label2StrSql(mdInRight->activeLabels[i])
                    << " = "
                    << tableName(mdInLeft->myMDSql->tableId) << "."
                    << MDL::label2StrSql(mdInLeft->activeLabels[j]);
                    sep = " AND ";
                }
            }
    }
    ss << ";";
    //    std::cerr << "ss:" << ss.str() << std::endl;
    //    for (int j = 0; j < sizeLeft; j++)
    //     std::cerr << "mdInRight->activeLabels:" << mdInRight->activeLabels[0] << std::endl;
    //    for (int j = 0; j < sizeLeft; j++)
    //     std::cerr << "mdInLeft->activeLabels:"  << mdInLeft->activeLabels[1] << std::endl;
    execSingleStmt(ss);
    //std::cerr << "ss:" << ss.str() << std::endl;
    //dumpToFile("kk.sqlite");
    //exit(0);
}

bool MDSql::operate(const String &expression)
{
    std::stringstream ss;
    ss << "UPDATE " << tableName(tableId) << " SET " << expression;

    return execSingleStmt(ss);
}

void MDSql::dumpToFile(const FileName &fileName)
{
    sqlite3 *pTo;
    sqlite3_backup *pBackup;

    sqlCommitTrans();
    rc = sqlite3_open(fileName.c_str(), &pTo);
    if( rc==SQLITE_OK )
    {
        pBackup = sqlite3_backup_init(pTo, "main", db, "main");
        if( pBackup )
        {
            sqlite3_backup_step(pBackup, -1);
            sqlite3_backup_finish(pBackup);
        }
        rc = sqlite3_errcode(pTo);
    }
    else
        REPORT_ERROR(ERR_MD_SQL, "dumpToFile: error opening db file");
    sqlite3_close(pTo);
    sqlBeginTrans();
}

void MDSql::copyTableFromFileDB(const FileName blockname,
                                const FileName filename,
                                const std::vector<MDLabel> *desiredLabels,
                                const size_t maxRows
                               )
{
    char **results;
    int rows;
    int columns;
    char *Labels;

    sqlite3 *db1;
    if (sqlite3_open(filename.c_str(), &db1))
        REPORT_ERROR(ERR_MD_SQL,formatString("Error opening database code: %d message: %s",rc,sqlite3_errmsg(db1)));
    String _blockname;
    String sql;
    if(blockname.empty())
    {
    	sql = (String)"SELECT name FROM sqlite_master\
    	                 WHERE type='table' LIMIT 1;";
        if ((rc=sqlite3_get_table (db1, sql.c_str(), &results, &rows, &columns, NULL)) != SQLITE_OK)
            REPORT_ERROR(ERR_MD_SQL,formatString("Error accessing table code: %d message: %s. SQL command %s",rc,sqlite3_errmsg(db1),sql.c_str()));
        else
        	_blockname=(String)results[1];
    }
    else
        _blockname=blockname;
    sql = (String)"PRAGMA table_info(" + _blockname +")";
    if (sqlite3_get_table (db1, sql.c_str(), &results, &rows, &columns, NULL) != SQLITE_OK)
        REPORT_ERROR(ERR_MD_SQL,formatString("Error accessing table code: %d message: %s. SQL command %s",rc,sqlite3_errmsg(db1),sql.c_str()));
    //This pragma returns one row for each column in the named table.
    //Columns in the result set include the column name,
    //data type, whether or not the column can be NULL, and the default value for the column.

    String activeLabel;
    MDLabel label;
    if (rows < 1)
        std::cerr << "Empty Metadata" <<std::endl;
    else if (desiredLabels != NULL)
    {

        myMd->activeLabels = *desiredLabels;
        for(std::vector<MDLabel>::const_iterator  it = desiredLabels->
                begin();
            it != desiredLabels->end();
            ++it)
        {
            activeLabel += *it + " ,";
        }
    }
    else
    {

        activeLabel="*";
        for (int i = 1; i <= rows; i++)
        {
            Labels = results[(i * columns) + 1];
            label = MDL::str2Label(Labels);

            if (label == MDL_UNDEFINED)
            {
                if(strcmp(Labels,"objID"))
                    std::cout << (String)"WARNING: Ignoring unknown column: " + Labels << std::endl;
            }
            else
            {
                myMd->activeLabels.push_back(label);
            }
        }
    }
    sqlite3_free_table (results);
    sqlite3_close(db1);

    //Copy table to memory
    //tableName(tableId);
    sqlCommitTrans();
    dropTable();
    createMd();

    String sqlCommand = formatString("ATTACH database '%s' AS load;", filename.c_str());

    if (sqlite3_exec(db, sqlCommand.c_str(), NULL, NULL, &errmsg) != SQLITE_OK)
    {
        std::cerr << "Couldn't attach or create table:  " << errmsg << std::endl;
        return;
    }
    String selectCmd = formatString("SELECT %s FROM load.%s", activeLabel.c_str(), _blockname.c_str());
    sqlCommand = formatString("INSERT INTO %s %s", tableName(tableId).c_str(), selectCmd.c_str());

    if (maxRows)
    {
        std::stringstream ss;
        ss << "SELECT COUNT(objId) FROM load." << _blockname;
        myMd->_parsedLines = execSingleIntStmt(ss);
        //std::cerr << ss.str() << " = " << myMd->_parsedLines << std::endl;

        sqlCommand += formatString(" LIMIT %lu", maxRows);
    }

    if (sqlite3_exec(db, sqlCommand.c_str(),NULL,NULL,&errmsg) != SQLITE_OK)
    {
        std::cerr << (String)"Couldn't write table: " << tableName(tableId)
        << " "                             << errmsg << std::endl
        << "sqlcommand " << sqlCommand << std::endl;
        return;
    }
    sqlite3_exec(db, "DETACH load",NULL,NULL,&errmsg);
    sqlBeginTrans();
}

void MDSql::copyTableToFileDB(const FileName blockname, const FileName &fileName)
{
    sqlCommitTrans();
    String _blockname;
    if(blockname.empty())
        _blockname=DEFAULT_BLOCK_NAME;
    else
        _blockname=blockname;
    String sqlCommand = (String)"ATTACH database '" + fileName+"' as save";
    sqlCommand += (String)";drop table  if exists save." + blockname;
    if (sqlite3_exec(db, sqlCommand.c_str(),NULL,NULL,&errmsg) != SQLITE_OK)
    {
        std::cerr << "Couldn't attach or create table:  " << errmsg << std::endl;
        return;
    }

    sqlCommand = (String)"create table save." +blockname
                 +" as select * from main."+tableName(tableId);
    //do not know how to create indexes in attached table
    //    sqlCommand += (String)";CREATE INDEX IF NOT EXISTS save.obj_Id_INDEX ON "
    //         + "save." +blockname +"(objID)";
    if (sqlite3_exec(db, sqlCommand.c_str(),NULL,NULL,&errmsg) != SQLITE_OK)
    {
        std::cerr << (String)"Couldn't write table: " << blockname
        << " "                             << errmsg << std::endl;
        return;
    }
    sqlite3_exec(db, "DETACH save",NULL,NULL,&errmsg);
    sqlBeginTrans();
}

bool MDSql::sqlBegin()
{
    if (table_counter > 0)
        return true;
    //std::cerr << "entering sqlBegin" <<std::endl;
    rc = sqlite3_open("", &db);

    sqlite3_exec(db, "PRAGMA temp_store=MEMORY",NULL, NULL, &errmsg);
    sqlite3_exec(db, "PRAGMA synchronous=OFF",NULL, NULL, &errmsg);
    sqlite3_exec(db, "PRAGMA count_changes=OFF",NULL, NULL, &errmsg);
    sqlite3_exec(db, "PRAGMA page_size=4092",NULL, NULL, &errmsg);

    return sqlBeginTrans();
}

void MDSql::sqlTimeOut(int miliseconds)
{
    if (sqlite3_busy_timeout(db, miliseconds) != SQLITE_OK)
    {
        std::cerr << "Couldn't not set timeOut:  " << std::endl;
        exit(0);

    }

}

void MDSql::sqlEnd()
{
    sqlCommitTrans();
    sqlite3_close(db);
    //std::cerr << "Database sucessfully closed." <<std::endl;
}

bool MDSql::sqlBeginTrans()
{
    if (sqlite3_exec(db, "BEGIN TRANSACTION", NULL, NULL, &errmsg) != SQLITE_OK)
    {
        std::cerr << "Couldn't begin transaction:  " << errmsg << std::endl;
        return false;
    }
    return true;
}

bool MDSql::sqlCommitTrans()
{
    char *errmsg;

    if (sqlite3_exec(db, "COMMIT TRANSACTION", NULL, NULL, &errmsg) != SQLITE_OK)
    {
        std::cerr << "Couldn't commit transaction:  " << errmsg << std::endl;
        return false;
    }
    return true;
}

bool MDSql::dropTable()
{
    std::stringstream ss;
    ss << "DROP TABLE IF EXISTS " << tableName(tableId) << ";";
    return execSingleStmt(ss);
}

bool MDSql::createTable(const std::vector<MDLabel> * labelsVector, bool withObjID)
{
    std::stringstream ss;
    ss << "CREATE TABLE " << tableName(tableId) << "(";
    std::string sep = "";
    if (withObjID)
    {
        ss << "objID INTEGER PRIMARY KEY ASC AUTOINCREMENT";
        sep = ", ";
    }
    if (labelsVector != NULL)
    {
        for (size_t i = 0; i < labelsVector->size(); i++)
        {
            ss << sep << MDL::label2SqlColumn(labelsVector->at(i));
            sep = ", ";
        }
    }
    ss << ");";
    return execSingleStmt(ss);
}

void MDSql::prepareStmt(const std::stringstream &ss, sqlite3_stmt *stmt)
{
    const char * zLeftover;
    rc = sqlite3_prepare_v2(db, ss.str().c_str(), -1, &stmt, &zLeftover);
}

bool MDSql::execSingleStmt(const std::stringstream &ss)
{

    sqlite3_stmt * stmt;
    rc = sqlite3_prepare_v2(db, ss.str().c_str(), -1, &stmt, &zLeftover);

//#define DEBUG
#ifdef DEBUG

    std::cerr << "execSingleStmt, stmt: '" << ss.str() << "'" <<std::endl;
#endif
#undef DEBUG

    bool r = execSingleStmt(stmt, &ss);
    rc = sqlite3_finalize(stmt);
    return r;
}

bool MDSql::execSingleStmt(sqlite3_stmt * &stmt, const std::stringstream *ss)
{

    rc = sqlite3_step(stmt);
    if (rc != SQLITE_OK && rc != SQLITE_ROW && rc != SQLITE_DONE)
        REPORT_ERROR(ERR_MD_SQL,formatString("Error code: %d message: %s\n  Sqlite query: %s",rc,sqlite3_errmsg(db), ss->str().c_str()));
    return true;
}

size_t MDSql::execSingleIntStmt(const std::stringstream &ss)
{
    sqlite3_stmt * stmt;
    rc = sqlite3_prepare_v2(db, ss.str().c_str(), -1, &stmt, &zLeftover);
    rc = sqlite3_step(stmt);
    size_t result = sqlite3_column_int(stmt, 0);

    if (rc != SQLITE_OK && rc != SQLITE_ROW && rc != SQLITE_DONE)
    {
        std::cerr << "MDSql::execSingleIntStmt: error executing statement, code " << rc <<std::endl;
        result = -1;
    }
    rc = sqlite3_finalize(stmt);
    return result;
}

double MDSql::execSingleDoubleStmt(const std::stringstream &ss)
{
    sqlite3_stmt * stmt;
    rc = sqlite3_prepare_v2(db, ss.str().c_str(), -1, &stmt, &zLeftover);
    rc = sqlite3_step(stmt);
    double result = sqlite3_column_double(stmt, 0);

    if (rc != SQLITE_OK && rc != SQLITE_ROW && rc != SQLITE_DONE)
    {
        std::cerr << "MDSql::execSingleDoubleStmt: error executing statement, code " << rc <<std::endl;
        result = -1;
    }
    rc = sqlite3_finalize(stmt);
    return result;
}
std::string MDSql::tableName(const int tableId) const
{
    std::stringstream ss;
    ss <<  "MDTable_" << tableId;
    return ss.str();
}

int MDSql::bindValue(sqlite3_stmt *stmt, const int position, const MDObject &valueIn)
{
    //First reset the statement
    //rc  = sqlite3_reset(stmt);
    //std::cerr << "rc after reset: " << rc <<std::endl;
  if (valueIn.failed)
  {
    // If a value was wronly parsed, set NULL in their sqlite entry
    std::cerr << "WARNING!!! valueIn.failed = True, binding NULL" << std::endl;

    return sqlite3_bind_null(stmt, position);
  }
  else
  {
    switch (valueIn.type)
    {
    case LABEL_BOOL: //bools are int in sqlite3
        return sqlite3_bind_int(stmt, position, valueIn.data.boolValue ? 1 : 0);
    case LABEL_INT:
        return sqlite3_bind_int(stmt, position, valueIn.data.intValue);
    case LABEL_SIZET:
        return sqlite3_bind_int(stmt, position, valueIn.data.longintValue);
    case LABEL_DOUBLE:
        return sqlite3_bind_double(stmt, position, valueIn.data.doubleValue);
    case LABEL_STRING:
        return sqlite3_bind_text(stmt, position, valueIn.data.stringValue->c_str(), -1, SQLITE_TRANSIENT);
    case LABEL_VECTOR_DOUBLE:
    case LABEL_VECTOR_SIZET:
        return sqlite3_bind_text(stmt, position, valueIn.toString(false, true).c_str(), -1, SQLITE_TRANSIENT);
    default:
        REPORT_ERROR(ERR_ARG_INCORRECT,"Do not know how to handle this type");
    }
  }
}

void MDSql::extractValue(sqlite3_stmt *stmt, const int position, MDObject &valueOut)
{
    std::stringstream ss;
    switch (valueOut.type)
    {
    case LABEL_BOOL: //bools are int in sqlite3
        valueOut.data.boolValue = sqlite3_column_int(stmt, position) == 1;
        break;
    case LABEL_INT:
        valueOut.data.intValue = sqlite3_column_int(stmt, position);
        break;
    case LABEL_SIZET:
        valueOut.data.longintValue = sqlite3_column_int(stmt, position);
        break;
    case LABEL_DOUBLE:
        valueOut.data.doubleValue = sqlite3_column_double(stmt, position);
        break;
    case LABEL_STRING:
        ss << sqlite3_column_text(stmt, position);
        valueOut.data.stringValue->assign(ss.str());

        break;
    case LABEL_VECTOR_DOUBLE:
    case LABEL_VECTOR_SIZET:
        ss << sqlite3_column_text(stmt, position);
        valueOut.fromStream(ss);
        break;
    default:
        REPORT_ERROR(ERR_ARG_INCORRECT,"Do not know how to extract a value from this type");
    }
}

MDCache::MDCache()
{
    this->addRowStmt = NULL;
    this->iterStmt = NULL;
}

MDCache::~MDCache()
{
    clear();
}

void MDCache::clear()
{
    //Clear cached statements
    std::map<MDLabel, sqlite3_stmt*>::iterator it;
    //FIXME: This is a bit dirty here...should be moved to MDSQl
    for (it = setValueCache.begin(); it != setValueCache.end(); it++)
        sqlite3_finalize(it->second);
    setValueCache.clear();

    for (it = getValueCache.begin(); it != getValueCache.end(); it++)
        sqlite3_finalize(it->second);
    getValueCache.clear();

    if (iterStmt != NULL)
    {
        sqlite3_finalize(iterStmt);
        iterStmt = NULL;
    }

    if (addRowStmt != NULL)
    {
        sqlite3_finalize(addRowStmt);
        addRowStmt = NULL;
    }
}<|MERGE_RESOLUTION|>--- conflicted
+++ resolved
@@ -374,15 +374,11 @@
 
 void MDSql::finalizePreparedStmt(void)
 {
-<<<<<<< HEAD
 	if (this->preparedStmt != NULL)
 	{
 		sqlite3_finalize( this->preparedStmt);
 		this->preparedStmt = NULL;
 	}
-=======
-    sqlite3_finalize( this->preparedStmt);
->>>>>>> f3d365d8
 }
 
 //set column with a given value
@@ -444,31 +440,18 @@
     return r;
 }
 
-<<<<<<< HEAD
 bool MDSql::initializeGetObjectsValuesStatement(std::vector<MDLabel> labels)
 {
 	int 	i=0;					// Loop counter.
 	bool	initialized=true;		// Return value.
-
-	std::stringstream ss;		// Sentence string.
-	ss << "SELECT ";
 
 	// Add columns names.
 	if (labels.size() > 0)
 	{
-=======
-bool MDSql::getObjectsValues(const size_t objId, std::vector<MDLabel> labels, std::vector<MDObject> *values, bool firstTime)
-{
-	bool ret=true;				// Return value.
-	int i=0;					// Loop counter.
-
-	if (firstTime)
-	{
 		std::stringstream ss;		// Sentence string.
 		ss << "SELECT ";
 
 		// Add columns names.
->>>>>>> f3d365d8
 		ss << MDL::label2StrSql(labels[0]);
 		for (i=1; i<labels.size() ;i++)
 		{
@@ -481,7 +464,6 @@
 		rc = sqlite3_prepare_v2(db, ss.str().c_str(), -1, &this->preparedStmt, &zLeftover);
 		if (rc != SQLITE_OK)
 		{
-<<<<<<< HEAD
 			initialized = false;
 			printf( "could not prepare statement: %s\n", sqlite3_errmsg(db) );
 			this->preparedStmt = NULL;
@@ -499,13 +481,6 @@
 {
 	bool ret=true;				// Return value.
 	int i=0;					// Loop counter.
-=======
-			ret = false;
-			printf( "could not prepare statement: %s\n", sqlite3_errmsg(db) );
-			std::cout << ss.str() << std::endl << "ID " << objId << std::endl;
-		}
-	}
->>>>>>> f3d365d8
 
 	// Bind object id.
 	rc = sqlite3_bind_int(this->preparedStmt, 1, objId);
