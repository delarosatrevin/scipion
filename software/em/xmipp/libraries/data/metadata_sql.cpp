/***************************************************************************
 *
 * Authors:    J.M. De la Rosa Trevin (jmdelarosa@cnb.csic.es)
 *
 * Unidad de  Bioinformatica of Centro Nacional de Biotecnologia , CSIC
 *
 * This program is free software; you can redistribute it and/or modify
 * it under the terms of the GNU General Public License as published by
 * the Free Software Foundation; either version 2 of the License, or
 * (at your option) any later version.
 *
 * This program is distributed in the hope that it will be useful,
 * but WITHOUT ANY WARRANTY; without even the implied warranty of
 * MERCHANTABILITY or FITNESS FOR A PARTICULAR PURPOSE.  See the
 * GNU General Public License for more details.
 *
 * You should have received a copy of the GNU General Public License
 * along with this program; if not, write to the Free Software
 * Foundation, Inc., 59 Temple Place, Suite 330, Boston, MA
 * 02111-1307  USA
 *
 *  All comments concerning this program package may be sent to the
 *  e-mail address 'xmipp@cnb.csic.es'
 ***************************************************************************/

#include <algorithm>
#include <math.h>
#include <stdlib.h>
#include "metadata_sql.h"
#include "xmipp_threads.h"
#include <sys/time.h>
#include <regex.h>
//#define DEBUG

//This is needed for static memory allocation
int MDSql::table_counter = 0;
sqlite3 *MDSql::db;
MDSqlStaticInit MDSql::initialization;
char *MDSql::errmsg;
const char *MDSql::zLeftover;
int MDSql::rc;
Mutex sqlMutex; //Mutex to syncronize db access

std::stringstream MDSql::preparedStream;	// Stream.
sqlite3_stmt * MDSql::preparedStmt;

void sqlite_regexp(sqlite3_context* context, int argc, sqlite3_value** values) {
    int ret;
    regex_t regex;
    char* reg = (char*)sqlite3_value_text(values[0]);
    char* text = (char*)sqlite3_value_text(values[1]);

    if ( argc != 2 || reg == 0 || text == 0) {
        sqlite3_result_error(context, "SQL function regexp() called with invalid arguments.\n", -1);
        return;
    }

    ret = regcomp(&regex, reg, REG_EXTENDED | REG_NOSUB);
    if ( ret != 0 ) {
        sqlite3_result_error(context, "error compiling regular expression", -1);
        return;
    }

    ret = regexec(&regex, text , 0, NULL, 0);
    regfree(&regex);

    sqlite3_result_int(context, (ret != REG_NOMATCH));
}

int getBlocksInMetaDataFileDB(const FileName &inFile, StringVector& blockList)
{
    char **results;
    int rows;
    int columns;
    int rc;

    sqlite3 *db1;
    String sql = (String)"SELECT name FROM sqlite_master\
                 WHERE type='table';";
    if ((rc=sqlite3_open(inFile.c_str(), &db1)))
        REPORT_ERROR(ERR_MD_SQL,formatString("Error opening database code: %d message: %s",rc,sqlite3_errmsg(db1)));
    if ((rc=sqlite3_get_table (db1, sql.c_str(), &results, &rows, &columns, NULL)) != SQLITE_OK)
        REPORT_ERROR(ERR_MD_SQL,formatString("Error accessing table code: %d message: %s. SQL command %s",rc,sqlite3_errmsg(db1),sql.c_str()));
    //For tables, the type field will always be 'table' and the name field will
    //be the name of the table. So to get a list of all tables in the database,

    if (rows < 1)
    {
        std::cerr << "Empty Metadata" <<std::endl;
        return 0;
    }
    else
    {
        for (int i = 1; i <= rows; i++)
        {
            blockList.push_back((String)results[i]);
        }
    }
    sqlite3_free_table (results);
    sqlite3_close(db1);

    return rows;
}

int MDSql::getUniqueId()
{
    //    if (table_counter == 0)
    //        sqlBegin();
    return ++table_counter;
}

MDSql::MDSql(MetaData *md)
{
    sqlMutex.lock();
    tableId = getUniqueId();
    //std::cerr << ">>>> creating md with table id: " << tableId << std::endl;
    sqlMutex.unlock();
    myMd = md;
    myCache = new MDCache();

}

MDSql::~MDSql()
{
    delete myCache;
}

bool MDSql::createMd()
{
    sqlMutex.lock();
    //std::cerr << "creating md" <<std::endl;
    bool result = createTable(&(myMd->activeLabels));
    //std::cerr << "leave creating md" <<std::endl;
    sqlMutex.unlock();

    return result;
}

bool MDSql::clearMd()
{
    sqlMutex.lock();
    //std::cerr << "clearing md" <<std::endl;
    myCache->clear();
    bool result = dropTable();
    //std::cerr << "leave clearing md" <<std::endl;
    sqlMutex.unlock();

    return result;
}

size_t MDSql::addRow()
{
    //Fixme: this can be done in the constructor of MDCache only once
    sqlite3_stmt * &stmt = myCache->addRowStmt;
    //sqlite3_stmt * stmt = NULL;

    if (stmt == NULL)
    {
        std::stringstream ss;
        ss << "INSERT INTO " << tableName(tableId) << " DEFAULT VALUES;";
        rc = sqlite3_prepare_v2(db, ss.str().c_str(), -1, &stmt, &zLeftover);
//#define DEBUG
#ifdef DEBUG
    std::cerr << "DEBUG_JM: addRow: " << ss.str() <<std::endl;
#endif
#undef DEBUG
    }
    rc = sqlite3_reset(stmt);
    size_t id = BAD_OBJID;
    if (execSingleStmt(stmt))
        id = sqlite3_last_insert_rowid(db);


    //sqlite3_finalize(stmt);
    return id;
}

bool MDSql::addColumn(MDLabel column)
{
    std::stringstream ss;
    ss << "ALTER TABLE " << tableName(tableId)
    << " ADD COLUMN " << MDL::label2SqlColumn(column) <<";";
    return execSingleStmt(ss);
}

bool  MDSql::activateMathExtensions(void)
{
    const char* lib = "libXmippSqliteExt.so";
    sqlite3_enable_load_extension(db, 1);
    if( sqlite3_load_extension(db, lib, 0, 0)!= SQLITE_OK)
        REPORT_ERROR(ERR_MD_SQL,"Cannot activate sqlite extensions");
    else
        return true;
}

bool  MDSql::activateRegExtensions(void)
{
	if( sqlite3_create_function(db, "regexp", 2, SQLITE_ANY,0, &sqlite_regexp,0,0)!= SQLITE_OK)
        REPORT_ERROR(ERR_MD_SQL,"Cannot activate sqlite extensions");
    else
        return true;
}

bool  MDSql::deactivateThreadMuting(void)
{
    return ( sqlite3_config(SQLITE_CONFIG_MULTITHREAD) == SQLITE_OK);
}
bool  MDSql::activateThreadMuting(void)
{
    return ( sqlite3_config(SQLITE_CONFIG_SERIALIZED) == SQLITE_OK);
}


bool MDSql::renameColumn(const std::vector<MDLabel> oldLabel, const std::vector<MDLabel> newlabel)
{
    //1 Create an new table that matches your original table,
    // but with the changed columns.
    bool result;
    std::vector<MDLabel> v1(myMd->activeLabels);
    std::vector<MDLabel>::const_iterator itOld;
    std::vector<MDLabel>::const_iterator itNew;
    for( itOld = oldLabel.begin(), itNew = newlabel.begin();
         itOld < oldLabel.end();
         ++itOld, ++itNew )
        std::replace(v1.begin(), v1.end(), *itOld, *itNew);

    int oldTableId = tableId;
    sqlMutex.lock();
    tableId = getUniqueId();
    createTable(&v1);
    sqlMutex.unlock();
    //2 Now we can copy the original data to the new table:
    String oldLabelString=" objID";
    String newLabelString=" objID";
    for(std::vector<MDLabel>::const_iterator  it = (myMd->activeLabels)
            .begin();
        it != (myMd->activeLabels).end();
        ++it)
        oldLabelString += ", " + MDL::label2StrSql(*it);
    for(std::vector<MDLabel>
        ::const_iterator  it = v1.begin();
        it != v1.end();
        ++it)
        newLabelString += ", " + MDL::label2StrSql(*it);
    std::stringstream sqlCommand;
    sqlCommand << " INSERT INTO " + tableName(tableId)
    << " ("+ newLabelString +") "
    << " SELECT " + oldLabelString
    << " FROM " + tableName(oldTableId) ;
    execSingleStmt(sqlCommand);
    //drop old table
    sqlCommand.str(std::string());
    sqlCommand << "DROP TABLE " << tableName(oldTableId);
    execSingleStmt(sqlCommand);
    //rename new table
    sqlCommand.str(std::string());
    sqlCommand << " ALTER TABLE  " << tableName(tableId)
    << " RENAME TO " << tableName(oldTableId);
    result = execSingleStmt(sqlCommand);
    tableId=oldTableId;
    myMd->activeLabels=v1;
    return result;
}

size_t MDSql::size(void)
{
    std::stringstream ss;
    ss << "SELECT COUNT(*) FROM "<< tableName(tableId) << ";";
    return execSingleIntStmt(ss);
}

bool MDSql::setObjectValues(const std::vector<MDObject*> & columnValues, const std::vector<MDLabel> *desiredLabels, bool firstTime)
{
<<<<<<< HEAD
    bool r = true;					// Return value.
    static std::stringstream ss;	// Stream.
    int i=0, j=0;					// Loop indexes.
    static sqlite3_stmt * stmt;		// SQL statement.

    if (firstTime)
    {
    	// Clear ss.
    	ss.str(std::string());

		// Initialize SQL sentence.
		ss << "INSERT INTO " << tableName(tableId);

		// Add columns.
	    ss << " (";

	    // If desired labels is null then add all columns.
	    if (desiredLabels==NULL)
	    {
	    	ss << MDL::label2StrSql(columnValues[0]->label);
			for (i=1; i<columnValues.size() ;i++)
			{
				ss << "," << MDL::label2StrSql(columnValues[i]->label);
			}
	    }
	    // Add only desired columns.
	    else
	    {
	    	ss << MDL::label2StrSql((*desiredLabels)[0]);
			for (i=1; i<desiredLabels->size() ;i++)
			{
				ss << "," << MDL::label2StrSql((*desiredLabels)[i]);
			}
	    }
	    ss << ")";

	    // Add ? symbols.
	    ss << " VALUES (?";

	    // If desired labels is null then add all columns.
	    if (desiredLabels==NULL)
	    {
			for (i=1; i<columnValues.size() ;i++)
			{
				ss << ",?";
			}
	    }
	    // Add only desired columns.
	    else
	    {
			for (i=1; i<desiredLabels->size() ;i++)
			{
				ss << ",?";
			}
	    }
	    ss << ");";
    }

    // Prepare statement.
    rc = sqlite3_prepare_v2(db, ss.str().c_str(), ss.str().length(), &stmt, &zLeftover);
=======
    bool r = true;			// Return value.
    int i=0, j=0;			// Loop indexes.

    if (firstTime)
    {
    	// Clear preparedStream.
    	this->preparedStream.str(std::string());

    	// Initialize SQL sentence.
    	this->preparedStream << "INSERT INTO " << tableName(tableId);

    	// Add columns.
    	this->preparedStream << " (";

    	// If desired labels is null then add all columns.
    	if (desiredLabels==NULL)
    	{
    		this->preparedStream << MDL::label2StrSql(columnValues[0]->label);
    		for (i=1; i<columnValues.size() ;i++)
    		{
    			this->preparedStream << "," << MDL::label2StrSql(columnValues[i]->label);
    		}
    	}
    	// Add only desired columns.
    	else
    	{
    		this->preparedStream << MDL::label2StrSql((*desiredLabels)[0]);
    		for (i=1; i<desiredLabels->size() ;i++)
    		{
    			this->preparedStream << "," << MDL::label2StrSql((*desiredLabels)[i]);
    		}
    	}
    	this->preparedStream << ")";

    	// Add ? symbols.
    	this->preparedStream << " VALUES (?";

    	// If desired labels is null then add all columns.
    	if (desiredLabels==NULL)
    	{
    		for (i=1; i<columnValues.size() ;i++)
    		{
    			this->preparedStream << ",?";
    		}
    	}
    	// Add only desired columns.
    	else
    	{
    		for (i=1; i<desiredLabels->size() ;i++)
    		{
    			this->preparedStream << ",?";
    		}
    	}
    	this->preparedStream << ");";

    	// Prepare statement.
    	rc = sqlite3_prepare_v2(db, this->preparedStream.str().c_str(), -1, &this->preparedStmt, &zLeftover);
    }
>>>>>>> 956cf87d

    // Add values.
    if (desiredLabels==NULL)
    {
<<<<<<< HEAD
        bindValue(stmt, 1, *(columnValues[0]));
        for (i=1; i<columnValues.size() ;i++)
        {
        	bindValue(stmt, i+1, *(columnValues[i]));
=======
        bindValue( this->preparedStmt, 1, *(columnValues[0]));
        for (i=1; i<columnValues.size() ;i++)
        {
        	bindValue( this->preparedStmt, i+1, *(columnValues[i]));
>>>>>>> 956cf87d
        }
    }
    // Add only desired columns.
    else
    {
		for (i=0; i<desiredLabels->size() ;i++)
		{
			for (j=0; j<columnValues.size() ;j++)
			{
				if (columnValues[j]->label == (*desiredLabels)[i])
				{
<<<<<<< HEAD
					bindValue(stmt, i+1, *(columnValues[j]));
=======
					bindValue( this->preparedStmt, i+1, *(columnValues[j]));
>>>>>>> 956cf87d
					break;
				}
			}
		}
    }

    // Execute statement.
<<<<<<< HEAD
    rc = sqlite3_step(stmt);
    if (rc != SQLITE_OK && rc != SQLITE_ROW && rc != SQLITE_DONE)
    {
        std::cerr << "MDSql::setObjectValue(MDObject): " << std::endl
        << "   " << ss.str() << std::endl
        <<"    code: " << rc << " error: " << sqlite3_errmsg(db) << std::endl;
        r = false;
    }
    sqlite3_finalize(stmt);
    return r;
}

=======
    rc = sqlite3_step( this->preparedStmt);
    if (rc != SQLITE_OK && rc != SQLITE_ROW && rc != SQLITE_DONE)
    {
        std::cerr << "MDSql::setObjectValue(MDObject): " << std::endl
        << "   " << this->preparedStream.str() << std::endl
        <<"    code: " << rc << " error: " << sqlite3_errmsg(db) << std::endl;
        r = false;
    }

    // Reset statement and bindings.
    sqlite3_clear_bindings(this->preparedStmt);
    sqlite3_reset(this->preparedStmt);

    return r;
}

void MDSql::finalizePreparedStmt(void)
{
    sqlite3_finalize( this->preparedStmt);
}

>>>>>>> 956cf87d
//set column with a given value
bool MDSql::setObjectValue(const MDObject &value)
{
    bool r = true;
    MDLabel column = value.label;
    std::stringstream ss;
    sqlite3_stmt * stmt;
    ss << "UPDATE " << tableName(tableId)
    << " SET " << MDL::label2StrSql(column) << "=?;";
    rc = sqlite3_prepare_v2(db, ss.str().c_str(), -1, &stmt, &zLeftover);
    bindValue(stmt, 1, value);
    rc = sqlite3_step(stmt);
    if (rc != SQLITE_OK && rc != SQLITE_ROW && rc != SQLITE_DONE)
    {
        std::cerr << "MDSql::setObjectValue(MDObject): " << std::endl
        << "   " << ss.str() << std::endl
        <<"    code: " << rc << " error: " << sqlite3_errmsg(db) << std::endl;
        r = false;
    }
    sqlite3_finalize(stmt);
    return r;
}

bool MDSql::setObjectValue(const int objId, const MDObject &value)
{
    bool r = true;
    MDLabel column = value.label;
    std::stringstream ss;
    //Check cached statements for setObjectValue
    sqlite3_stmt * &stmt = myCache->setValueCache[column];
    //sqlite3_stmt * stmt = NULL;
    if (stmt == NULL)//if not exists create the stmt
    {
        std::string sep = (MDL::isString(column) || MDL::isVector(column)) ? "'" : "";
        ss << "UPDATE " << tableName(tableId)
        << " SET " << MDL::label2StrSql(column) << "=? WHERE objID=?;";
//#define DEBUG
#ifdef DEBUG
        std::cerr << "DEBUG_JM: setObjectValue: " << ss.str() << std::endl;

#endif

        rc = sqlite3_prepare_v2(db, ss.str().c_str(), -1, &stmt, &zLeftover);
    }
    rc = sqlite3_reset(stmt);
    bindValue(stmt, 1, value);
    rc = sqlite3_bind_int(stmt, 2, objId);
    rc = sqlite3_step(stmt);
    if (rc != SQLITE_OK && rc != SQLITE_ROW && rc != SQLITE_DONE)
    {
        std::cerr << "MDSql::setObjectValue: " << std::endl
        << "   " << ss.str() << std::endl
        <<"    code: " << rc << " error: " << sqlite3_errmsg(db) << std::endl;
        r = false;
    }

    return r;
}

bool MDSql::getObjectsValues(const size_t objId, std::vector<MDLabel> labels, std::vector<MDObject> *values, bool firstTime)
{
	bool ret=true;				// Return value.
	int i=0;					// Loop counter.

	if (firstTime)
	{
		std::stringstream ss;		// Sentence string.
		ss << "SELECT ";

		// Add columns names.
		ss << MDL::label2StrSql(labels[0]);
		for (i=1; i<labels.size() ;i++)
		{
			if (labels[i] != MDL_STAR_COMMENT)
			{
				ss << "," << MDL::label2StrSql(labels[i]);
			}
		}
		ss << " FROM " << tableName(tableId) << " WHERE objID=?";
		rc = sqlite3_prepare_v2(db, ss.str().c_str(), -1, &this->preparedStmt, &zLeftover);
		if (rc != SQLITE_OK)
		{
			ret = false;
			printf( "could not prepare statement: %s\n", sqlite3_errmsg(db) );
			std::cout << ss.str() << std::endl << "ID " << objId << std::endl;
		}
	}

	// Bind object id.
	rc = sqlite3_bind_int(this->preparedStmt, 1, objId);

	// Execute statement.
	rc = sqlite3_step(this->preparedStmt);
	while (rc == SQLITE_ROW)
	{
		for (i=0; i<labels.size() ;i++)
		{
			if (labels[i] != MDL_STAR_COMMENT)
			{
				MDObject value(labels[i]);
				extractValue(this->preparedStmt, i, value);
				(*values).push_back(value);
			}
		}

		// Next row.
		rc = sqlite3_step(this->preparedStmt);
	}

	// Check error in last sqlite3_step call.
	if (rc != SQLITE_DONE)
	{
		// Error executing SQL sentence.
		ret = false;
		std::cout << "sqlite3_step returned " << rc << std::endl;
	}

	// Reset statement and bindings.
	sqlite3_clear_bindings(this->preparedStmt);
	sqlite3_reset(this->preparedStmt);

	return(ret);
}

bool MDSql::getObjectValue(const int objId, MDObject  &value)
{
    std::stringstream ss;
    MDLabel column = value.label;
    sqlite3_stmt * &stmt = myCache->getValueCache[column];

    if (stmt == NULL)//prepare stmt if not exists
    {
        //std::cerr << "Creating cache " << ++count <<std::endl;
        ss << "SELECT " << MDL::label2StrSql(column)
        << " FROM " << tableName(tableId)
        << " WHERE objID=?";// << objId << ";";
        rc = sqlite3_prepare_v2(db, ss.str().c_str(), -1, &stmt, &zLeftover);
    }

//#define DEBUG
#ifdef DEBUG

    std::cerr << "getObjectValue: " << ss.str() <<std::endl;
#endif

    rc = sqlite3_reset(stmt);
    rc = sqlite3_bind_int(stmt, 1, objId);
    rc = sqlite3_step(stmt);

    if (rc == SQLITE_ROW)
        //|| rc== SQLITE_DONE)
    {
        extractValue(stmt, 0, value);
        rc = sqlite3_step(stmt);
    }
    else
    {
        return false;
    }
    //not finalize now because cached
    //sqlite3_finalize(stmt);
    return true;
}

void MDSql::selectObjects(std::vector<size_t> &objectsOut, const MDQuery *queryPtr)
{
    std::stringstream ss;
    sqlite3_stmt *stmt;
    objectsOut.clear();

    ss << "SELECT objID FROM " << tableName(tableId);
    if (queryPtr != NULL)
    {
        ss << queryPtr->whereString();
        ss << queryPtr->orderByString();
        ss << queryPtr->limitString();
    }
    rc = sqlite3_prepare_v2(db, ss.str().c_str(), -1, &stmt, &zLeftover);
#ifdef DEBUG

    std::cerr << "selectObjects: " << ss.str() <<std::endl;
#endif

    while ((rc = sqlite3_step(stmt)) == SQLITE_ROW)
    {
        objectsOut.push_back(sqlite3_column_int(stmt, 0));
    }
    rc = sqlite3_finalize(stmt);
}

size_t MDSql::deleteObjects(const MDQuery *queryPtr)
{
    std::stringstream ss;
    ss << "DELETE FROM " << tableName(tableId);
    if (queryPtr != NULL)
        ss << queryPtr->whereString();

    if (execSingleStmt(ss))
    {
        return sqlite3_changes(db);
    }
    return 0;

}

size_t MDSql::copyObjects(MetaData *mdPtrOut, const MDQuery *queryPtr) const
{
    return copyObjects(mdPtrOut->myMDSql, queryPtr);
}

size_t MDSql::copyObjects(MDSql * sqlOut, const MDQuery *queryPtr) const
{
    //NOTE: Is assumed that the destiny table has
    // the same columns that the source table, if not
    // the INSERT will fail
    std::stringstream ss, ss2;
    ss << "INSERT INTO " << tableName(sqlOut->tableId);
    //Add columns names to the insert and also to select
    //* couldn't be used because maybe are duplicated objID's
    std::string sep = " ";
    int size = myMd->activeLabels.size();

    for (int i = 0; i < size; i++)
    {
        ss2 << sep << MDL::label2StrSql( myMd->activeLabels[i]);
        sep = ", ";
    }
    ss << "(" << ss2.str() << ") SELECT " << ss2.str();
    ss << " FROM " << tableName(tableId);
    if (queryPtr != NULL)
    {
        ss << queryPtr->whereString();
        ss << queryPtr->orderByString();
        ss << queryPtr->limitString();
    }
    if (sqlOut->execSingleStmt(ss))
    {
        return sqlite3_changes(db);
    }
    return 0;
}

void MDSql::aggregateMd(MetaData *mdPtrOut,
                        const std::vector<AggregateOperation> &operations,
                        const std::vector<MDLabel>            &operateLabel)
{
    std::stringstream ss;
    std::stringstream ss2;
    std::string aggregateStr = MDL::label2StrSql(mdPtrOut->activeLabels[0]);
    ss << "INSERT INTO " << tableName(mdPtrOut->myMDSql->tableId)
    << "(" << aggregateStr;
    ss2 << aggregateStr;
    //Start iterating on second label, first is the
    //aggregating one
    for (size_t i = 0; i < operations.size(); i++)
    {
        ss << ", " << MDL::label2StrSql(mdPtrOut->activeLabels[i+1]);
        ss2 << ", " ;
        switch (operations[i])
        {
        case AGGR_COUNT:
            ss2 << "COUNT";
            break;
        case AGGR_MAX:
            ss2 << "MAX";
            break;
        case AGGR_MIN:
            ss2 << "MIN";
            break;
        case AGGR_SUM:
            ss2 << "SUM";
            break;
        case AGGR_AVG:
            ss2 << "AVG";
            break;
        default:
            REPORT_ERROR(ERR_MD_SQL, "Invalid aggregate operation.");
        }
        ss2 << "(" << MDL::label2StrSql(operateLabel[i])
        << ") AS " << MDL::label2StrSql(mdPtrOut->activeLabels[i+1]);
    }
    ss << ") SELECT " << ss2.str();
    ss << " FROM " << tableName(tableId);
    ss << " GROUP BY " << aggregateStr;
    ss << " ORDER BY " << aggregateStr << ";";
    //std::cerr << "ss " << ss.str() <<std::endl;
    execSingleStmt(ss);
}


void MDSql::aggregateMdGroupBy(MetaData *mdPtrOut,
                               AggregateOperation operation,
                               const std::vector<MDLabel> &groupByLabels ,
                               MDLabel operateLabel,
                               MDLabel resultLabel)
{
    std::stringstream ss;
    std::stringstream ss2;
    std::stringstream groupByStr;

    groupByStr << MDL::label2StrSql(groupByLabels[0]);
    for (size_t i = 1; i < groupByLabels.size(); i++)
        groupByStr << ", " << MDL::label2StrSql(groupByLabels[i]);

    ss << "INSERT INTO " << tableName(mdPtrOut->myMDSql->tableId) << "("
    << groupByStr.str() << ", " << MDL::label2StrSql(resultLabel) << ")";

    ss2 << groupByStr.str() << ", ";
    switch (operation)
    {
    case AGGR_COUNT:
        ss2 << "COUNT";
        break;
    case AGGR_MAX:
        ss2 << "MAX";
        break;
    case AGGR_MIN:
        ss2 << "MIN";
        break;
    case AGGR_SUM:
        ss2 << "SUM";
        break;
    case AGGR_AVG:
        ss2 << "AVG";
        break;
    default:
        REPORT_ERROR(ERR_MD_SQL, "Invalid aggregate operation.");
    }
    ss2 << "(" << MDL::label2StrSql(operateLabel);
    ss2 << ") AS " << MDL::label2StrSql(resultLabel);

    ss << " SELECT " << ss2.str();
    ss << " FROM " << tableName(tableId);
    ss << " GROUP BY " << groupByStr.str();
    ss << " ORDER BY " << groupByStr.str() << ";";

    //std::cerr << "ss " << ss.str() <<std::endl;
    execSingleStmt(ss);
}


double MDSql::aggregateSingleDouble(const AggregateOperation operation,
                                    MDLabel operateLabel)
{
    std::stringstream ss;
    ss << "SELECT ";
    //Start iterating on second label, first is the
    //aggregating one
    switch (operation)
    {
    case AGGR_COUNT:
        ss << "COUNT";
        break;
    case AGGR_MAX:
        ss << "MAX";
        break;
    case AGGR_MIN:
        ss << "MIN";
        break;
    case AGGR_SUM:
        ss << "SUM";
        break;
    case AGGR_AVG:
        ss << "AVG";
        break;
    default:
        REPORT_ERROR(ERR_MD_SQL, "Invalid aggregate operation.");
    }
    ss << "(" << MDL::label2StrSql(operateLabel) << ")" ;
    ss << " FROM " << tableName(tableId);
    return (execSingleDoubleStmt(ss));
}

size_t MDSql::aggregateSingleSizeT(const AggregateOperation operation,
                                   MDLabel operateLabel)
{
    std::stringstream ss;
    ss << "SELECT ";
    //Start iterating on second label, first is the
    //aggregating one
    switch (operation)
    {
    case AGGR_COUNT:
        ss << "COUNT";
        break;
    case AGGR_MAX:
        ss << "MAX";
        break;
    case AGGR_MIN:
        ss << "MIN";
        break;
    case AGGR_SUM:
        ss << "SUM";
        break;
    case AGGR_AVG:
        ss << "AVG";
        break;
    default:
        REPORT_ERROR(ERR_MD_SQL, "Invalid aggregate operation.");
    }
    ss << "(" << MDL::label2StrSql(operateLabel) << ")" ;
    ss << " FROM " << tableName(tableId);
    return (execSingleIntStmt(ss));
}

void MDSql::indexModify(const std::vector<MDLabel> columns, bool create)
{
    std::stringstream ss,index_name,index_column;
    std::string sep1=" ";
    std::string sep2=" ";
    for (size_t i = 0; i < columns.size(); i++)
    {
        index_name << sep1 << tableName(tableId) << "_"
        << MDL::label2Str(columns.at(i));
        sep1 = "_";
        index_column << sep2 << MDL::label2StrSql(columns.at(i));
        sep2 = ", ";
    }

    if (create)
    {
        ss << "CREATE INDEX IF NOT EXISTS " << index_name.str() << "_INDEX "
        << " ON " << tableName(tableId) << " (" << index_column.str() << ")";
    }
    else
    {
        ss << "DROP INDEX IF EXISTS " << index_name.str() << "_INDEX ";
    }
    execSingleStmt(ss);
}

size_t MDSql::firstRow()
{
    std::stringstream ss;
    ss << "SELECT COALESCE(MIN(objID), -1) AS MDSQL_FIRST_ID FROM "
    << tableName(tableId) << ";";
    return execSingleIntStmt(ss);
}

size_t MDSql::lastRow()
{
    std::stringstream ss;
    ss << "SELECT COALESCE(MAX(objID), -1) AS MDSQL_LAST_ID FROM "
    << tableName(tableId) << ";";
    return execSingleIntStmt(ss);
}

size_t MDSql::nextRow(size_t currentRow)
{
    std::stringstream ss;
    ss << "SELECT COALESCE(MIN(objID), -1) AS MDSQL_NEXT_ID FROM "
    << tableName(tableId)
    << " WHERE objID>" << currentRow << ";";
    return execSingleIntStmt(ss);
}

size_t MDSql::previousRow(size_t currentRow)
{
    std::stringstream ss;
    ss << "SELECT COALESCE(MAX(objID), -1) AS MDSQL_PREV_ID FROM "
    << tableName(tableId)
    << " WHERE objID<" << currentRow << ";";
    return execSingleIntStmt(ss);
}

int MDSql::columnMaxLength(MDLabel column)
{
    std::stringstream ss;
    ss << "SELECT MAX(COALESCE(LENGTH("<< MDL::label2StrSql(column)
    <<"), -1)) AS MDSQL_STRING_LENGTH FROM "
    << tableName(tableId) << ";";
    return execSingleIntStmt(ss);
}

void MDSql::setOperate(MetaData *mdPtrOut, MDLabel column, SetOperation operation)
{
    std::stringstream ss, ss2;
    bool execStmt = true;
    int size;
    std::string sep = " ";

    switch (operation)
    {
    case UNION:

        copyObjects(mdPtrOut->myMDSql);
        execStmt = false;
        break;
    case UNION_DISTINCT: //unionDistinct
        //Create string with columns list
        size = mdPtrOut->activeLabels.size();
        //std::cerr << "LABEL" <<  MDL::label2StrSql(column) <<std::endl;
        for (int i = 0; i < size; i++)
        {
            ss2 << sep << MDL::label2StrSql( myMd->activeLabels[i]);
            sep = ", ";
        }
        ss << "INSERT INTO " << tableName(mdPtrOut->myMDSql->tableId)
        << " (" << ss2.str() << ")"
        << " SELECT " << ss2.str()
        << " FROM " << tableName(tableId)
        << " WHERE "<< MDL::label2StrSql(column)
        << " NOT IN (SELECT " << MDL::label2StrSql(column)
        << " FROM " << tableName(mdPtrOut->myMDSql->tableId) << ");";
        break;
    case DISTINCT:
    case REMOVE_DUPLICATE:
        //Create string with columns list
        size = mdPtrOut->activeLabels.size();
        sep = ' ';
        std::vector<MDLabel> * labelVector;
        if (operation == REMOVE_DUPLICATE)
        {
            labelVector = &(myMd->activeLabels);
        }
        else if (operation == DISTINCT)
        {
            labelVector = &(mdPtrOut->activeLabels);
        }
        for (int i = 0; i < size; i++)
        {
            ss2 << sep << MDL::label2StrSql( labelVector->at(i));
            sep = ", ";
        }
        ss << "INSERT INTO " << tableName(mdPtrOut->myMDSql->tableId)
        << " (" << ss2.str() << ")"
        << " SELECT DISTINCT " << ss2.str()
        << " FROM " << tableName(tableId)
        << ";";
        break;
    case INTERSECTION:
    case SUBSTRACTION:
        ss << "DELETE FROM " << tableName(mdPtrOut->myMDSql->tableId)
        << " WHERE " << MDL::label2StrSql(column);
        if (operation == INTERSECTION)
            ss << " NOT";
        ss << " IN (SELECT " << MDL::label2StrSql(column)
        << " FROM " << tableName(tableId) << ");";
        break;
    default:
        REPORT_ERROR(ERR_ARG_INCORRECT,"Cannot use this operation for a set operation");
    }
    //std::cerr << "ss" << ss.str() <<std::endl;
    if (execStmt)
        execSingleStmt(ss);
}

bool MDSql::equals(const MDSql &op)
{
    std::vector<MDLabel> v1(myMd->activeLabels),v2(op.myMd->activeLabels);
    std::sort(v1.begin(),v1.end());
    std::sort(v2.begin(),v2.end());

    if(v1 != v2)
        return (false);
    int size  = myMd->activeLabels.size();
    std::stringstream sqlQuery,ss2,ss2Group;

    ss2 << MDL::label2StrSql(MDL_OBJID);
    ss2Group << MDL::label2StrSql(MDL_OBJID);
    int precision = myMd->precision;
    for (int i = 0; i < size; i++)
    {
        //when metadata  is double compare
        if(MDL::isDouble(myMd->activeLabels[i]))
        {
            ss2 << ", CAST (" << MDL::label2StrSql( myMd->activeLabels[i])
            << "*" << precision
            << " as INTEGER) as " << MDL::label2StrSql( myMd->activeLabels[i]);

        }
        else
        {
            ss2 << ", "       << MDL::label2StrSql( myMd->activeLabels[i]);
        }
        ss2Group<< ", "       << MDL::label2StrSql( myMd->activeLabels[i]);
    }
    sqlQuery
    << "SELECT count(*) FROM ("
    << "SELECT count(*) as result\
    FROM\
    (\
    SELECT " << ss2.str() << "\
    FROM " <<   tableName(tableId)
    <<      " UNION ALL \
    SELECT " << ss2.str() << "\
    FROM " << tableName(op.tableId)
    <<     ") tmp"
    << " GROUP BY " << ss2Group.str()
    << " HAVING COUNT(*) <> 2"
    << ") tmp1";
    return (execSingleIntStmt(sqlQuery)==0);
}

void MDSql::setOperate(const MetaData *mdInLeft,
                       const MetaData *mdInRight,
                       MDLabel columnLeft,
                       MDLabel columnRight,
                       SetOperation operation)
{
    std::stringstream ss, ss2, ss3;
    size_t size;
    std::string join_type = "", sep = "";
    switch (operation)
    {
    case INNER_JOIN:
        join_type = " INNER ";
        break;
    case LEFT_JOIN:
        join_type = " LEFT OUTER ";
        break;
    case OUTER_JOIN:
        join_type = " OUTER ";
        break;
    case NATURAL_JOIN:
        /* We do not want natural join but natural join except for the obj-ID column */
        join_type = " INNER ";
        columnLeft = columnRight = MDL_UNDEFINED;
        break;
    default:
        REPORT_ERROR(ERR_ARG_INCORRECT,"Cannot use this operation for a set operation");
    }
    if(operation==NATURAL_JOIN)
    {
        std::vector<MDLabel> intersectLabels;
        std::vector<MDLabel>::const_iterator left, right;
        for (right=(mdInRight->activeLabels).begin();
             right!=(mdInRight->activeLabels).end();
             ++right)
            for (left=(mdInLeft->activeLabels).begin();
                 left!=(mdInLeft->activeLabels).end();
                 ++left)
            {
                if (*left == *right)
                {
                    String labelStr = MDL::label2StrSql(*left);
                    intersectLabels.push_back(*left);
                }
            }
        mdInRight->addIndex(intersectLabels);
        mdInLeft->addIndex(intersectLabels);
    }
    else
    {
        mdInRight->addIndex(columnRight);
        mdInLeft->addIndex(columnLeft);
    }
    size = myMd->activeLabels.size();
    size_t sizeLeft = mdInLeft->activeLabels.size();

    for (size_t i = 0; i < size; i++)
    {
        ss2 << sep << MDL::label2StrSql( myMd->activeLabels[i]);
        ss3 << sep;
        if (i < sizeLeft && mdInLeft->activeLabels[i] == myMd->activeLabels[i])
            ss3 << tableName(mdInLeft->myMDSql->tableId) << ".";
        else
            ss3 << tableName(mdInRight->myMDSql->tableId) << ".";
        ss3 << MDL::label2StrSql( myMd->activeLabels[i]);
        sep = ", ";
    }
    ss << "INSERT INTO " << tableName(tableId)
    << " (" << ss2.str() << ")"
    << " SELECT " << ss3.str()
    << " FROM " << tableName(mdInLeft->myMDSql->tableId)
    << join_type << " JOIN " << tableName(mdInRight->myMDSql->tableId);

    if (operation != NATURAL_JOIN)
        ss << " ON " << tableName(mdInLeft->myMDSql->tableId) << "." << MDL::label2StrSql(columnLeft)
        << "=" << tableName(mdInRight->myMDSql->tableId) << "." << MDL::label2StrSql(columnRight) ;
    else
    {
        sep = " ";
        ss << " WHERE ";
        for (size_t i = 0; i < mdInRight->activeLabels.size(); i++)
            for (size_t j = 0; j < sizeLeft; j++)
            {
                if(mdInRight->activeLabels[i] == mdInLeft->activeLabels[j])
                {
                    ss << sep
                    << tableName(mdInRight->myMDSql->tableId) << "."
                    << MDL::label2StrSql(mdInRight->activeLabels[i])
                    << " = "
                    << tableName(mdInLeft->myMDSql->tableId) << "."
                    << MDL::label2StrSql(mdInLeft->activeLabels[j]);
                    sep = " AND ";
                }
            }
    }
    ss << ";";
    //    std::cerr << "ss:" << ss.str() << std::endl;
    //    for (int j = 0; j < sizeLeft; j++)
    //     std::cerr << "mdInRight->activeLabels:" << mdInRight->activeLabels[0] << std::endl;
    //    for (int j = 0; j < sizeLeft; j++)
    //     std::cerr << "mdInLeft->activeLabels:"  << mdInLeft->activeLabels[1] << std::endl;
    execSingleStmt(ss);
    //std::cerr << "ss:" << ss.str() << std::endl;
    //dumpToFile("kk.sqlite");
    //exit(0);
}

bool MDSql::operate(const String &expression)
{
    std::stringstream ss;
    ss << "UPDATE " << tableName(tableId) << " SET " << expression;

    return execSingleStmt(ss);
}

void MDSql::dumpToFile(const FileName &fileName)
{
    sqlite3 *pTo;
    sqlite3_backup *pBackup;

    sqlCommitTrans();
    rc = sqlite3_open(fileName.c_str(), &pTo);
    if( rc==SQLITE_OK )
    {
        pBackup = sqlite3_backup_init(pTo, "main", db, "main");
        if( pBackup )
        {
            sqlite3_backup_step(pBackup, -1);
            sqlite3_backup_finish(pBackup);
        }
        rc = sqlite3_errcode(pTo);
    }
    else
        REPORT_ERROR(ERR_MD_SQL, "dumpToFile: error opening db file");
    sqlite3_close(pTo);
    sqlBeginTrans();
}

void MDSql::copyTableFromFileDB(const FileName blockname,
                                const FileName filename,
                                const std::vector<MDLabel> *desiredLabels,
                                const size_t maxRows
                               )
{
    char **results;
    int rows;
    int columns;
    char *Labels;

    sqlite3 *db1;
    if (sqlite3_open(filename.c_str(), &db1))
        REPORT_ERROR(ERR_MD_SQL,formatString("Error opening database code: %d message: %s",rc,sqlite3_errmsg(db1)));
    String _blockname;
    String sql;
    if(blockname.empty())
    {
    	sql = (String)"SELECT name FROM sqlite_master\
    	                 WHERE type='table' LIMIT 1;";
        if ((rc=sqlite3_get_table (db1, sql.c_str(), &results, &rows, &columns, NULL)) != SQLITE_OK)
            REPORT_ERROR(ERR_MD_SQL,formatString("Error accessing table code: %d message: %s. SQL command %s",rc,sqlite3_errmsg(db1),sql.c_str()));
        else
        	_blockname=(String)results[1];
    }
    else
        _blockname=blockname;
    sql = (String)"PRAGMA table_info(" + _blockname +")";
    if (sqlite3_get_table (db1, sql.c_str(), &results, &rows, &columns, NULL) != SQLITE_OK)
        REPORT_ERROR(ERR_MD_SQL,formatString("Error accessing table code: %d message: %s. SQL command %s",rc,sqlite3_errmsg(db1),sql.c_str()));
    //This pragma returns one row for each column in the named table.
    //Columns in the result set include the column name,
    //data type, whether or not the column can be NULL, and the default value for the column.

    String activeLabel;
    MDLabel label;
    if (rows < 1)
        std::cerr << "Empty Metadata" <<std::endl;
    else if (desiredLabels != NULL)
    {

        myMd->activeLabels = *desiredLabels;
        for(std::vector<MDLabel>::const_iterator  it = desiredLabels->
                begin();
            it != desiredLabels->end();
            ++it)
        {
            activeLabel += *it + " ,";
        }
    }
    else
    {

        activeLabel="*";
        for (int i = 1; i <= rows; i++)
        {
            Labels = results[(i * columns) + 1];
            label = MDL::str2Label(Labels);

            if (label == MDL_UNDEFINED)
            {
                if(strcmp(Labels,"objID"))
                    std::cout << (String)"WARNING: Ignoring unknown column: " + Labels << std::endl;
            }
            else
            {
                myMd->activeLabels.push_back(label);
            }
        }
    }
    sqlite3_free_table (results);
    sqlite3_close(db1);

    //Copy table to memory
    //tableName(tableId);
    sqlCommitTrans();

    dropTable();
    createMd();

    String sqlCommand = formatString("ATTACH database '%s' AS load;", filename.c_str());

    if (sqlite3_exec(db, sqlCommand.c_str(), NULL, NULL, &errmsg) != SQLITE_OK)
    {
        std::cerr << "Couldn't attach or create table:  " << errmsg << std::endl;
        return;
    }
    String selectCmd = formatString("SELECT %s FROM load.%s", activeLabel.c_str(), _blockname.c_str());
    sqlCommand = formatString("INSERT INTO %s %s", tableName(tableId).c_str(), selectCmd.c_str());

    if (maxRows)
    {
        std::stringstream ss;
        ss << "SELECT COUNT(objId) FROM load." << _blockname;
        myMd->_parsedLines = execSingleIntStmt(ss);
        //std::cerr << ss.str() << " = " << myMd->_parsedLines << std::endl;

        sqlCommand += formatString(" LIMIT %lu", maxRows);
    }

    if (sqlite3_exec(db, sqlCommand.c_str(),NULL,NULL,&errmsg) != SQLITE_OK)
    {
        std::cerr << (String)"Couldn't write table: " << tableName(tableId)
        << " "                             << errmsg << std::endl
        << "sqlcommand " << sqlCommand << std::endl;
        return;
    }
    sqlite3_exec(db, "DETACH load",NULL,NULL,&errmsg);
    sqlBeginTrans();
}

void MDSql::copyTableToFileDB(const FileName blockname, const FileName &fileName)
{
    sqlCommitTrans();
    String _blockname;
    if(blockname.empty())
        _blockname=DEFAULT_BLOCK_NAME;
    else
        _blockname=blockname;
    String sqlCommand = (String)"ATTACH database '" + fileName+"' as save";
    sqlCommand += (String)";drop table  if exists save." + blockname;
    if (sqlite3_exec(db, sqlCommand.c_str(),NULL,NULL,&errmsg) != SQLITE_OK)
    {
        std::cerr << "Couldn't attach or create table:  " << errmsg << std::endl;
        return;
    }

    sqlCommand = (String)"create table save." +blockname
                 +" as select * from main."+tableName(tableId);
    //do not know how to create indexes in attached table
    //    sqlCommand += (String)";CREATE INDEX IF NOT EXISTS save.obj_Id_INDEX ON "
    //         + "save." +blockname +"(objID)";
    if (sqlite3_exec(db, sqlCommand.c_str(),NULL,NULL,&errmsg) != SQLITE_OK)
    {
        std::cerr << (String)"Couldn't write table: " << blockname
        << " "                             << errmsg << std::endl;
        return;
    }
    sqlite3_exec(db, "DETACH save",NULL,NULL,&errmsg);
    sqlBeginTrans();
}

bool MDSql::sqlBegin()
{
    if (table_counter > 0)
        return true;
    //std::cerr << "entering sqlBegin" <<std::endl;
    rc = sqlite3_open("", &db);

    sqlite3_exec(db, "PRAGMA temp_store=MEMORY",NULL, NULL, &errmsg);
    sqlite3_exec(db, "PRAGMA synchronous=OFF",NULL, NULL, &errmsg);
    sqlite3_exec(db, "PRAGMA count_changes=OFF",NULL, NULL, &errmsg);
    sqlite3_exec(db, "PRAGMA page_size=4092",NULL, NULL, &errmsg);

    return sqlBeginTrans();
}

void MDSql::sqlTimeOut(int miliseconds)
{
    if (sqlite3_busy_timeout(db, miliseconds) != SQLITE_OK)
    {
        std::cerr << "Couldn't not set timeOut:  " << std::endl;
        exit(0);

    }

}

void MDSql::sqlEnd()
{
    sqlCommitTrans();
    sqlite3_close(db);
    //std::cerr << "Database sucessfully closed." <<std::endl;
}

bool MDSql::sqlBeginTrans()
{
    if (sqlite3_exec(db, "BEGIN TRANSACTION", NULL, NULL, &errmsg) != SQLITE_OK)
    {
        std::cerr << "Couldn't begin transaction:  " << errmsg << std::endl;
        return false;
    }
    return true;
}

bool MDSql::sqlCommitTrans()
{
    char *errmsg;

    if (sqlite3_exec(db, "COMMIT TRANSACTION", NULL, NULL, &errmsg) != SQLITE_OK)
    {
        std::cerr << "Couldn't commit transaction:  " << errmsg << std::endl;
        return false;
    }
    return true;
}

bool MDSql::dropTable()
{
    std::stringstream ss;
    ss << "DROP TABLE IF EXISTS " << tableName(tableId) << ";";
    return execSingleStmt(ss);
}

bool MDSql::createTable(const std::vector<MDLabel> * labelsVector, bool withObjID)
{
    std::stringstream ss;
    ss << "CREATE TABLE " << tableName(tableId) << "(";
    std::string sep = "";
    if (withObjID)
    {
        ss << "objID INTEGER PRIMARY KEY ASC AUTOINCREMENT";
        sep = ", ";
    }
    if (labelsVector != NULL)
    {
        for (size_t i = 0; i < labelsVector->size(); i++)
        {
            ss << sep << MDL::label2SqlColumn(labelsVector->at(i));
            sep = ", ";
        }
    }
    ss << ");";
    return execSingleStmt(ss);
}

void MDSql::prepareStmt(const std::stringstream &ss, sqlite3_stmt *stmt)
{
    const char * zLeftover;
    rc = sqlite3_prepare_v2(db, ss.str().c_str(), -1, &stmt, &zLeftover);
}

bool MDSql::execSingleStmt(const std::stringstream &ss)
{

    sqlite3_stmt * stmt;
    rc = sqlite3_prepare_v2(db, ss.str().c_str(), -1, &stmt, &zLeftover);

//#define DEBUG
#ifdef DEBUG

    std::cerr << "execSingleStmt, stmt: '" << ss.str() << "'" <<std::endl;
#endif
#undef DEBUG

    bool r = execSingleStmt(stmt, &ss);
    rc = sqlite3_finalize(stmt);
    return r;
}

bool MDSql::execSingleStmt(sqlite3_stmt * &stmt, const std::stringstream *ss)
{

    rc = sqlite3_step(stmt);
    if (rc != SQLITE_OK && rc != SQLITE_ROW && rc != SQLITE_DONE)
        REPORT_ERROR(ERR_MD_SQL,formatString("Error code: %d message: %s\n  Sqlite query: %s",rc,sqlite3_errmsg(db), ss->str().c_str()));
    return true;
}

size_t MDSql::execSingleIntStmt(const std::stringstream &ss)
{
    sqlite3_stmt * stmt;
    rc = sqlite3_prepare_v2(db, ss.str().c_str(), -1, &stmt, &zLeftover);
    rc = sqlite3_step(stmt);
    size_t result = sqlite3_column_int(stmt, 0);

    if (rc != SQLITE_OK && rc != SQLITE_ROW && rc != SQLITE_DONE)
    {
        std::cerr << "MDSql::execSingleIntStmt: error executing statement, code " << rc <<std::endl;
        result = -1;
    }
    rc = sqlite3_finalize(stmt);
    return result;
}

double MDSql::execSingleDoubleStmt(const std::stringstream &ss)
{
    sqlite3_stmt * stmt;
    rc = sqlite3_prepare_v2(db, ss.str().c_str(), -1, &stmt, &zLeftover);
    rc = sqlite3_step(stmt);
    double result = sqlite3_column_double(stmt, 0);

    if (rc != SQLITE_OK && rc != SQLITE_ROW && rc != SQLITE_DONE)
    {
        std::cerr << "MDSql::execSingleDoubleStmt: error executing statement, code " << rc <<std::endl;
        result = -1;
    }
    rc = sqlite3_finalize(stmt);
    return result;
}
std::string MDSql::tableName(const int tableId) const
{
    std::stringstream ss;
    ss <<  "MDTable_" << tableId;
    return ss.str();
}

int MDSql::bindValue(sqlite3_stmt *stmt, const int position, const MDObject &valueIn)
{
    //First reset the statement
    //rc  = sqlite3_reset(stmt);
    //std::cerr << "rc after reset: " << rc <<std::endl;
  if (valueIn.failed)
  {
    // If a value was wronly parsed, set NULL in their sqlite entry
    std::cerr << "WARNING!!! valueIn.failed = True, binding NULL" << std::endl;

    return sqlite3_bind_null(stmt, position);
  }
  else
  {
    switch (valueIn.type)
    {
    case LABEL_BOOL: //bools are int in sqlite3
        return sqlite3_bind_int(stmt, position, valueIn.data.boolValue ? 1 : 0);
    case LABEL_INT:
        return sqlite3_bind_int(stmt, position, valueIn.data.intValue);
    case LABEL_SIZET:
        return sqlite3_bind_int(stmt, position, valueIn.data.longintValue);
    case LABEL_DOUBLE:
        return sqlite3_bind_double(stmt, position, valueIn.data.doubleValue);
    case LABEL_STRING:
        return sqlite3_bind_text(stmt, position, valueIn.data.stringValue->c_str(), -1, SQLITE_TRANSIENT);
    case LABEL_VECTOR_DOUBLE:
    case LABEL_VECTOR_SIZET:
        return sqlite3_bind_text(stmt, position, valueIn.toString(false, true).c_str(), -1, SQLITE_TRANSIENT);
    default:
        REPORT_ERROR(ERR_ARG_INCORRECT,"Do not know how to handle this type");
    }
  }
}

void MDSql::extractValue(sqlite3_stmt *stmt, const int position, MDObject &valueOut)
{
    std::stringstream ss;
    switch (valueOut.type)
    {
    case LABEL_BOOL: //bools are int in sqlite3
        valueOut.data.boolValue = sqlite3_column_int(stmt, position) == 1;
        break;
    case LABEL_INT:
        valueOut.data.intValue = sqlite3_column_int(stmt, position);
        break;
    case LABEL_SIZET:
        valueOut.data.longintValue = sqlite3_column_int(stmt, position);
        break;
    case LABEL_DOUBLE:
        valueOut.data.doubleValue = sqlite3_column_double(stmt, position);
        break;
    case LABEL_STRING:
        ss << sqlite3_column_text(stmt, position);
        valueOut.data.stringValue->assign(ss.str());

        break;
    case LABEL_VECTOR_DOUBLE:
    case LABEL_VECTOR_SIZET:
        ss << sqlite3_column_text(stmt, position);
        valueOut.fromStream(ss);
        break;
    default:
        REPORT_ERROR(ERR_ARG_INCORRECT,"Do not know how to extract a value from this type");
    }
}

MDCache::MDCache()
{
    this->addRowStmt = NULL;
    this->iterStmt = NULL;
}

MDCache::~MDCache()
{
    clear();
}

void MDCache::clear()
{
    //Clear cached statements
    std::map<MDLabel, sqlite3_stmt*>::iterator it;
    //FIXME: This is a bit dirty here...should be moved to MDSQl
    for (it = setValueCache.begin(); it != setValueCache.end(); it++)
        sqlite3_finalize(it->second);
    setValueCache.clear();

    for (it = getValueCache.begin(); it != getValueCache.end(); it++)
        sqlite3_finalize(it->second);
    getValueCache.clear();

    if (iterStmt != NULL)
    {
        sqlite3_finalize(iterStmt);
        iterStmt = NULL;
    }

    if (addRowStmt != NULL)
    {
        sqlite3_finalize(addRowStmt);
        addRowStmt = NULL;
    }
}<|MERGE_RESOLUTION|>--- conflicted
+++ resolved
@@ -271,68 +271,6 @@
 
 bool MDSql::setObjectValues(const std::vector<MDObject*> & columnValues, const std::vector<MDLabel> *desiredLabels, bool firstTime)
 {
-<<<<<<< HEAD
-    bool r = true;					// Return value.
-    static std::stringstream ss;	// Stream.
-    int i=0, j=0;					// Loop indexes.
-    static sqlite3_stmt * stmt;		// SQL statement.
-
-    if (firstTime)
-    {
-    	// Clear ss.
-    	ss.str(std::string());
-
-		// Initialize SQL sentence.
-		ss << "INSERT INTO " << tableName(tableId);
-
-		// Add columns.
-	    ss << " (";
-
-	    // If desired labels is null then add all columns.
-	    if (desiredLabels==NULL)
-	    {
-	    	ss << MDL::label2StrSql(columnValues[0]->label);
-			for (i=1; i<columnValues.size() ;i++)
-			{
-				ss << "," << MDL::label2StrSql(columnValues[i]->label);
-			}
-	    }
-	    // Add only desired columns.
-	    else
-	    {
-	    	ss << MDL::label2StrSql((*desiredLabels)[0]);
-			for (i=1; i<desiredLabels->size() ;i++)
-			{
-				ss << "," << MDL::label2StrSql((*desiredLabels)[i]);
-			}
-	    }
-	    ss << ")";
-
-	    // Add ? symbols.
-	    ss << " VALUES (?";
-
-	    // If desired labels is null then add all columns.
-	    if (desiredLabels==NULL)
-	    {
-			for (i=1; i<columnValues.size() ;i++)
-			{
-				ss << ",?";
-			}
-	    }
-	    // Add only desired columns.
-	    else
-	    {
-			for (i=1; i<desiredLabels->size() ;i++)
-			{
-				ss << ",?";
-			}
-	    }
-	    ss << ");";
-    }
-
-    // Prepare statement.
-    rc = sqlite3_prepare_v2(db, ss.str().c_str(), ss.str().length(), &stmt, &zLeftover);
-=======
     bool r = true;			// Return value.
     int i=0, j=0;			// Loop indexes.
 
@@ -391,22 +329,14 @@
     	// Prepare statement.
     	rc = sqlite3_prepare_v2(db, this->preparedStream.str().c_str(), -1, &this->preparedStmt, &zLeftover);
     }
->>>>>>> 956cf87d
 
     // Add values.
     if (desiredLabels==NULL)
     {
-<<<<<<< HEAD
-        bindValue(stmt, 1, *(columnValues[0]));
-        for (i=1; i<columnValues.size() ;i++)
-        {
-        	bindValue(stmt, i+1, *(columnValues[i]));
-=======
         bindValue( this->preparedStmt, 1, *(columnValues[0]));
         for (i=1; i<columnValues.size() ;i++)
         {
         	bindValue( this->preparedStmt, i+1, *(columnValues[i]));
->>>>>>> 956cf87d
         }
     }
     // Add only desired columns.
@@ -418,11 +348,7 @@
 			{
 				if (columnValues[j]->label == (*desiredLabels)[i])
 				{
-<<<<<<< HEAD
-					bindValue(stmt, i+1, *(columnValues[j]));
-=======
 					bindValue( this->preparedStmt, i+1, *(columnValues[j]));
->>>>>>> 956cf87d
 					break;
 				}
 			}
@@ -430,20 +356,6 @@
     }
 
     // Execute statement.
-<<<<<<< HEAD
-    rc = sqlite3_step(stmt);
-    if (rc != SQLITE_OK && rc != SQLITE_ROW && rc != SQLITE_DONE)
-    {
-        std::cerr << "MDSql::setObjectValue(MDObject): " << std::endl
-        << "   " << ss.str() << std::endl
-        <<"    code: " << rc << " error: " << sqlite3_errmsg(db) << std::endl;
-        r = false;
-    }
-    sqlite3_finalize(stmt);
-    return r;
-}
-
-=======
     rc = sqlite3_step( this->preparedStmt);
     if (rc != SQLITE_OK && rc != SQLITE_ROW && rc != SQLITE_DONE)
     {
@@ -465,7 +377,6 @@
     sqlite3_finalize( this->preparedStmt);
 }
 
->>>>>>> 956cf87d
 //set column with a given value
 bool MDSql::setObjectValue(const MDObject &value)
 {
