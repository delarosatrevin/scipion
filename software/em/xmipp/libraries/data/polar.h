/***************************************************************************
 *
 * Authors: Sjors H.W. Scheres (scheres@cnb.csic.es)
 *
 *  This code is strongly based on ideas by Pawel Penczek & Zhengfan
 *  Yang as implemented in SPARX at the University of Texas - Houston
 *  Medical School
 *
 *  see P. A. Penczek, R. Renka, and H. Schomberg,
 *      J. Opt. Soc. Am. _21_, 449 (2004)
 *
 * Unidad de  Bioinformatica of Centro Nacional de Biotecnologia , CSIC
 *
 * This program is free software; you can redistribute it and/or modify
 * it under the terms of the GNU General Public License as published by
 * the Free Software Foundation; either version 2 of the License, or
 * (at your option) any later version.
 *
 * This program is distributed in the hope that it will be useful,
 * but WITHOUT ANY WARRANTY; without even the implied warranty of
 * MERCHANTABILITY or FITNESS FOR A PARTICULAR PURPOSE.  See the
 * GNU General Public License for more details.
 *
 * You should have received a copy of the GNU General Public License
 * along with this program; if not, write to the Free Software
 * Foundation, Inc., 59 Temple Place, Suite 330, Boston, MA
 * 02111-1307  USA
 *
 *  All comments concerning this program package may be sent to the
 *  e-mail address 'xmipp@cnb.csic.es'
 ***************************************************************************/
#ifndef POLAR_H
#define POLAR_H
#include "xmipp_funcs.h"
#include "multidim_array.h"
#include "transformations.h"
#include "xmipp_fftw.h"

#define FULL_CIRCLES 0
#define HALF_CIRCLES 1
#define DONT_CONJUGATE false
#define CONJUGATE true
#define DONT_KEEP_TRANSFORM false
#define KEEP_TRANSFORM true

/// @defgroup Polar Polar coordinates
/// @ingroup DataLibrary
//@{

/** Structure for fftw plans */
class Polar_fftw_plans
{
public:
    std::vector<FourierTransformer *>    transformers;
    std::vector<MultidimArray<double> >  arrays;
    ~Polar_fftw_plans();
};

/** Class for polar coodinates */
template<typename T>
class Polar
{
protected:
    FileName                   fn_pol;       // name of the polar
public:
    int                        mode;         // Use full or half circles
    double                     oversample;
    std::vector<double>        ring_radius;  // radius of each ring
    std::vector<MultidimArray<T> >  rings;        // vector with all rings
public:
    /** Empty constructor
     *
     * An empty image with size 0x0 is created.
     *
     * @code
     * Polar P;
     * @endcode
     */
    Polar()
    {
        fn_pol = "";
        ring_radius.clear();
        rings.clear();
        mode = FULL_CIRCLES;
        oversample = 1.;
    }

    /** Copy constructor
     *
     * @code
     * Polar P2(P1);
     * @endcode
     */
    Polar(const Polar& P)
    {
        rings = P.rings;
        fn_pol = P.fn_pol;
        ring_radius = P.ring_radius;
        mode = P.mode;
        oversample = P.oversample;
    }

    /** Destructor.
     */
    ~Polar()
    {
        rings.clear();
        ring_radius.clear();
    }

    /** Assignment
     */
    Polar& operator=(const Polar& P)
    {
        if (this != &P)
        {
            fn_pol = P.fn_pol;
            rings = P.rings;
            ring_radius = P.ring_radius;
            mode = P.mode;
            oversample = P.oversample;
        }
        return *this;
    }

    /** Subtract a constant pixel-by-pixel
     */
    Polar& operator-(const T val) const
    {
        Polar<T> result;
        result = *(this);
        for (size_t i = 0; i < rings.size(); i++)
            for (size_t j = 0; j < XSIZE(rings[i]); j++)
                result(i,j) -= val;

        return result;
    }

    /** Add a constant pixel-by-pixel
     */
    Polar& operator+(const T val)
    {
        Polar<T> result;
        result = *(this);
        for (size_t i = 0; i < rings.size(); i++)
            for (size_t j = 0; j < XSIZE(rings[i]); j++)
                result(i,j) += val;

        return result;
    }

    /** Multiply by a constant pixel-by-pixel
     */
    Polar& operator*(const T val)
    {
        Polar<T> result;
        result = *(this);
        for (size_t i = 0; i < rings.size(); i++)
            for (size_t j = 0; j < XSIZE(rings[i]); j++)
                result(i,j) *= val;

        return result;
    }

    /** Divide by a constant pixel-by-pixel
     */
    Polar& operator/(const T val)
    {
        Polar<T> result;
        result = *(this);
        for (size_t i = 0; i < rings.size(); i++)
            for (size_t j = 0; j < XSIZE(rings[i]); j++)
                result(i,j) /= val;

        return result;
    }

    /** Subtract a constant pixel-by-pixel
     */
    void operator-=(const T val)
    {
    	size_t imax=rings.size();
        for (size_t i = 0; i < imax; i++)
        {
            MultidimArray<T> &rings_i=rings[i];
            for (size_t j = 0; j < XSIZE(rings_i); j++)
                DIRECT_A1D_ELEM(rings_i,j) -= val;
        }
    }

    /** Add a constant pixel-by-pixel
     */
    void operator+=(const T val)
    {
    	size_t imax=rings.size();
        for (size_t i = 0; i < imax; i++)
        {
            MultidimArray<T> &rings_i=rings[i];
            for (int j = 0; j < XSIZE(rings_i); j++)
                DIRECT_A1D_ELEM(rings_i,j) += val;
        }
    }

    /** Multiply by a constant pixel-by-pixel
     */
    void operator*=(const T val)
    {
    	size_t imax=rings.size();
        for (size_t i = 0; i < imax; i++)
        {
            MultidimArray<T> &rings_i=rings[i];
            for (int j = 0; j < XSIZE(rings_i); j++)
                DIRECT_A1D_ELEM(rings_i,j) *= val;
        }
    }

    /** Divide by a constant pixel-by-pixel
     */
    void operator/=(const T val)
    {
    	size_t imax=rings.size();
        double ival=1.0/val;
        for (size_t i = 0; i < imax; i++)
        {
            MultidimArray<T> &rings_i=rings[i];
            for (size_t j = 0; j < XSIZE(rings_i); j++)
                DIRECT_A1D_ELEM(rings_i,j) *= ival;
        }
    }

    /** Subtract two polars pixel-by-pixel
     */
    Polar& operator-=(const Polar<T> in)
    {
        for (size_t i = 0; i < rings.size(); i++)
            for (size_t j = 0; j < XSIZE(rings[i]); j++)
                (*(this))(i,j) -= in(i,j);
    }

    /** Add two polars pixel-by-pixel
    */
    Polar& operator+=(const Polar<T> in)
    {
        for (size_t i = 0; i < rings.size(); i++)
            for (size_t j = 0; j < XSIZE(rings[i]); j++)
                (*(this))(i,j) += in(i,j);
    }

    /** Multiply two polars pixel-by-pixel
    */
    Polar& operator*=(const Polar<T> in)
    {
        for (size_t i = 0; i < rings.size(); i++)
            for (size_t j = 0; j < XSIZE(rings[i]); j++)
                (*(this))(i,j) *= in(i,j);
    }

    /** Divide two polars pixel-by-pixel
    */
    Polar& operator/=(const Polar<T> in)
    {
        for (size_t i = 0; i < rings.size(); i++)
            for (size_t j = 0; j < XSIZE(rings[i]); j++)
                (*(this))(i,j) /= in(i,j);
    }

    /** Rename polar
     *
     * Give a new name to the polar.
     *
     * @code
     * P.rename("new_name");
     * @endcode
     */

    void rename(const FileName &newName)
    {
        fn_pol = newName;
    }

    /** Empty polar
     *
     * This function clears the polar to an empty vector without name.
     *
     * @code
     * P.clear();
     * @endcode
     */
    void clear()
    {
        fn_pol = "";
        rings.clear();
        ring_radius.clear();
        mode = FULL_CIRCLES;
        oversample = 1.;
    }

    /** Name access
     *
     * This function is used to know the name of the polar. It cannot be used to
     * assign a new one. You may use rename() for that.
     *
     * @code
     * std::cout << "Polar name: " << P.name() << std::endl;
     * @endcode
     */
    const FileName & name() const
    {
        return fn_pol;
    }

    /** Number of rings access
     *
     * This function is used to know the number of rings in the polar.
     *
     * @code
     * std::cout << "Number of rings: " << P.getRingNo() << std::endl;
     * @endcode
     */
    const int getRingNo() const
    {
        return rings.size();
    }

    /** Mode access
     *
     * This function is used to know the "mode" of the polar.
     *
     * There are two modes:
     * FULL_CIRCLES = 0 (used for asymmetric functions)
     * HALF_CIRCLES = 0 (used for symmetric functions, e.g. Fourier transforms)
     *
     * @code
     * std::cout << "Mode: " << P.getMode() << std::endl;
     * @endcode
     */
    const int getMode() const
    {
        return mode;
    }

    /** Oversample access
     *
     * This function is used to know the oversampling factor of the polar.
     *
     * Oversample = 1 means there is no oversampling
     * Oversample > 1 means oversampling
     * Oversampling < 1 means undersampling
     *
     * @code
     * std::cout << "Oversample: " << P.getOversample() << std::endl;
     * @endcode
     */
    const double getOversample() const
    {
        return oversample;
    }

    /** Number of samples in each ring access
     *
     * This function is used to know the number of samples in a given ring.
     *
     * @code
     * std::cout << "Number of samples in second ring: " << P.getSampleNo(1) << std::endl;
     * @endcode
     */
    const int getSampleNo(int iring) const
    {
        return XSIZE(rings[iring]);
    }

    /** Number of samples in outer ring access
     *
     * This function is used to know the number of samples in the outer ring.
     *
     * @code
     * std::cout << "Number of samples in outer ring: " << P.getSampleNoOuterRing() << std::endl;
     * @endcode
     */
    const int getSampleNoOuterRing() const
    {
        return XSIZE(rings[rings.size()-1]);
    }

    /** The radius of each ring access
     *
     * This function is used to know the radius of a given ring.
     *
     * @code
     * std::cout << "Radius of second ring: " << P.getRadius(1) << std::endl;
     * @endcode
     */
    const double getRadius(int iring) const
    {
        return ring_radius[iring];
    }

    /** 1D Matrix access
     *
     * This operator can be used to access any ring of the polar as MultidimArray.
     *
     * @code
     * MultidimArray<double> secondring = P.getRing(1);
     * @endcode
     */
    MultidimArray< T >& getRing(int i)
    {
        return rings[i];
    }
    const  MultidimArray< T >& getRing(int i) const
    {
        return rings[i];
    }

    /** 1D Matrix access
     *
     * This operator can be used to set any ring of the polar with a MultidimArray.
     *
     * @code
     * MultidimArray<double> ring;
     * P.setRing(1,ring);
     * @endcode
     */
    void setRing(int i, MultidimArray< T > val)
    {
        rings[i] = val;
    }

    /** Pixel access
     *
     * This operator is used to access a pixel within the polar. That
     * means, given the ring and the number of the pixel in the
     * rotational direction.
     *
     * @code
     * int ring = 1, phi = 0;
     * std::cout <<" first pixel of second ring= "<<P.getPixel(ring,phi)<<std::endl;
     * @endcode
     */
    T& getPixel(int r, int f) const
    {
        return rings[r](f);
    }

    /** Pixel access
     *
     * This operator is used to access a pixel within the polar. That
     * means, given the ring and the number of the pixel in the
     * rotational direction.
     *
     * @code
     * int ring = 1, phi = 0;
     * std::cout <<" first pixel of second ring= "<<P(ring,phi)<<std::endl;
     * @endcode
     */
    T& operator()(int r, int f) const
    {
        return DIRECT_A1D_ELEM(rings[r],f);
    }

    /** Pixel access
     *
     * This operator is used to set a pixel within the polar. That
     * means, given the ring and the number of the pixel in the
     * rotational direction.
     *
     * @code
     * int ring = 1, phi = 0;
     * double val = 1.2;
     * P.setPixel(ring,phi,val);
     * @endcode
     */
    void setPixel(int r, int f, T val) const
    {
        rings[r](f) = val;
    }


    /** Compute sum or average of all pixels in polar rings.
     *
     */
    void computeAverageAndStddev(double &avg, double &stddev,
                                 int mode = FULL_CIRCLES) const
    {
        double aux, sum = 0., sum2=0.;
        double twopi, w, N = 0;

        if (mode == FULL_CIRCLES)
            twopi = 2.*PI;
        else if (mode == HALF_CIRCLES)
            twopi = PI;
        else
            REPORT_ERROR(ERR_VALUE_INCORRECT,"Incorrect mode for computeAverageAndStddev");

        size_t imax=rings.size();
        const double *ptrRing_radius=&ring_radius[0];
        for (size_t i = 0; i < imax; ++i, ++ptrRing_radius)
        {
            // take varying sampling into account
            w = (twopi * (*ptrRing_radius)) / (double) XSIZE(rings[i]);
            const MultidimArray<T> &rings_i=rings[i];
            for (size_t j = 0; j < XSIZE(rings_i); j++)
            {
                aux = DIRECT_A1D_ELEM(rings_i,j);
                double waux=w*aux;
                sum += waux;
                sum2 += waux * aux;
                N += w;
            }
        }
        if (N>0)
        {
            sum2 = sum2 / N;
            avg = sum / N;
            stddev=sqrt(fabs(sum2-avg*avg));
        }
        else if (N != 0.)
        {
            avg = sum;
            stddev=sqrt(fabs(sum2-avg*avg));
        }
        else
            stddev=avg=0;
    }

    void normalize(double average, double stddev)
    {
    	size_t imax=rings.size();
        double istddev=1.0/stddev;
        for (size_t i = 0; i < imax; i++)
        {
            MultidimArray<T> &rings_i=rings[i];
            for (size_t j = 0; j < XSIZE(rings_i); j++)
                DIRECT_A1D_ELEM(rings_i,j) = (DIRECT_A1D_ELEM(rings_i,j)-average)*istddev;
        }
    }

    /** Get Cartesian Coordinates of the Polar sampling
      *
      * The output of this function can be used to calculate Voronoi
      * areas, lists of neighbours etc.
      *
      * To deal with the borders of the polar structure (a maximum of)
      * "extra_shell" extra rings are calculated on the inside and outside
      * of the polar structure.
      *
      */
#define GRIDDING_K 6
    void getCartesianCoordinates(std::vector<double> &x,
                                 std::vector<double> &y,
                                 std::vector<T> &data,
                                 const double extra_shell = GRIDDING_K/2)
    {
        double                     twopi, dphi,radius;
        int                        nsam;

        // Only for full circles for now!
        if (mode != FULL_CIRCLES)
            REPORT_ERROR(ERR_VALUE_INCORRECT,"VoronoiArea only implemented for FULL_CIRCLES mode of Polar");
        else
            twopi = 2.*PI;

        // First fill the vector with the originally sampled coordinates
        x.clear();
        y.clear();
        data.clear();
        for (int i = 0; i < rings.size(); i++)
        {
            nsam = XSIZE(rings[i]);
            dphi = twopi/(double)nsam;
            radius = ring_radius[i];
            for (int j = 0; j < nsam; j++)
            {
                double sine, cosine;
                sincos(j*dphi,&sine,&cosine);
                x.push_back(radius*sine);
                y.push_back(radius*cosine);
                data.push_back(rings[i](j));
            }
        }

        // Add additional points on the inside and outside of the rings
        // Add a maximum of "extra_shell" rings
        // Set data to zero here
        double first_ring  = ring_radius[0];
        double last_ring   = ring_radius[rings.size()-1];
        double outer       = last_ring + extra_shell;
        double inner       = XMIPP_MAX(0.,first_ring - extra_shell);
        for (radius = 0.; radius < outer; radius +=1.)
        {
            if ( (radius >= inner && radius < first_ring) ||
                 ( radius <= outer && radius > last_ring) )
            {
                nsam = 2 * (int)( 0.5 * oversample * twopi * radius );
                nsam = XMIPP_MAX(1, nsam);
                dphi = twopi / (double)nsam;
                for (int j = 0; j < nsam; j++)
                {
                    double sine, cosine;
                    sincos(j*dphi,&sine,&cosine);
                    x.push_back(radius*sine);
                    y.push_back(radius*cosine);
                    data.push_back(0.);
                }
            }
        }

    }

    /** Convert cartesian MultidimArray to Polar using B-spline interpolation
     *
     * The input MultidimArray is assumed to be pre-processed for B-splines
     *
     * @code
     * Polar P;
     * MultidimArray<double> Maux;
     * img().produceSplineCoefficients(Maux,3);
     * P.getPolarFromCartesianBSpline(Maux,1,15);
     * @endcode
     *
     */
    void getPolarFromCartesianBSpline(const MultidimArray<T> &M1,
                                      int first_ring, int last_ring, int BsplineOrder=3,
                                      double xoff = 0., double yoff = 0.,
                                      double oversample1 = 1., int mode1 = FULL_CIRCLES)
    {
        int nsam;
        double radius, twopi, dphi, phi;
        double xp, yp, minxp, maxxp, minyp, maxyp;

        MultidimArray<T> Mring;
        rings.clear();
        ring_radius.clear();
        mode = mode1;
        oversample = oversample1;

        if (mode == FULL_CIRCLES)
            twopi = 2.*PI;
        else if (mode == HALF_CIRCLES)
            twopi = PI;
        else
            REPORT_ERROR(ERR_VALUE_INCORRECT,"Incorrect mode for getPolarFromCartesian");


        // Limits of the matrix (not oversized!)
        minxp = FIRST_XMIPP_INDEX(XSIZE(M1));
        minyp = FIRST_XMIPP_INDEX(YSIZE(M1));
        maxxp = LAST_XMIPP_INDEX(XSIZE(M1));
        maxyp = LAST_XMIPP_INDEX(YSIZE(M1));
        double minxp_e=minxp-XMIPP_EQUAL_ACCURACY;
        double minyp_e=minyp-XMIPP_EQUAL_ACCURACY;
        double maxxp_e=maxxp+XMIPP_EQUAL_ACCURACY;
        double maxyp_e=maxyp+XMIPP_EQUAL_ACCURACY;

        // Loop over all polar coordinates
        for (int iring = first_ring; iring <= last_ring; iring++)
        {
            radius = (double) iring;
            // Non-constant sampling!! (always even for convenient Half2Whole of FTs)
            nsam = 2 * (int)( 0.5 * oversample * twopi * radius );
            nsam = XMIPP_MAX(1, nsam);
            dphi = twopi / (double)nsam;
            Mring.resizeNoCopy(nsam);
            int iphi = 0;
#define VEC_LEN 8
            double axp[VEC_LEN];
            double ayp[VEC_LEN];
            for (iphi = 0; iphi < nsam-VEC_LEN; iphi+=VEC_LEN)
            {
                for (int jphi = 0; jphi < VEC_LEN; jphi++) {
                    // from polar to original cartesian coordinates
                    phi = (iphi+jphi) * dphi;
                    double sine, cosine;
                    //sincos(phi,&sine,&cosine);
                    sine = sin(phi);
                    cosine = cos(phi);
                    axp[jphi] = sine * radius;
                    ayp[jphi] = cosine * radius;

                    // Origin offsets
                    axp[jphi] += xoff;
                    ayp[jphi] += yoff;
                }

                for (int jphi = 0; jphi < VEC_LEN; jphi++) {
                    // Wrap coordinates
                    //if (axp[jphi] < minxp_e || axp[jphi] > maxxp_e)
                        axp[jphi] = realWRAPNoDiv(axp[jphi], minxp - 0.5, maxxp + 0.5);
                    //if (ayp[jphi] < minyp_e || ayp[jphi] > maxyp_e)
                        ayp[jphi] = realWRAPNoDiv(ayp[jphi], minyp - 0.5, maxyp + 0.5);
                }

                // Perform the convolution interpolation
                if (BsplineOrder==1) {
                    #pragma simd
                    for (int jphi = 0; jphi < VEC_LEN; jphi++) {
                        DIRECT_A1D_ELEM(Mring,iphi+jphi) = M1.interpolatedElement2DOutsideZero(axp[jphi],ayp[jphi]);
                    }
                }
                else {
                    for (int jphi = 0; jphi < VEC_LEN; jphi++) {
                        DIRECT_A1D_ELEM(Mring,iphi+jphi) = M1.interpolatedElementBSpline2D(axp[jphi],ayp[jphi],BsplineOrder);
                    }
                }
            }
            for (; iphi < nsam; iphi++)
            {
                // from polar to original cartesian coordinates
                phi = iphi * dphi;
<<<<<<< HEAD
                double sine, cosine;
                //sincos(phi,&sine,&cosine);
                sine = sin(phi);
                cosine = cos(phi);
=======
//                double sine, cosine;
//                sincos(phi,&sine,&cosine);
                double sine=sin(phi); // Faster depending on the compiler
                double cosine=cos(phi);
>>>>>>> c2729838
                xp = sine * radius;
                yp = cosine * radius;

                // Origin offsets
                xp += xoff;
                yp += yoff;

                // Wrap coordinates
                if (xp < minxp_e || xp > maxxp_e)
                    xp = realWRAP(xp, minxp - 0.5, maxxp + 0.5);
                if (yp < minyp_e || yp > maxyp_e)
                    yp = realWRAP(yp, minyp - 0.5, maxyp + 0.5);

                // Perform the convolution interpolation
                if (BsplineOrder==1)
                    DIRECT_A1D_ELEM(Mring,iphi) = M1.interpolatedElement2DOutsideZero(xp,yp);
                else
                    DIRECT_A1D_ELEM(Mring,iphi) = M1.interpolatedElementBSpline2D(xp,yp,BsplineOrder);
            }
            rings.push_back(Mring);
            ring_radius.push_back(radius);
        }
    }

    /** Precalculate a vector with FFTW plans for all rings
     *
     */
    void calculateFftwPlans(Polar_fftw_plans &out)
    {
        (out.arrays).resize(rings.size());
        for (size_t iring = 0; iring < rings.size(); iring++)
        {
            (out.arrays)[iring] = rings[iring];
            FourierTransformer *ptr_transformer = new FourierTransformer();
            ptr_transformer->setReal((out.arrays)[iring]);
            out.transformers.push_back(ptr_transformer);
        }
    }
};

/** Calculate FourierTransform of all rings
 *
 *  This function returns a polar of complex<double> by calculating
 *  the FT of all rings
 *
 *  Note that the Polar_fftw_plans may be re-used for polars of the same size
 * They should initially be calculated as in the example below
 *
 * @code
 * MultidimArray<double> angles, corr;
 * Polar_fftw_plans plans;
 * Polar<std::complex<double> > F1, F2;
 *
 * M1.calculateFftwPlans(plans); // M1 is a Polar<double>
 * fourierTransformRings(M1, F1, plans, false);
 * fourierTransformRings(M1, F2, plans, true);// complex conjugated
 * @endcode
 *
 *
 */
void fourierTransformRings(Polar<double > & in,
                           Polar<std::complex<double> > &out,
                           Polar_fftw_plans &plans,
                           bool conjugated = DONT_CONJUGATE);

/** Calculate inverse FourierTransform of all rings
 *
 *  This function returns a Polar<double> by calculating
 *  the inverse FT of all rings in a Polar<std::complex<double> >
 *
 * Note that the Polar_fftw_plans may be re-used for polars of the same size
 * They should initially be calculated as in the example below
 *
 * @code
 * MultidimArray<double> angles, corr;
 * Polar_fftw_plans plans;
 * Polar<std::complex<double> > F1, F2;
 *
 * M1.calculateFftwPlans(plans); // M1 is a Polar<double>
 * fourierTransformRings(M1, F1, plans);
 * inverseFourierTransformRings(F1, M1, plans);
 * @endcode
 *
 *
 */
void inverseFourierTransformRings(Polar<std::complex<double> > & in,
                                  Polar<double > &out,
                                  Polar_fftw_plans &plans,
                                  bool conjugated = DONT_CONJUGATE);

/** Rotational Correlation Aux */
class RotationalCorrelationAux
{
public:
	FourierTransformer local_transformer;
    MultidimArray<std::complex<double> > Fsum;
};

/** Fourier-space rotational Cross-Correlation Function
 *
 *  This function returns the rotational cross-correlation
 *  function of two complex Polars M1 and M2 using the
 *  cross-correlation convolution theorem.
 *
 *  Note that the local_transformer should have corr (with the right size)
 *  already in its fReal, and a Fourier Transform already calculated
 *
 * @code
 * MultidimArray<double> angles, corr;
 * FourierTransformer local_transformer;
 * Polar_fftw_plans plans;
 * Polar<std::complex<double> > F1, F2;
 *
 * // M1 and M2 are already Polar<double>
 *
 * M1.calculateFftwPlans(plans);
 * fourierTransformRings(M1, F1, plans, false);
 * fourierTransformRings(M1, F2, plans, true);// complex conjugated
 * corr.resize(M1.getSampleNoOuterRing());
 * local_transformer.setReal(corr, true);
 * local_transformer.FourierTransform();
 * rotationalCorrelation(F1,F2,angles,corr,local_transformer);
 * @endcode
 *
 * Note that this function can be used for real-space and
 * fourier-space correlations!!
 *
 */
void rotationalCorrelation(const Polar<std::complex<double> > &M1,
                           const Polar<std::complex<double> > &M2,
                           MultidimArray<double> &angles,
                           RotationalCorrelationAux &aux);

/** Compute a normalized polar Fourier transform of the input image.
    If plans is NULL, they are computed and returned. */
void normalizedPolarFourierTransform(const MultidimArray<double> &in,
                                     Polar< std::complex<double> > &out, bool flag,
                                     int first_ring, int last_ring, Polar_fftw_plans *&plans,
                                     int BsplineOrder=3);

/** Best rotation between two normalized polar Fourier transforms. */
double best_rotation(const Polar< std::complex<double> > &I1,
                     const Polar< std::complex<double> > &I2, RotationalCorrelationAux &aux);

/** Align I2 rotationally to I1 */
void alignRotationally(MultidimArray<double> &I1, MultidimArray<double> &I2,
					   RotationalCorrelationAux &aux,
                       int splineOrder=1, int wrap=WRAP);

/** Produce a polar image from a cartesian image.
 * You can give the minimum and maximum radius for the interpolation, the
 * delta radius and the delta angle.
 * It is assumed that the input image has the Xmipp origin.
 * Delta Ang must be in radians. */
void image_convertCartesianToPolar(MultidimArray<double> &in, MultidimArray<double> &out,
                                   double Rmin, double Rmax, double deltaR,
                                   double angMin, double angMax, double deltaAng);

/** Produce a polar image from a cartesian image.
 * Identical to the previous function.
 * The Zoom factor must be >=1 (==1 means no zoom).
 * If R is with a 0 size, then it is assumed that this routine
 * must compute the sampling radii. If it is not 0,
 * then it is assumed that the sampling radii have already been
 * calculated.
 */
void image_convertCartesianToPolar_ZoomAtCenter(const MultidimArray<double> &in,
												MultidimArray<double> &out,
												Matrix1D<double> &R,
												double zoomFactor,
												double Rmin, double Rmax, int NRSteps,
												double angMin, double angMax, int NAngSteps);

/** Produce a cylindrical volume from a cartesian volume.
 * You can give the minimum and maximum radius for the interpolation, the
 * delta radius and the delta angle.
 * It is assumed that the input image has the Xmipp origin.
 * Delta Ang must be in radians. */
void volume_convertCartesianToCylindrical(const MultidimArray<double> &in, MultidimArray<double> &out,
                                   double Rmin, double Rmax, double deltaR,
                                   double angMin, double angMax, double deltaAng,
                                   Matrix1D<double> &axis);

/** Produce a spherical volume from a cartesian voume.
 * You can give the minimum and maximum radii for the interpolation.
 * It is assumed that the input image has the Xmipp origin.
 * Delta Ang must be in radians.
 */
void volume_convertCartesianToSpherical(const MultidimArray<double> &in,
		MultidimArray<double> &out, double Rmin, double Rmax, double deltaR=1.,
		double deltaRot=2.*PI/360., double deltaTilt=PI/180.);
//@}
#endif<|MERGE_RESOLUTION|>--- conflicted
+++ resolved
@@ -670,10 +670,8 @@
                 for (int jphi = 0; jphi < VEC_LEN; jphi++) {
                     // from polar to original cartesian coordinates
                     phi = (iphi+jphi) * dphi;
-                    double sine, cosine;
-                    //sincos(phi,&sine,&cosine);
-                    sine = sin(phi);
-                    cosine = cos(phi);
+                    double sine=sin(phi); // Faster depending on the compiler
+   	                double cosine=cos(phi);
                     axp[jphi] = sine * radius;
                     ayp[jphi] = cosine * radius;
 
@@ -684,10 +682,8 @@
 
                 for (int jphi = 0; jphi < VEC_LEN; jphi++) {
                     // Wrap coordinates
-                    //if (axp[jphi] < minxp_e || axp[jphi] > maxxp_e)
-                        axp[jphi] = realWRAPNoDiv(axp[jphi], minxp - 0.5, maxxp + 0.5);
-                    //if (ayp[jphi] < minyp_e || ayp[jphi] > maxyp_e)
-                        ayp[jphi] = realWRAPNoDiv(ayp[jphi], minyp - 0.5, maxyp + 0.5);
+   	                axp[jphi] = realWRAP(axp[jphi], minxp - 0.5, maxxp + 0.5);
+   	                ayp[jphi] = realWRAP(ayp[jphi], minyp - 0.5, maxyp + 0.5);
                 }
 
                 // Perform the convolution interpolation
@@ -707,17 +703,8 @@
             {
                 // from polar to original cartesian coordinates
                 phi = iphi * dphi;
-<<<<<<< HEAD
-                double sine, cosine;
-                //sincos(phi,&sine,&cosine);
-                sine = sin(phi);
-                cosine = cos(phi);
-=======
-//                double sine, cosine;
-//                sincos(phi,&sine,&cosine);
                 double sine=sin(phi); // Faster depending on the compiler
                 double cosine=cos(phi);
->>>>>>> c2729838
                 xp = sine * radius;
                 yp = cosine * radius;
 
