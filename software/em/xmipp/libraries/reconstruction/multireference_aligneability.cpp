--- conflicted
+++ resolved
@@ -408,32 +408,17 @@
     double * rotArray = new double[num];
     double * tiltArray = new double[num];
     double * psiArray  = new double[num];
-<<<<<<< HEAD
-    std::vector<double> weightV;
-=======
->>>>>>> d518cd8e
     double a;
     double rot,tilt,psi,w;
     bool mirror;
     sumWRan = 0;
 
     if (numGallery < num)
-<<<<<<< HEAD
-        REPORT_ERROR(ERR_ARG_INCORRECT, "The gallery size is smaller than the number of oientations per particle. Increase the angular sampling of the gallery");
-=======
         REPORT_ERROR(ERR_ARG_INCORRECT, "The gallery size is smaller than the number of orientations per particle. Increase the angular sampling of the gallery");
->>>>>>> d518cd8e
 
     for (size_t n=0; n<trials; n++)
     {
     	size_t currentIndx = 0;
-<<<<<<< HEAD
-    	while ( currentIndx < num )
-    	{
-			indx = (size_t) (double( std::rand())*(numGallery+1))/RAND_MAX;
-			while ( (indx == 0)  )
-				indx = (size_t) (double( std::rand())*(numGallery+1) )/RAND_MAX;
-=======
 
         for (size_t i=1; i<numGallery; i++)
         	indxArray[i]=i;
@@ -446,7 +431,6 @@
 				indx = (size_t) (double( std::rand())*(numGallery-1))/RAND_MAX;
 
 			indxArray[indx] = -1;
->>>>>>> d518cd8e
 
 			mdGallery.getValue(MDL_ANGLE_ROT,rot,indx);
         	mdGallery.getValue(MDL_ANGLE_TILT,tilt,indx);
@@ -477,13 +461,9 @@
         for (size_t nS1=0; nS1<num; nS1++)
         {
             for (size_t nS2=0; nS2<num; nS2++)
-<<<<<<< HEAD
-    			a += SL.computeDistance(rotArray[nS1],tiltArray[nS1],psiArray[nS1],rotArray[nS2],tiltArray[nS2],psiArray[nS2], true, check_mirror, false);
-=======
             {
     			a += SL.computeDistance(rotArray[nS1],tiltArray[nS1],psiArray[nS1],rotArray[nS2],tiltArray[nS2],psiArray[nS2], true, check_mirror, false);
             }
->>>>>>> d518cd8e
 
         }
 
@@ -491,7 +471,7 @@
     }
 
     sumw = ( sumWRan / (trials*(num-1)*(num-1)) );
-<<<<<<< HEAD
+
 
 #ifdef DEBUG
         std::cout << "   " << std::endl;
@@ -504,23 +484,8 @@
     delete tiltArray;
     delete rotArray;
     delete psiArray;
-=======
-
-
-#ifdef DEBUG
-        std::cout << "   " << std::endl;
-        std::cout << " sumw  : " << sumw << std::endl;
-        std::cout << "   " << std::endl;
-		std::getchar();
-#endif
-#undef DEBUG
-
-    delete tiltArray;
-    delete rotArray;
-    delete psiArray;
     delete indxArray;
 
->>>>>>> d518cd8e
 
 }
 
@@ -560,10 +525,6 @@
         psiAux = psi;
 
         sumOfW += w;
-<<<<<<< HEAD
-        tempAccuracy = SL.computeDistance(rotRef, tiltRef, psiRef,
-        		                   rotAux, tiltAux, psiAux, false,true, false);
-=======
 
 
 
@@ -573,16 +534,11 @@
 
         tempAccuracy = SL.computeDistance(rotRef, tiltRef, psiRef,
         		rotAux, tiltAux, psiAux, true, check_mirror, false);
->>>>>>> d518cd8e
 
         tempAccuracyMirror = SL.computeDistance(rotRef, tiltRef, psiRef,
         		                   rot, tilt, psi, true,true, false);
 
-<<<<<<< HEAD
-       	accuracyMirror += std::abs(tempAccuracy-tempAccuracyMirror)*w;
-=======
        	accuracyMirror += tempAccuracyMirror*w;
->>>>>>> d518cd8e
     	accuracy += tempAccuracy*w;
 
 
