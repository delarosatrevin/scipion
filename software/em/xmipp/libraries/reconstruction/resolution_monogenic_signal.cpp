--- conflicted
+++ resolved
@@ -26,7 +26,7 @@
 
 #include "resolution_monogenic_signal.h"
 //#define DEBUG
-#define DEBUG_MASK
+//#define DEBUG_MASK
 
 void ProgMonogenicSignalRes::readParams()
 {
@@ -87,10 +87,6 @@
 		Image<double> V1, V2;
 		V1.read(fnVol);
 		V2.read(fnVol2);
-<<<<<<< HEAD
-=======
-		//V()=V1();
->>>>>>> b01c0003
 		V()=0.5*(V1()+V2());
 		V.write(fnMeanVol);
 		halfMapsGiven = true;
@@ -585,7 +581,7 @@
 	double last_resolution_2 = resolution;
 	std::cout << "last computed resolution = " << last_resolution_2 << std::endl;
 
-	outputResolution.write("resolution_simple.vol");
+	//outputResolution.write("resolution_simple.vol");
 
 	if (fnSym!="c1")
 	{
@@ -596,7 +592,7 @@
 		outputResolution() = VSimetrized;
 	}
 
-	outputResolution.write("resolution_simple_simmetrized.vol");
+	//outputResolution.write("resolution_simple_simmetrized.vol");
 
 	if (fnSpatial!="")
 		{
