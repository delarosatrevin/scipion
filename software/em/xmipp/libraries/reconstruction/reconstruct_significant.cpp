--- conflicted
+++ resolved
@@ -254,14 +254,8 @@
 						bestVolume=(int)nVolume;
 						bestRot=mdGallery[nVolume][nDir].rot;
 						bestTilt=mdGallery[nVolume][nDir].tilt;
-<<<<<<< HEAD
-
-						// std::cout << "nDir=" << nDir << " bestCorr=" << bestCorr << " imed=" << imed << " (bestImed=" << bestImed << ") M=" << M << std::endl;
-					}
-=======
 						// std::cout << "nDir=" << nDir << " bestCorr=" << bestCorr << " imed=" << imed << " (bestImed=" << bestImed << ") M=" << M << std::endl;
                     }
->>>>>>> 28c3e5fa
 
 					if (imed<bestImed)
 						bestImed=imed;
