--- conflicted
+++ resolved
@@ -319,15 +319,9 @@
 		Euler_angles2matrix(rot, tilt, psi, E, false);
 		double angle = atan2(MAT_ELEM(E,0,1),MAT_ELEM(E,0,0));
 		selfRotate(LINEAR, img(),-(angle*180)/3.14159 , WRAP);
-<<<<<<< HEAD
-		MultidimArray<float> *temp = new MultidimArray<float>;
-		typeCast(img(), *temp);
+		typeCast(img(), temp);
 		selfScaleToSize(LINEAR,*temp,newXdim,newYdim,1);
-		temp->resize(newXdim*newYdim);
-=======
-		typeCast(img(), temp);
 		temp.resize(newXdim*newYdim);
->>>>>>> 838c0649
 
 		res() = v[idx]-temp;
 		res().resize(newXdim,newYdim);
