/***************************************************************************
 * Authors:     AUTHOR_NAME (jvargas@cnb.csic.es)
 *
 *
 * Unidad de  Bioinformatica of Centro Nacional de Biotecnologia , CSIC
 *
 * This program is free software; you can redistribute it and/or modify
 * it under the terms of the GNU General Public License as published by
 * the Free Software Foundation; either version 2 of the License, or
 * (at your option) any later version.
 *
 * This program is distributed in the hope that it will be useful,
 * but WITHOUT ANY WARRANTY; without even the implied warranty of
 * MERCHANTABILITY or FITNESS FOR A PARTICULAR PURPOSE.  See the
 * GNU General Public License for more details.
 *
 * You should have received a copy of the GNU General Public License
 * along with this program; if not, write to the Free Software
 * Foundation, Inc., 59 Temple Place, Suite 330, Boston, MA
 * 02111-1307  USA
 *
 *  All comments concerning this program package may be sent to the
 *  e-mail address 'xmipp@cnb.csic.es'
 ***************************************************************************/

#include "ctf_correct_wiener2d.h"

// Read arguments ==========================================================
void ProgCorrectWiener2D::readParams()
{
    XmippMetadataProgram::readParams();
    phase_flipped = checkParam("--phase_flipped");
    pad = XMIPP_MAX(1.,getDoubleParam("--pad"));
    isIsotropic = checkParam("--isIsotropic");
    wiener_constant  = getDoubleParam("--wc");
    correct_envelope = checkParam("--correct_envelope");
    sampling_rate = getDoubleParam("--sampling_rate");
}

// Define parameters ==========================================================
void ProgCorrectWiener2D::defineParams()
{
    addUsageLine("Perform CTF correction to 2D projection images with estimated ctfs using a Wiener filter.");
    each_image_produces_an_output = true;
    XmippMetadataProgram::defineParams();
    addKeywords("correct CTF by Wiener filtering");
    addParamsLine("   [--phase_flipped]       : Is the data already phase-flipped?");
    addParamsLine("   [--isIsotropic]         : Must be considered the defocus isotropic?");
    addParamsLine("   [--sampling_rate <float=1.0>]     : Sampling rate of the input particles");
    addParamsLine("   [--wc <float=-1>]       : Wiener-filter constant (if < 0: use FREALIGN default)");
    addParamsLine("   [--pad <factor=2.> ]    : Padding factor for Wiener correction");
    addParamsLine("   [--correct_envelope]     : Correct the CTF envelope");
}

// Define parameters ==========================================================
void ProgCorrectWiener2D::postProcess()
{

	MetaData &ptrMdOut=*getOutputMd();

	ptrMdOut.removeLabel(MDL_CTF_DEFOCUSA);
	ptrMdOut.removeLabel(MDL_CTF_DEFOCUSU);
	ptrMdOut.removeLabel(MDL_CTF_DEFOCUS_ANGLE);
	ptrMdOut.removeLabel(MDL_CTF_DEFOCUSV);
	ptrMdOut.removeLabel(MDL_CTF_BG_BASELINE);
	ptrMdOut.removeLabel(MDL_CTF_BG_GAUSSIAN2_ANGLE);
	ptrMdOut.removeLabel(MDL_CTF_BG_GAUSSIAN2_CU);
	ptrMdOut.removeLabel(MDL_CTF_BG_GAUSSIAN2_CV);
	ptrMdOut.removeLabel(MDL_CTF_BG_GAUSSIAN2_K);
	ptrMdOut.removeLabel(MDL_CTF_BG_GAUSSIAN2_SIGMAU);
	ptrMdOut.removeLabel(MDL_CTF_BG_GAUSSIAN2_SIGMAV);
	ptrMdOut.removeLabel(MDL_CTF_BG_GAUSSIAN_ANGLE);
	ptrMdOut.removeLabel(MDL_CTF_BG_GAUSSIAN_CU);
	ptrMdOut.removeLabel(MDL_CTF_BG_GAUSSIAN_CV);
	ptrMdOut.removeLabel(MDL_CTF_BG_GAUSSIAN_K);
	ptrMdOut.removeLabel(MDL_CTF_BG_GAUSSIAN_SIGMAU);
	ptrMdOut.removeLabel(MDL_CTF_BG_GAUSSIAN_SIGMAV);
	ptrMdOut.removeLabel(MDL_CTF_BG_SQRT_ANGLE);
	ptrMdOut.removeLabel(MDL_CTF_BG_SQRT_K);
	ptrMdOut.removeLabel(MDL_CTF_BG_SQRT_U);
	ptrMdOut.removeLabel(MDL_CTF_BG_SQRT_V);
	ptrMdOut.removeLabel(MDL_CTF_CA);
	ptrMdOut.removeLabel(MDL_CTF_CONVERGENCE_CONE);
	ptrMdOut.removeLabel(MDL_CTF_ENERGY_LOSS);
	ptrMdOut.removeLabel(MDL_CTF_ENVELOPE);
	ptrMdOut.removeLabel(MDL_CTF_LENS_STABILITY);
	ptrMdOut.removeLabel(MDL_CTF_TRANSVERSAL_DISPLACEMENT);
	ptrMdOut.removeLabel(MDL_CTF_LONGITUDINAL_DISPLACEMENT);
	ptrMdOut.removeLabel(MDL_CTF_K);

	ptrMdOut.write(fn_out.replaceExtension("xmd"));

}

void ProgCorrectWiener2D::generateWienerFilter(MultidimArray<double> &Mwien, CTFDescription & ctf)
{
	int paddimY = Ydim*pad;
	int paddimX = Xdim*pad;
	ctf.enable_CTF = true;
	ctf.enable_CTFnoise = false;
	ctf.produceSideInfo();

	MultidimArray<std::complex<double> > ctfComplex;
	MultidimArray<double> ctfIm;

	Mwien.resize(paddimY,paddimX);

	ctf.Tm = sampling_rate;
	//ctf.Tm /= pad;

	if (isIsotropic)
	{
		double avgdef = (ctf.DeltafU + ctf.DeltafV)/2.;
		ctf.DeltafU = avgdef;
		ctf.DeltafV = avgdef;
	}


	ctfIm.resize(1, 1, paddimY, paddimX,false);
	//Esto puede estar mal. Cuidado con el sampling de la ctf!!!

	if (correct_envelope)
<<<<<<< HEAD
		ctf.generateCTF(paddimY, paddimX, ctfComplex);

=======
		ctf.generateCTF(paddim, paddim, ctfComplex);
>>>>>>> 6948ae19
	else
		ctf.generateCTFWithoutDamping(paddimY, paddimX, ctfComplex);

	FOR_ALL_DIRECT_ELEMENTS_IN_ARRAY2D(ctfIm)
	{
		if (phase_flipped)
			dAij(ctfIm, i, j) = fabs(dAij(ctfComplex, i, j).real());
		else
			dAij(ctfIm, i, j) = dAij(ctfComplex, i, j).real();
	}

//#define DEBUG
#ifdef DEBUG
	{
		Image<double> save;
		save()=ctfIm;
		save.write("PPPctf2.spi");
		//exit(1);
		//std::cout << "Press any key\n";
		//char c;
		//std::cin >> c;
	}
#endif
#undef DEBUG

	double result;
	FOR_ALL_DIRECT_ELEMENTS_IN_ARRAY2D(Mwien)
	{
		result = (DIRECT_N_YX_ELEM (ctfIm, 0, 0, i, j  ));
		dAij(Mwien,i,j) = (result *result);
	}

#ifdef DEBUG

{
	Image<double> save;
	save()=Mwien;
	save.write("vienerB.spi");
}
#endif
#undef DEBUG

// Add Wiener constant
if (wiener_constant < 0.)
{

	// Use Grigorieff's default for Wiener filter constant: 10% of average over all Mwien terms
	// Grigorieff JSB 157(1) (2006), pp 117-125
	double valueW = 0.1*Mwien.computeAvg();
	FOR_ALL_DIRECT_ELEMENTS_IN_ARRAY2D(Mwien)
	{
		dAij(Mwien,i,j) += valueW;
		dAij(Mwien,i,j) = dAij(ctfIm, i, j)/dAij(Mwien, i, j);
	}
}
else
{
	FOR_ALL_DIRECT_ELEMENTS_IN_ARRAY2D(Mwien)
    {
		dAij(Mwien,i,j) += wiener_constant;
		dAij(Mwien,i,j) = dAij(ctfIm, i, j)/dAij(Mwien, i, j);
    }
}

#ifdef DEBUG

{
	Image<double> save;
	save()=Mwien;
	save.write("vienerC.spi");
}
#endif
#undef DEBUG

}

//#define DEBUG
void ProgCorrectWiener2D::processImage(const FileName &fnImg, const FileName &fnImgOut, const MDRow &rowIn, MDRow &rowOut)
{

	rowOut = rowIn;

	img.read(fnImg);
	ctf.readFromMdRow(rowIn);
	img().setXmippOrigin();
	Ydim = YSIZE(img());
<<<<<<< HEAD
	Xdim = XSIZE(img());
	int paddimY = Ydim*pad;
	int paddimX = Xdim*pad;
	MultidimArray<std::complex<double> > Faux;
=======
	Xdim = YSIZE(img());
	int paddim = Ydim*pad;
>>>>>>> 6948ae19

	generateWienerFilter(Mwien,ctf);

#ifdef DEBUG

{
	std::cout << ctf << std::endl;

	Image<double> save;
	save()=Mwien;
	save.write("PPPMwien.spi");
	std::cout << "Press any key"<< std::endl;
	char c; std::cin >> c;
}
#endif
#undef DEBUG

    if (paddimX >= Xdim)
    {
        // pad real-space image
        int x0 = FIRST_XMIPP_INDEX(paddimX);
        int xF = LAST_XMIPP_INDEX(paddimX);
        int y0 = FIRST_XMIPP_INDEX(paddimY);
        int yF = LAST_XMIPP_INDEX(paddimY);
        img().selfWindow(y0, x0, yF, xF);

    	std::cout << "entro 1" << std::endl;
    	std::cout << Ydim << std::endl;
    	std::cout << Xdim << std::endl;
    	std::cout << x0 << std::endl;
    	std::cout << y0 << std::endl;
    	std::cout << xF << std::endl;
    	std::cout << yF << std::endl;

    }

    transformer.FourierTransform(img(), Faux);
    FOR_ALL_DIRECT_ELEMENTS_IN_ARRAY2D(Faux)
    {
        dAij(Faux,i,j) *= dAij(Mwien,i,j);
    }

<<<<<<< HEAD
    InverseFourierTransform(Faux, img());
    if (paddimX >= Xdim)
=======
    transformer.inverseFourierTransform(Faux, img());
    if (paddim > Xdim)
>>>>>>> 6948ae19
    {
        // de-pad real-space image
        int x0 = FIRST_XMIPP_INDEX(Xdim);
        int y0 = FIRST_XMIPP_INDEX(Ydim);
        int xF = LAST_XMIPP_INDEX(Xdim);
        int yF = LAST_XMIPP_INDEX(Ydim);
        img().selfWindow(y0, x0, yF, xF);

    	std::cout << "entro 2" << std::endl;
    	std::cout << Ydim << std::endl;
    	std::cout << Xdim << std::endl;
    	std::cout << x0 << std::endl;
    	std::cout << y0 << std::endl;
    	std::cout << xF << std::endl;
    	std::cout << yF << std::endl;

    }

    img.write(fnImgOut);
    rowOut.setValue(MDL_IMAGE, fnImgOut);

#ifdef DEBUG
{
	Image<double> save;
	save()=img;
	save.write("imgW.spi");
	exit(0);
}
#endif
#undef DEBUG

}<|MERGE_RESOLUTION|>--- conflicted
+++ resolved
@@ -120,12 +120,8 @@
 	//Esto puede estar mal. Cuidado con el sampling de la ctf!!!
 
 	if (correct_envelope)
-<<<<<<< HEAD
 		ctf.generateCTF(paddimY, paddimX, ctfComplex);
 
-=======
-		ctf.generateCTF(paddim, paddim, ctfComplex);
->>>>>>> 6948ae19
 	else
 		ctf.generateCTFWithoutDamping(paddimY, paddimX, ctfComplex);
 
@@ -212,15 +208,10 @@
 	ctf.readFromMdRow(rowIn);
 	img().setXmippOrigin();
 	Ydim = YSIZE(img());
-<<<<<<< HEAD
 	Xdim = XSIZE(img());
 	int paddimY = Ydim*pad;
 	int paddimX = Xdim*pad;
 	MultidimArray<std::complex<double> > Faux;
-=======
-	Xdim = YSIZE(img());
-	int paddim = Ydim*pad;
->>>>>>> 6948ae19
 
 	generateWienerFilter(Mwien,ctf);
 
@@ -263,13 +254,8 @@
         dAij(Faux,i,j) *= dAij(Mwien,i,j);
     }
 
-<<<<<<< HEAD
-    InverseFourierTransform(Faux, img());
-    if (paddimX >= Xdim)
-=======
     transformer.inverseFourierTransform(Faux, img());
-    if (paddim > Xdim)
->>>>>>> 6948ae19
+	if (paddimX >= Xdim)
     {
         // de-pad real-space image
         int x0 = FIRST_XMIPP_INDEX(Xdim);
