--- conflicted
+++ resolved
@@ -165,15 +165,8 @@
                     @Override
                     public void actionPerformed(ActionEvent arg0)
                     {
-<<<<<<< HEAD
-                        getParticlePicker().saveData();
-                        setChanged(false);
-                        setSaved(true);
-
-=======
                         saveData(false);
-                        
->>>>>>> 8f060b70
+
                     }
                 });
                 
@@ -295,7 +288,7 @@
             XmippQuestionDialog qd = new XmippQuestionDialog(ParticlePickerJFrame.this, "Save changes before closing?");
             boolean save = qd.showDialog();
             if (save)
-                getParticlePicker().saveData();
+                return saveData(true);
             else if (qd.isCanceled())
                 return false;
         }
