--- conflicted
+++ resolved
@@ -15,12 +15,9 @@
 import java.awt.Toolkit;
 import java.awt.event.KeyEvent;
 import java.awt.event.MouseEvent;
-<<<<<<< HEAD
-=======
 import java.awt.event.MouseWheelEvent;
 import java.util.ArrayList;
 import java.util.List;
->>>>>>> d518cd8e
 
 import xmipp.ij.commons.XmippImageCanvas;
 import xmipp.ij.commons.XmippImageWindow;
@@ -45,12 +42,8 @@
 	protected Cursor eraserCursor = Toolkit.getDefaultToolkit().createCustomCursor(XmippResource.getIcon("eraserC.png").getImage(), new Point(3, 31), "Eraser");
     protected Cursor linearCursor = Toolkit.getDefaultToolkit().createCustomCursor(XmippResource.getIcon("linearPickingC.png").getImage(), new Point(0, 0), "Linear");
     private byte pickingCursorIndex = 1;
-<<<<<<< HEAD
-    protected Cursor pickingCursor = getPickingCursor(pickingCursorIndex); ;
-=======
     protected Cursor pickingCursor = getPickingCursor(pickingCursorIndex);
     protected P active;
->>>>>>> d518cd8e
 
     Dimension size;
 	public void setMicrograph(Micrograph m)
@@ -75,31 +68,6 @@
 		this.picker = frame.getParticlePicker();
 		this.micrograph = micrograph;
 		micrograph.runImageJFilters(picker.getFilters());
-<<<<<<< HEAD
-
-        addKeyListener(this);
-//      addKeyListener(new KeyListener()
-//		{
-//
-//			@Override
-//			public void keyTyped(KeyEvent arg0)
-//			{
-//			}
-//
-//			@Override
-//			public void keyReleased(KeyEvent arg0)
-//			{
-//			}
-//
-//			@Override
-//			public void keyPressed(KeyEvent e)
-//			{
-//				ParticlePickerCanvas.this.keyPressed(e);
-//
-//			}
-//		});
-=======
->>>>>>> d518cd8e
 
         addKeyListener(this);
 		addMouseMotionListener(this);
@@ -114,11 +82,7 @@
 	{
 		super.keyPressed(e);
 
-<<<<<<< HEAD
-        PickerParticle active = getActive();
-=======
         P active = getActive();
->>>>>>> d518cd8e
 		int step = 1;
 		int code = e.getKeyCode();
 //		int x = screenX(imp.getWidth()/2);
@@ -153,12 +117,6 @@
 			tongleSetSelected = !tongleSetSelected;
 		}else if (code == ParticlePickerJFrame.TOGGLE_ERASE_MODE_KEY){
             // Toggle erase mode.
-<<<<<<< HEAD
-            getFrame().toogleEraseMode();
-        }else if (code == ParticlePickerJFrame.TOGGLE_LINEAR_MODE_KEY){
-            // Toggle linear mode
-            getFrame().toogleLinearMode();
-=======
             getFrame().activateEraseMode();
         }else if (code == ParticlePickerJFrame.TOGGLE_LINEAR_MODE_KEY){
             // Toggle linear mode
@@ -166,7 +124,6 @@
         }else if (code == ParticlePickerJFrame.TOGGLE_NORMAL_MODE_KEY){
             // Toggle linear mode
             getFrame().activateNormalMode();
->>>>>>> d518cd8e
 
         }else if (code == KeyEvent.VK_PLUS){
             changePickingCursor((byte) (pickingCursorIndex+1));
@@ -191,11 +148,7 @@
 
     private Cursor getPickingCursor(int index) {
 
-<<<<<<< HEAD
-        String pickingCursorImageName = "picking" + index + ".png";
-=======
         String pickingCursorImageName = "pickingC" + index + ".png";
->>>>>>> d518cd8e
 
         ImageIcon icon = XmippResource.getIcon(pickingCursorImageName);
 
@@ -308,15 +261,6 @@
     }
 	protected void setCustomCursor(MouseEvent e)
 	{
-<<<<<<< HEAD
-        boolean proceeed = true;
-
-		if (e != null) {
-            proceeed =  getFrame().isPickingAvailable(e);
-        }
-
-        if (proceeed) {
-=======
         boolean proceed = true;
 
 		if (e != null) {
@@ -324,7 +268,6 @@
         }
 
         if (proceed) {
->>>>>>> d518cd8e
             if (getFrame().isEraserMode())
                 setCursor(eraserCursor);
 
