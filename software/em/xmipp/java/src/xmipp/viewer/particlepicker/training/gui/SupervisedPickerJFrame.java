package xmipp.viewer.particlepicker.training.gui;

import java.awt.Color;
import java.awt.Dimension;
import java.awt.FlowLayout;
import java.awt.GridBagConstraints;
import java.awt.GridBagLayout;
import java.awt.Insets;
import java.awt.event.ActionEvent;
import java.awt.event.ActionListener;
import java.awt.event.FocusEvent;
import java.awt.event.FocusListener;
import java.awt.event.MouseEvent;
import java.io.File;
import java.text.NumberFormat;
import java.util.HashMap;
import java.util.List;
import java.util.logging.Level;
import java.util.logging.Logger;

import javax.swing.BorderFactory;
import javax.swing.JButton;
import javax.swing.JCheckBox;
import javax.swing.JFormattedTextField;
import javax.swing.JLabel;
import javax.swing.JMenu;
import javax.swing.JMenuBar;
import javax.swing.JMenuItem;
import javax.swing.JPanel;
import javax.swing.JScrollPane;
import javax.swing.JSlider;
import javax.swing.JTable;
import javax.swing.JTextField;
import javax.swing.JToggleButton;
import javax.swing.ListSelectionModel;
import javax.swing.event.ChangeEvent;
import javax.swing.event.ChangeListener;
import javax.swing.event.DocumentEvent;
import javax.swing.event.DocumentListener;

import xmipp.jni.Classifier;
import xmipp.jni.Classifier.Parameter;
import xmipp.utils.ColorIcon;
import xmipp.utils.XmippDialog;
import xmipp.utils.XmippFileChooser;
import xmipp.utils.XmippMessage;
import xmipp.utils.XmippQuestionDialog;
import xmipp.utils.XmippResource;
import xmipp.utils.XmippWindowUtil;
import xmipp.viewer.ctf.CTFAnalyzerJFrame;
import xmipp.viewer.particlepicker.Format;
import xmipp.viewer.particlepicker.Micrograph;
import xmipp.viewer.particlepicker.ParticlePickerCanvas;
import xmipp.viewer.particlepicker.ParticlePickerJFrame;
import xmipp.viewer.particlepicker.ParticlesDialog;
import xmipp.viewer.particlepicker.training.model.ManualParticle;
import xmipp.viewer.particlepicker.training.model.MicrographState;
import xmipp.viewer.particlepicker.training.model.Mode;
import xmipp.viewer.particlepicker.training.model.ParticleToTemplatesTask;
import xmipp.viewer.particlepicker.training.model.SupervisedParticlePicker;
import xmipp.viewer.particlepicker.training.model.SupervisedPickerMicrograph;

public class SupervisedPickerJFrame extends ParticlePickerJFrame {

    protected SupervisedPickerCanvas canvas;
    protected JMenuBar mb;
    protected SupervisedParticlePicker ppicker;
    protected JPanel micrographpn;
    protected MicrographsTableModel micrographsmd;

    protected float positionx;
    protected JButton iconbt;
    protected JLabel manuallb;
    protected JLabel autolb;
    protected JLabel savedlb;

    protected JSlider thresholdsl;
    protected JPanel thresholdpn;
    protected JFormattedTextField thresholdtf;

    protected JToggleButton centerparticlebt;
    protected JMenuItem exportmi;
    protected JToggleButton autopickchb;
    protected JPanel sppickerpn;
    
    protected JMenuItem templatesmi;
    TemplatesJDialog templatesdialog;
    protected JLabel checkpercentlb;
    protected JFormattedTextField autopickpercenttf;
    protected JLabel thresholdlb;
    protected JPanel gpickerpn;
	private JButton autopickbt;
	private HashMap<JTextField, Parameter> paramtfs;

    @Override
    public SupervisedParticlePicker getParticlePicker() {
        return ppicker;
    }

    public SupervisedPickerJFrame(SupervisedParticlePicker picker) {

        super(picker);
        try {
            this.ppicker = picker;
            initComponents();
            setChanged(false);
            if(!ppicker.getClassifier().needsTraining())
            	ppicker.autopick(this, getMicrograph());
        } catch (IllegalArgumentException ex) {
            //close();
            throw ex;
        }
    }

    public boolean isCenterParticle() {
        return centerparticlebt.isSelected();
    }

    @Override
    public ParticlesDialog initParticlesJDialog() {
        return new ParticlesDialog(this);
    }

    public SupervisedPickerMicrograph getMicrograph() {
        return ppicker.getMicrograph();
    }

//    @Override
//    protected void openHelpURl() {
//        XmippWindowUtil.openURI("http://xmipp.cnb.csic.es/twiki/bin/view/Xmipp/Micrograph_particle_picking_v3");
//
//    }

    public double getThreshold() {
        if (thresholdsl == null) {
            return 0;
        }
        return thresholdsl.getValue() / 100.0;
    }

    @Override
    public List<? extends ManualParticle> getAvailableParticles() {
        return getMicrograph().getAvailableParticles(getThreshold());
    }

    public String importParticlesFromFile(Format format, String file, float scale, boolean invertx, boolean inverty) {
        if (!new File(file).exists()) {
            throw new IllegalArgumentException(XmippMessage.getNoSuchFieldValueMsg("file", file));
        }
        String result = "";
        if (ppicker.isReviewFile(file)) {
            result = ppicker.importAllParticles(file, scale, invertx, inverty);
            ppicker.saveAllData();
        } else {
            result = importMicrographParticles(format, file, scale, invertx, inverty);
        }
        setChanged(false);
        getCanvas().repaint();
        updateMicrographsModel();
        updateSize(ppicker.getSize());//will also update templates
        canvas.refreshActive(null);

        return result;
    }

    public String importMicrographParticles(Format format, String file, float scale, boolean invertx, boolean inverty) {

        String filename = Micrograph.getName(file, 1);
		// validating you want use this file for this micrograph with different
        // name
        if (!filename.equals(getMicrograph().getName())) {
            String msg = String.format("Are you sure you want to import data from file\n%s to micrograph %s ?", file, getMicrograph().getName());
            boolean importdata = XmippDialog.showQuestion(this, msg);
            if (!importdata) {
                return null;
            }
        }
        ppicker.resetMicrograph(getMicrograph());
        String result = ppicker.importParticlesFromFile(file, format, getMicrograph(), scale, invertx, inverty);
        ppicker.saveData(getMicrograph());
        return result;
    }

    public void updateSize(int size) {
        try {
            
            super.updateSize(size);
            ppicker.updateTemplatesStack(true);
            

        } catch (Exception e) {
        	e.printStackTrace();
            XmippDialog.showError(this, e.getMessage());
        }
    }

    @Override
    public String importParticles(Format format, String dir, String preffix, String suffix, float scale, boolean invertx, boolean inverty) {
        String result = "";

        if (new File(dir).isDirectory()) {
            //System.err.println("JM_DEBUG: ============= import from Folder ============");
            result = ppicker.importParticlesFromFolder(dir, format, preffix, suffix, scale, invertx, inverty);
            boolean resize = ((Integer)sizetf.getValue()).intValue() != ppicker.getSize();
            sizetf.setValue(ppicker.getSize());
            getCanvas().repaint();
            updateMicrographsModel(true);
            getCanvas().refreshActive(null);
            ppicker.updateTemplatesStack(resize);
            

        } else // only can choose file if TrainingPickerJFrame instance
        {
            result = importParticlesFromFile(format, dir, scale, invertx, inverty);
        }
        return result;

    }

    protected void initializeCanvas() {

        if (canvas == null) {
            canvas = new SupervisedPickerCanvas(this);
        } else {
            canvas.updateMicrograph();
        }

    }

    protected void formatMicrographsTable() {
        int width = 515;
        micrographstb.setAutoResizeMode(JTable.AUTO_RESIZE_OFF);
        micrographstb.getColumnModel().getColumn(0).setPreferredWidth(40);
        micrographstb.getColumnModel().getColumn(1).setPreferredWidth(325);
        if(!ppicker.containsPSD())
        {
            micrographstb.getColumnModel().getColumn(1).setPreferredWidth(440);
            width = 630;
        }
        micrographstb.getColumnModel().getColumn(2).setPreferredWidth(70);
        micrographstb.getColumnModel().getColumn(3).setPreferredWidth(80);
        micrographstb.setPreferredScrollableViewportSize(new Dimension(width, 304));
        micrographstb.setSelectionMode(ListSelectionModel.SINGLE_SELECTION);
        int index = ppicker.getMicrographIndex();
        if (index != -1) {
            micrographstb.setRowSelectionInterval(index, index);
        }
    }

    void updateColor() {
        color = ppicker.getColor();
        colorbt.setIcon(new ColorIcon(color));
        canvas.repaint();
        ppicker.saveConfig();
    }

    public void setChanged(boolean changed) {
        ppicker.setChanged(changed);
        savemi.setEnabled(changed);
        savebt.setEnabled(changed);
    }
    public void setSaved(boolean saved) {
        ppicker.setSaved(saved);
        // Do not print anything: for debugging --> savedlb.setText(saved?"Saved":"");
    }

    public void updateMicrographsModel(boolean all) {

        if (particlesdialog != null) {
            loadParticles(false);
        }

        int index = ppicker.getMicrographIndex();
        if (all) {
            micrographsmd.fireTableRowsUpdated(0, micrographsmd.getRowCount() - 1);
        } else {
            micrographsmd.fireTableRowsUpdated(index, index);
        }

        micrographstb.setRowSelectionInterval(index, index);
        manuallb.setText(Integer.toString(ppicker.getManualParticlesNumber()));
        autolb.setText(Integer.toString(ppicker.getAutomaticParticlesNumber(getThreshold())));
    }

    public ParticlePickerCanvas getCanvas() {
        return canvas;
    }

    private void initComponents() {
        try {

            setResizable(false);
            setTitle();
            initMenuBar();
            setJMenuBar(mb);

            GridBagConstraints constraints = new GridBagConstraints();
            constraints.insets = new Insets(0, 5, 0, 5);
            constraints.anchor = GridBagConstraints.WEST;
            setLayout(new GridBagLayout());

            initToolBar();
            centerparticlebt = new JToggleButton(bundle.getString("center"), XmippResource.getIcon("center.png"));
            centerparticlebt.setSelected(true);
            tb.add(centerparticlebt, 0);
            add(tb, XmippWindowUtil.getConstraints(constraints, 0, 0, 2, 1, GridBagConstraints.WEST));

            //add(shapepn, XmippWindowUtil.getConstraints(constraints, 1, 1));

            
            initSupervisedPickerPane();
            if(!ppicker.getClassifier().needsTraining())
            {
            	sppickerpn.setVisible(false);
            	initGenericPickerPane();
            	add(gpickerpn, XmippWindowUtil.getConstraints(constraints, 0, 3, 2, 1, GridBagConstraints.HORIZONTAL));
            }
            else
            	add(sppickerpn, XmippWindowUtil.getConstraints(constraints, 0, 3, 1, 1, GridBagConstraints.HORIZONTAL));
            add(sppickerpn, XmippWindowUtil.getConstraints(constraints, 1, 3, 1, 1, GridBagConstraints.HORIZONTAL));
            enableSupervised(ppicker.getMode() == Mode.Supervised);
            initMicrographsPane();
            add(micrographpn, XmippWindowUtil.getConstraints(constraints, 0, 4, 2, 1, GridBagConstraints.HORIZONTAL));
            JPanel actionspn = new JPanel(new FlowLayout(FlowLayout.RIGHT));
            actionspn.add(closebt);
            actionspn.add(savebt);
            actionspn.add(saveandexitbt);
            add(actionspn, XmippWindowUtil.getConstraints(constraints, 0, 5, 2, 1, GridBagConstraints.HORIZONTAL));
            if (ppicker.getMode() == Mode.ReadOnly) {
                enableEdition(false);
            }
            pack();
            positionx = 0.9f;
            XmippWindowUtil.setLocation(positionx, 0.2f, this);
            setVisible(true);
        } catch (Exception e) {
            e.printStackTrace();
            throw new IllegalArgumentException(e.getMessage());
        }
    }

    void loadTemplates() {

        try {
            if (templatesdialog == null) {
                templatesdialog = new TemplatesJDialog(this);
                ppicker.setTemplatesDialog(templatesdialog);
                ParticleToTemplatesTask.setTemplatesDialog(templatesdialog);
            } else {
                templatesdialog.setVisible(true);
            }
        } catch (Exception e) {
            XmippDialog.showError(this, e.getMessage());
        }

    }

    private void initSupervisedPickerPane() {
    	
        sppickerpn = new JPanel(new FlowLayout(FlowLayout.LEFT));
        sppickerpn.setBorder(BorderFactory.createTitledBorder(bundle.getString("autopick")));
        autopickchb = new JToggleButton("Activate Training", XmippResource.getIcon("pick.png"));
        autopickchb.setSelected(ppicker.isAutopick());
        autopickchb.setText(ppicker.isAutopick()? "Deactivate Training": "Activate Training");
        autopickchb.addActionListener(new ActionListener() {

            @Override
            public void actionPerformed(ActionEvent e) {
                try {
                    boolean isautopick = autopickchb.isSelected();
                    
                    SupervisedPickerMicrograph trainmic = null;
                    if (isautopick) {
                    	trainmic = getTrainMic();
                        isautopick = trainmic != null;
                    }
                    if (isautopick) {
                        ppicker.setMode(Mode.Supervised);
                        ppicker.trainAndAutopick(SupervisedPickerJFrame.this, trainmic);
                        setTitle();

                    } else if (autopickchb.isSelected()) {
                        autopickchb.setSelected(false);
                    } else {
                        boolean ismanual = XmippDialog
                                .showQuestion(SupervisedPickerJFrame.this, "After this operation automatic particles will be converted to manual and classifier training lost. Are you sure you want to continue? ");
                        if (ismanual) {
                            ppicker.setMode(Mode.Manual);
                            resetbt.setEnabled(true);
                            ppicker.saveAllData();
                            updateMicrographsModel(true);
                            if (autopickchb.isSelected()) {
                                autopickchb.setSelected(false);
                            }
                            getMicrograph().resetParticlesRectangle();
                            canvas.refreshActive(null);
                            setTitle();
                        } else {
                            autopickchb.setSelected(true);
                        }
                    }

                    ppicker.saveConfig();
                    enableSupervised(autopickchb.isSelected());
                    autopickchb.setText(autopickchb.isSelected()? "Deactivate Training": "Activate Training");

                } catch (Exception ex) {
                    ex.printStackTrace();
                    XmippDialog.showError(SupervisedPickerJFrame.this, ex.getMessage());
                    autopickchb.setSelected(false);
                    return;
                }
            }
        });
        sppickerpn.add(autopickchb);
        initThresholdPane();
        sppickerpn.add(thresholdpn);
        checkpercentlb = new JLabel("Explore (%):");
        sppickerpn.add(checkpercentlb);
        autopickpercenttf = new JFormattedTextField(NumberFormat.getIntegerInstance());
        autopickpercenttf.setColumns(3);
        autopickpercenttf.setValue(ppicker.getAutopickpercent());
        autopickpercenttf.setEnabled(ppicker.getMode() == Mode.Supervised || ppicker.getMode() == Mode.Manual);
        autopickpercenttf.addActionListener(new ActionListener()
        {

                @Override
                public void actionPerformed(ActionEvent arg0)
                {

                        setAutopickPercent();

                }
        });

        sppickerpn.add(autopickpercenttf);

    }

    protected void setAutopickPercent()
    {
            if (autopickpercenttf.getValue() == null || ((Number)autopickpercenttf.getValue()).intValue() <= 0)
            {
                    XmippDialog.showInfo(this, XmippMessage.getEmptyFieldMsg("Check (%)"));
                    autopickpercenttf.setValue(getMicrograph().getAutopickpercent());
                    return;
            }

            int autopickpercent = ((Number) autopickpercenttf.getValue()).intValue();
            getMicrograph().setAutopickpercent(autopickpercent);
            ppicker.setAutopickpercent(autopickpercent);
            ppicker.saveConfig();
    }

    protected void enableSupervised(boolean selected) {

        thresholdsl.setEnabled(selected);
        thresholdlb.setEnabled(selected);
        thresholdtf.setEnabled(selected);
        sizelb.setEnabled(!selected);
        sizesl.setEnabled(!selected);// not really, if there is some micrograph
        // in sup mode size cannot be changed
        sizetf.setEnabled(!selected);
        sizelb.setEnabled(!selected);
        importmi.setEnabled(!selected);
        //autopickpercenttf.setEnabled(selected);
        
        pack();

    }

    public boolean isSupervised() {
        return autopickchb.isSelected();
    }

    protected void enableEdition(boolean isenable) {
        super.enableEdition(isenable);
        centerparticlebt.setEnabled(isenable);
        if (ppicker.getMode() != Mode.Review) {
            autopickchb.setEnabled(isenable);
            thresholdpn.setEnabled(isenable);
        }
        saveandexitbt.setEnabled(isenable);
         if(ppicker.isScipionSave())
        {
            Color color = isenable? XmippWindowUtil.firebrick: XmippWindowUtil.LIGHT_BLUE; 
            Color forecolor = isenable? Color.WHITE: Color.GRAY;
            saveandexitbt.setBackground(color);
            saveandexitbt.setForeground(forecolor);
        }
       
    }

    public void initMenuBar() {
        mb = new JMenuBar();

		// Setting menus
        exportmi = new JMenuItem("Export coordinates...", XmippResource.getIcon("export_wiz.gif"));

        exportmi.addActionListener(new ActionListener() {

            @Override
            public void actionPerformed(ActionEvent e) {
                XmippFileChooser fc = new XmippFileChooser();
                int returnVal = fc.showOpenDialog(SupervisedPickerJFrame.this);

                try {
                    if (returnVal == XmippFileChooser.APPROVE_OPTION) {
                        File file = fc.getSelectedFile();
                        ppicker.exportParticles(file.getAbsolutePath());
                        showMessage("Export successful");
                    }
                } catch (Exception ex) {
                    showException(ex);
                }
            }
        });
        filemn.add(importmi);
        if (ppicker.getMode() != Mode.Manual) {
            importmi.setEnabled(false);
        }
        filemn.add(exportmi);
        filemn.add(exitmi);

        JMenu windowmn = new JMenu(bundle.getString("window"));

        mb.add(filemn);
        mb.add(filtersmn);
        mb.add(windowmn);
        mb.add(helpmn);
        // importffilemi.setText("Import from File...");

        windowmn.add(pmi);
        windowmn.add(ijmi);

       
        templatesmi = new JMenuItem("Templates");
        templatesmi.addActionListener(new ActionListener() {

            @Override
            public void actionPerformed(ActionEvent arg0) {
                loadTemplates();
            }
        });
        windowmn.add(templatesmi);

    }

   

    private void initThresholdPane() {
        thresholdpn = new JPanel();
        thresholdlb = new JLabel("Threshold:");
        thresholdpn.add(thresholdlb);
        thresholdsl = new JSlider(0, 100, 0);
        thresholdsl.setPaintTicks(true);
        thresholdsl.setMajorTickSpacing(5);
        int height = (int) thresholdsl.getPreferredSize().getHeight();
        thresholdsl.setPreferredSize(new Dimension(50, height));
        thresholdpn.add(thresholdsl);

        thresholdtf = new JFormattedTextField(NumberFormat.getNumberInstance());
        thresholdtf.setColumns(3);
        thresholdtf.setValue(0);
        thresholdpn.add(thresholdtf);
        thresholdtf.addActionListener(new ActionListener() {

            @Override
            public void actionPerformed(ActionEvent e) {

                double threshold = Double.parseDouble(thresholdtf.getText()) * 100;
                setThresholdValue(threshold);

            }
        });

        thresholdsl.addChangeListener(new ChangeListener() {

            @Override
            public void stateChanged(ChangeEvent e) {
                if (thresholdsl.getValueIsAdjusting()) {
                    return;
                }
                double threshold = (double) thresholdsl.getValue() / 100;
                if (getMicrograph().getThreshold() != threshold) {
                    thresholdtf.setText(String.format("%.2f", threshold));
                    setThresholdChanges();
                }
            }
        });
    }

    private void setThresholdValue(double threshold) {
        if (Math.abs(threshold) <= 100) {
            thresholdsl.setValue((int) threshold);
            setThresholdChanges();
        }
    }

    private void setThresholdChanges() {
        // setChanged(true);
        getMicrograph().setThreshold(getThreshold());
        updateMicrographsModel();
        canvas.repaint();
        if (particlesdialog != null) {
            loadParticles(false);
        }

    }

    private void initMicrographsPane() {
        GridBagConstraints constraints = new GridBagConstraints();
        constraints.insets = new Insets(0, 5, 0, 5);
        constraints.anchor = GridBagConstraints.NORTHWEST;
        micrographpn = new JPanel(new GridBagLayout());
        micrographpn.setBorder(BorderFactory.createTitledBorder("Micrographs"));
        
        
        if(ppicker.containsPSD())
        {
            iconbt = new JButton(Micrograph.getNoImageIcon());
            iconbt.setToolTipText("Load CTF Profile");
            iconbt.setBorderPainted(false);
            iconbt.setContentAreaFilled(false);
            iconbt.setFocusPainted(false);
            iconbt.setOpaque(false);
            iconbt.setMargin(new Insets(0, 0, 0, 0));
            iconbt.addActionListener(new ActionListener() {

                @Override
                public void actionPerformed(ActionEvent arg0) {
                    String psd = getMicrograph().getPSD();
                    String ctf = getMicrograph().getCTF();
                    if (psd != null && ctf != null) {
                        try {
                            new CTFAnalyzerJFrame(psd, ctf, psd);
                        } catch (Exception ex) {
                            Logger.getLogger(SupervisedPickerJFrame.class.getName()).log(Level.SEVERE, null, ex);
                        }
                    }

                }
            });
            micrographpn.add(iconbt, XmippWindowUtil.getConstraints(constraints, 1, 0, 1));
        }
        
        JScrollPane sp = new JScrollPane();
        micrographsmd = new MicrographsTableModel(this);
        micrographstb.setModel(micrographsmd);
        formatMicrographsTable();
        sp.setViewportView(micrographstb);
        micrographpn.add(sp, XmippWindowUtil.getConstraints(constraints, 0, 0, 1));

        // Info panel
        JPanel infopn = new JPanel();
        manuallb = new JLabel(Integer.toString(ppicker.getManualParticlesNumber()));
        autolb = new JLabel(Integer.toString(ppicker.getAutomaticParticlesNumber(getThreshold())));
        infopn.add(new JLabel("Manual:"));
        infopn.add(manuallb);
        infopn.add(new JLabel("Automatic:"));
        infopn.add(autolb);

        // Saved
        savedlb = new JLabel("");
        infopn.add(savedlb);

        micrographpn.add(infopn, XmippWindowUtil.getConstraints(constraints, 0, 1, 1));
        JPanel buttonspn = new JPanel(new FlowLayout(FlowLayout.LEFT));

        buttonspn.add(resetbt);
        micrographpn.add(buttonspn, XmippWindowUtil.getConstraints(constraints, 0, 2, 2));

    }

    protected synchronized void loadMicrograph() {

        if (micrographstb.getSelectedRow() == -1) {
            return;// Probably from fireTableDataChanged raised
        }		// is same micrograph??
        int micindex = ppicker.getMicrographIndex();
        
        int index = micrographstb.getSelectedRow();
        if (micindex == index && canvas != null && canvas.getIw().isVisible()) {
            return;
        }

        // Save particles first before moving and loading the clicked micrograph.
        if (ppicker.isChanged() && ppicker.getMode() != Mode.Supervised)
        {
            if (!saveData(false)) {
                micrographstb.getSelectionModel().setSelectionInterval(micindex,micindex);
                return;
            }
        }

        SupervisedPickerMicrograph next = ppicker.getMicrographs().get(index);
        SupervisedPickerMicrograph current = getMicrograph();
        current.resetParticlesRectangle();
        if (!current.equals(next))// app just started
        {
            int result = tryCorrectAndAutopick(current, next);

            if (result == XmippQuestionDialog.CANCEL_OPTION) {
                micrographstb.setRowSelectionInterval(micindex, micindex);
                return;
            }
            
        }
<<<<<<< HEAD
        if (ppicker.isChanged() && ppicker.getMode() != Mode.Supervised) 
        {
            ppicker.saveData(current);
            setChanged(false);
            setSaved(true);
        }
=======
>>>>>>> 8f060b70
        ppicker.setMicrograph(next);
        ppicker.saveConfig();
        
        if (ppicker.getMode() == Mode.Supervised) {
            resetbt.setEnabled(next.getState() != MicrographState.Manual);
            double threshold = next.getThreshold();
            if(threshold == 0)
            {
                threshold = current.getThreshold();
                next.setThreshold(threshold);
            }
            thresholdsl.setValue((int) (threshold * 100));
            thresholdtf.setValue(threshold);
        }
        initializeCanvas();
        if(ppicker.containsPSD())
            iconbt.setIcon(next.getCTFIcon());

        pack();

        if (particlesdialog != null) {
            loadParticles(false);
        }

    }

    private int tryCorrectAndAutopick(SupervisedPickerMicrograph current, SupervisedPickerMicrograph next) {
        int result = 3;

        boolean isautopick = ppicker.getMode() == Mode.Supervised && next.getState() == MicrographState.Available;
        if (ppicker.isCorrectPending()) {
            String msg = String.format("Would you like to correct training with added and deleted particles from micrograph %s?", current.getName());
            result = XmippDialog.showQuestionYesNoCancel(this, msg);
            if (result == XmippQuestionDialog.YES_OPTION) {
                ppicker.correctAndAutopick(this, current, next);
                isautopick = false;
            }
            if (result == XmippQuestionDialog.CANCEL_OPTION)
                isautopick = false;
        }
        if (isautopick)// if not done before
        {
            ppicker.autopick(this, next);
        }
        
        return result;
    }

    protected void resetMicrograph() {
        ppicker.resetMicrograph(getMicrograph());
        canvas.refreshActive(null);
        updateMicrographsModel();
        ppicker.updateTemplatesStack(false);
        
        if (ppicker.getMode() == Mode.Supervised) {
            ppicker.autopick(this, getMicrograph());
        }
    }

    public boolean isPickingAvailable(MouseEvent e) {
        if (!super.isPickingAvailable(e)) {
            return false;
        }
        return getMicrograph().getState() != MicrographState.Corrected;
    }

    public SupervisedPickerMicrograph getTrainMic() {
        String trainmsg = "Classifier training for autopick requires that the previous micrographs and the particle's region detected to be fully picked. "
                + "Are you sure you want to continue?";
        if (ppicker.getManualParticlesNumber() < ppicker.getParticlesThreshold()) {
            XmippDialog.showInfo(this, String
                    .format("You should have at least %s particles to go to %s mode", ppicker.getParticlesThreshold(), Mode.Supervised));
            return null;
        }
        boolean isvalidrect = false;
        int index = micrographstb.getSelectedRow();
        SupervisedPickerMicrograph rectmic = null;
        while (index >= 0) 
        {
                rectmic = ppicker.getMicrographs().get(index);
                if (rectmic.hasManualParticles()) 
                {
                    rectmic.initParticlesRectangle(ppicker);
                    isvalidrect = rectmic.isValid(ppicker);
                    if(isvalidrect)
                        break;
                    else
                        rectmic.resetParticlesRectangle();
                }
            index --;
        } 
        if(index < 0)
        {
            index = micrographstb.getSelectedRow() + 1;
            while (index < ppicker.getMicrographs().size()) 
            {
                    rectmic = ppicker.getMicrographs().get(index);
                    if (rectmic.hasManualParticles()) 
                    {
                        rectmic.initParticlesRectangle(ppicker);
                        isvalidrect = rectmic.isValid(ppicker);
                        if(isvalidrect)
                            break;
                    }
                index ++;
            }
        }
        
        if(index < 0 || index == ppicker.getMicrographs().size())
        {
            canvas.repaint();
            XmippDialog.showError(this, "No valid training rectangle could be found in micrographs picked. Particles might be too few.");
            rectmic.resetParticlesRectangle();
            canvas.repaint();
            return null;
        }
        trainmsg = "";
        if(rectmic.equals(getMicrograph()))
        {
            canvas.repaint();
            trainmsg += "Classifier requires that the region detected and the micrographs previously picked to be fully picked. "
                    + "Are you sure you want to continue?";
        }
        else
        	trainmsg += "Classifier requires that the micrographs previously picked to be fully picked. "
                            + "Are you sure you want to continue?";
        int result = XmippDialog
                .showQuestionYesNoCancel(this, trainmsg);
        if (result == XmippQuestionDialog.CANCEL_OPTION) {
            canvas.repaint();
            rectmic.resetParticlesRectangle();
        }
        if(result != XmippQuestionDialog.YES_OPTION)
        	rectmic = null;
        return rectmic;
    }

    

    public void close() {
        if (ppicker.isCorrectPending()) {
            boolean iscorrect = XmippDialog.showQuestion(this, "Would you like to correct training with added and deleted particles?");
            if (iscorrect) {
                ppicker.correct();
            }
        }
        super.close();
    }

    public String getResetMsg() {
        String msg = super.getResetMsg();
        if (ppicker.getMode() == Mode.Supervised) {
            msg += "\nParticles will be automatically picked again";
        }
        return msg;
    }
    
    
    
    protected void initGenericPickerPane()
    {
    	gpickerpn = new JPanel(new FlowLayout(FlowLayout.LEFT));
    	gpickerpn.setBorder(BorderFactory.createTitledBorder("Autopick"));
    	List<Classifier.Parameter> parameters = ppicker.getClassifier().getParams();
    	paramtfs = new HashMap<JTextField, Classifier.Parameter>();
    	JTextField tf;
    	for(Classifier.Parameter param: parameters)
    	{
    		gpickerpn.add(new JLabel(param.label));
    		tf = new JTextField(3);
    		tf.setToolTipText(param.help);
    		tf.setText(param.value);
    		tf.setActionCommand(param.name);
    		tf.addFocusListener(new FocusListener()
			{
				
				@Override
				public void focusLost(FocusEvent e)
				{
					if(e.isTemporary())
						return;
					JTextField tf = (JTextField)e.getComponent();
					updateParam(tf);
				}
				
				@Override
				public void focusGained(FocusEvent e)
				{
					// TODO Auto-generated method stub
					
				}
			});
    		tf.addActionListener(new ActionListener()
			{
				
				@Override
				public void actionPerformed(ActionEvent e)
				{
					JTextField tf = (JTextField)e.getSource();
					updateParam(tf);
					
				}
			});
    		gpickerpn.add(tf);
    		paramtfs.put(tf, param);
    		if(param.name.equals("diameter") || param.name.equals("boxSize"))//classifier diameter and particle size are the same
    			updateSize(Integer.parseInt(tf.getText()));
    	}
    	autopickbt = XmippWindowUtil.getTextButton("Run", new ActionListener(){

			@Override
			public void actionPerformed(ActionEvent arg0)
			{
				for(SupervisedPickerMicrograph m: ppicker.getMicrographs())
					ppicker.resetMicrograph(m);
				ppicker.autopick(SupervisedPickerJFrame.this, getMicrograph());
				
			}});
    	autopickbt.setBackground(XmippWindowUtil.firebrick);
    	autopickbt.setForeground(Color.WHITE);
    	gpickerpn.add(autopickbt);
    }
    
    protected void updateParam(JTextField tf)
    {
		Classifier.Parameter param = paramtfs.get(tf);
		if(param.value.equals(tf.getText()))
			return;
		if(param.name.equals("diameter") || param.name.equals("boxSize"))//classifier diameter and particle size are the same
			updateSize(Integer.parseInt(tf.getText()));
		param.value = tf.getText();
    }

}<|MERGE_RESOLUTION|>--- conflicted
+++ resolved
@@ -706,15 +706,6 @@
             }
             
         }
-<<<<<<< HEAD
-        if (ppicker.isChanged() && ppicker.getMode() != Mode.Supervised) 
-        {
-            ppicker.saveData(current);
-            setChanged(false);
-            setSaved(true);
-        }
-=======
->>>>>>> 8f060b70
         ppicker.setMicrograph(next);
         ppicker.saveConfig();
         
