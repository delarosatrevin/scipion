/**
 * *************************************************************************
 * Authors: J.M. de la Rosa Trevin (jmdelarosa@cnb.csic.es)
 *
 *
 * Unidad de Bioinformatica of Centro Nacional de Biotecnologia , CSIC
 *
 * This program is free software; you can redistribute it and/or modify it under
 * the terms of the GNU General Public License as published by the Free Software
 * Foundation; either version 2 of the License, or (at your option) any later
 * version.
 *
 * This program is distributed in the hope that it will be useful, but WITHOUT
 * ANY WARRANTY; without even the implied warranty of MERCHANTABILITY or FITNESS
 * FOR A PARTICULAR PURPOSE. See the GNU General Public License for more
 * details.
 *
 * You should have received a copy of the GNU General Public License along with
 * this program; if not, write to the Free Software Foundation, Inc., 59 Temple
 * Place, Suite 330, Boston, MA 02111-1307 USA
 *
 * All comments concerning this program package may be sent to the e-mail
 * address 'xmipp@cnb.csic.es'
 **************************************************************************
 */
package xmipp.viewer.models;

import ij.ImagePlus;

import java.awt.Color;
import java.io.File;
import java.util.ArrayList;
import java.util.Arrays;
import java.util.Date;
import java.util.HashMap;
import java.util.Hashtable;
import java.util.List;
import java.util.logging.Level;
import java.util.logging.Logger;

import xmipp.ij.commons.Geometry;
import xmipp.ij.commons.Tool;
import xmipp.ij.commons.XmippImageConverter;
import xmipp.ij.commons.XmippUtil;
import xmipp.jni.EllipseCTF;
import xmipp.jni.Filename;
import xmipp.jni.ImageGeneric;
import xmipp.jni.MDLabel;
import xmipp.jni.MDRow;
import xmipp.jni.MetaData;
import xmipp.utils.DEBUG;
import xmipp.utils.Params;
import xmipp.utils.XmippDialog;
import xmipp.utils.XmippMessage;
import xmipp.utils.XmippStringUtils;
import xmipp.viewer.ctf.CTFAnalyzerJFrame;
import xmipp.viewer.ctf.CTFRecalculateImageWindow;
import xmipp.viewer.ctf.EstimateFromCTFTask;
import xmipp.viewer.ctf.TasksEngine;
import xmipp.viewer.scipion.ScipionGalleryData;
import xmipp.viewer.scipion.ScipionMetaData;
import xmipp.viewer.windows.AddObjectJDialog;
import xmipp.viewer.windows.GalleryJFrame;
import xmipp.viewer.windows.SaveJDialog;

/**
 * This class will serve to store important data about the gallery
 */
public class GalleryData {


    protected HashMap<String, ColumnInfo> displaycis;
    protected MetaData md;
    protected long[] ids;
    protected String[] mdBlocks = null;
    protected String selectedBlock;
    // The following is only used in VolumeGallery mode
    protected String selectedVolFn = "";
    //protected String commonVolPrefix = "";

    protected List<ColumnInfo> labels = null;
    // First label that can be rendered
    protected ColumnInfo ciFirstRender = null;
    protected Integer zoom;
    protected String filename;
    protected int resliceView;
    protected Mode mode;
    protected boolean showLabel = false;
    protected boolean renderImages;
    public final Params parameters;


    // flag to perform global normalization
    protected boolean normalize = false;
    // flag to use geometry info
    protected boolean useGeo;
    // flag to wrapping
    protected boolean wrap;
    // flag to check if is 2d classification
    protected boolean isClassification = false;
    protected int refLabel;
    // Store the selection state for each item
    

    // Array with all ClassInfo
    protected ArrayList<ClassInfo> classesArray;
    // ClassInfo reference for each element
    protected ClassInfo[] classes;
    // Flags to check if md or classes has changed
    protected boolean hasMdChanges, hasClassesChanges;
    protected GalleryJFrame window;
    
    protected String[] displayLabels;
    protected String[] sortby;
    
    protected boolean isVolumeMd;
    protected Integer rows, columns;

    
    
    protected String[] renderLabels;
    protected String renderLabel = "first";
    protected String[] visibleLabels;
    protected String[] orderLabels;
    protected boolean inverty;

    public boolean isObjectCmd(String cmd) {
        for(String objCmd: parameters.objectCommands)
            if(objCmd.equals(cmd))
                return true;
        return false;
    }

    public boolean isVolumeMd()
    {
    	return isVolumeMd;
    }
    
    public Integer getModelRows()
    {
        return rows;
    }
    
    public Integer getModelColumns()
    {
        return columns;
    }
    
    public void runObjectCommand(int index, String objectCommand) {
        try {
            String[] cmd = new String[]{objectCommand};
            System.out.println(Arrays.toString(cmd));
        } catch (Exception ex) {
            Logger.getLogger(GalleryData.class.getName()).log(Level.SEVERE, null, ex);
        }
    }

    public String getTmpFile(String suffix) {
        String ext = XmippStringUtils.getFileExtension(filename);
        String ext2 = suffix + ext;
        String tmpfile = filename;
        if(!filename.endsWith(ext2))
            tmpfile = filename.replace(ext, ext2);
        return tmpfile;
    }

    public void selectVolumeAt(int selectedIndex) {
    	String vol = getVolumeAt(selectedIndex);
    	String file = vol;
    	if (vol.contains(":"))
    		file = vol.substring(0, vol.lastIndexOf(":"));
    	if (vol.contains("@"))
    		file = file.substring(file.lastIndexOf("@") + 1);
    	if(new File(file).exists())
    	{
    		selectedVolFn = vol;
    	}
    	else
    		throw new IllegalArgumentException(XmippMessage.getPathNotExistsMsg(file));
    }

    public boolean isAutoAdjust()
    {
        return rows == null && columns == null;
    }

    public void setModelDim(Integer rows, Integer cols) {
    	if(cols != null && cols == 0)
    		throw new IllegalArgumentException(XmippMessage.getIllegalValueMsg("columns", 0));
        this.rows = rows;
        this.columns = cols;
    }

    public boolean isScipionInstance() {
        return this instanceof ScipionGalleryData;
    }

    public boolean isInvertY() {
        return inverty;
    }

    public String getChimeraProjectionCmd(int row) {
        String rot = getValueFromLabel(row, MDLabel.MDL_ANGLE_ROT);
        String tilt = getValueFromLabel(row, MDLabel.MDL_ANGLE_TILT);
        String psi = getValueFromLabel(row, MDLabel.MDL_ANGLE_PSI);
        String command = String.format("rotate %s %s %s", rot, tilt, psi);
        return command;
    }


    public enum Mode {

        GALLERY_MD, GALLERY_VOL, TABLE_MD
    };

    // define min and max render dimensions
    public static int MIN_SIZE = 16;
    public static int MAX_SIZE = 256;

    public GalleryData(GalleryJFrame window, String fn, Params parameters) 
    {
        this(window, parameters, new MetaData(fn));
    }
	// max dimension allowed to render images
    /**
     * The constructor receive the filename of a metadata The metadata can also
     * be passed, if null, it will be readed from filename
     *
     * @param jFrameGallery
     */
    public GalleryData(GalleryJFrame window, Params parameters, MetaData md) {
        this.window = window;
        this.parameters = parameters;
        
        try {
            selectedBlock = "";
            this.md = md;
            setFileName(md.getPath());
            zoom = parameters.zoom;
            resliceView = parameters.resliceView;
            if(parameters.rows > 0)
                rows = parameters.rows;
            if(parameters.columns > 0)
                columns = parameters.columns;
            loadMd();

        } catch (Exception e) {
            e.printStackTrace();
            md = null;
        }

    }// constructor GalleryData
    
    protected void readMdParameters()
    {
        renderLabels = null;
        renderLabel = "first";
        visibleLabels = null;
        orderLabels = null;
        sortby = null;
        
        useGeo = wrap = false;
        displayLabels = null;
        mode = Mode.GALLERY_MD;
        this.renderImages = true;
        displaycis = new HashMap<String, ColumnInfo>();
        this.inverty = parameters.inverty;
        if(parameters.getBlock() == null)
            parameters.setBlock(selectedBlock);//Identifies parameters with first block loaded
        if (parameters.mode.equalsIgnoreCase(Params.OPENING_MODE_METADATA)) 
            {
                mode = Mode.TABLE_MD;
            }
        if(parameters.getBlock().equals(selectedBlock))
        {
        
            setRenderLabels(parameters.renderLabels);
            setRenderLabel(parameters.getRenderLabel());
            setVisibleLabels(parameters.visibleLabels);
            setOrderLabels(parameters.orderLabels);
            useGeo = parameters.useGeo;
            wrap = parameters.wrap;
            displayLabels = parameters.getDisplayLabels();
            this.renderImages = parameters.renderImages;
            
        }
    }

    public List<ColumnInfo> getColumns() {
        return labels;
    }

    public void setRenderColumn(String key) {
            if(key.equalsIgnoreCase("none"))
                ciFirstRender = null;
            for(ColumnInfo ci: labels)
                if(ci.labelName.equals(key))
                    ciFirstRender = ci;
            renderLabel = ciFirstRender.labelName;
	}

    public ColumnInfo getRenderColumn() {
        return ciFirstRender;
    }

    /**
     * Return the name of the selected md block
     */
    public String getMdFilename() {
        if (selectedBlock.isEmpty()) {
            return filename;
        }
        return String.format("%s@%s", selectedBlock, filename);
    }// function getMdFilename

    public String getMdSaveFileName() {
        if (filename == null) {
            return null;
        }

        String savefn;
        if (selectedBlock.isEmpty()) {
            savefn = filename;
        } else {
            savefn = String.format("%s@%s", selectedBlock, filename);
        }
        String ext;
        if (savefn.contains(".")) {
            ext = savefn.substring(savefn.lastIndexOf("."));
            if (ext.equals(".stk")) {
                return savefn.replace(ext, ".xmd");
            }
        } else {
            savefn = savefn + ".xmd";
        }
        return savefn;
    }

    public void setFileName(String file) {
        filename = file;
        if (file != null) {
            if (Filename.hasPrefix(file)) {
                if (Filename.isMetadata(file)) {
                    selectedBlock = Filename.getPrefix(file); 
                    filename = Filename.getFilename(file);
                }
            }
            if (Filename.exists(filename)) {
                mdBlocks = MetaData.getBlocksInMetaDataFile(filename);
                if (mdBlocks.length >= 1 && selectedBlock.isEmpty()) {
                    selectedBlock = mdBlocks[0];
                }
            }
        }
    }

    public void setDisplayLabel(String key, boolean selected) {
        if(!selected)
        {
            displaycis.remove(key);
            return;
        }
        
        for(ColumnInfo ci: labels)
            if(ci.labelName.equals(key))
            {
                displaycis.put(key, ci);
                break;
            }
    }

    /**
     * Load contents from a metadata already read
     */
    public void loadMd() throws Exception {
        readMdParameters();
        ids = md.findObjects();
        loadLabels();
        
        if (!containsGeometryInfo()) {
            useGeo = false;
            wrap = false;
        }
        
        isClassification = checkifIsClassificationMd();

        if (isClassification) {
            classes = new ClassInfo[ids.length];
            classesArray = new ArrayList<ClassInfo>();
            loadClassesInfo();
        }

        
        if (!md.isColumnFormat() ) {
            mode = Mode.TABLE_MD;
            renderImages = false;
        }

        if (isGalleryMode()) {
            mode = Mode.GALLERY_MD;
        }
        isVolumeMd = false;
        if (hasRenderLabel()) {
            int renderLabel = ciFirstRender.label;
            ImageGeneric image = null;
            String imageFn = null;


			// Try to find at least one image to render
            // and take dimensions from that
            for (int i = 0; i < ids.length && image == null; ++i) {
            	if(i == 100)//after 100 items if there is no image available break 
            		break;
                imageFn = md.getValueString(renderLabel, ids[i]);
                if(imageFn != null)
                    imageFn = Filename.findImagePath(imageFn , filename, true);
                if (imageFn != null) {
                    try {
                        image = new ImageGeneric(imageFn);
                    } catch (Exception e) {
                        image = null;
                    }
                    break;
                }
                
            }
            if (image != null) { // Image file was found to render
                if (zoom == null) { // if default value, calculate zoom
                    // If in micrograph mode, reduce the
                    // MAX_SIZE constant
                    if (md.containsMicrographsInfo()) {
                        MAX_SIZE /= 2;
                    }
                    zoom = getDefaultZoom(image.getXDim());
                    
                }
                if (image.isVolume()) { // We are assuming all are volumes
                    // or images, don't mix it
                    if (isGalleryMode()) 
                        mode = Mode.GALLERY_VOL;
                    
                    isVolumeMd = true;
                    if (selectedVolFn.isEmpty()) {
                        selectedVolFn = imageFn;
                    }

                }
                image.destroy();
            } 
        } else {
            // force this mode when there aren't render label
            mode = Mode.TABLE_MD;
        }
        if(parameters.sortby != null && parameters.getBlock().equals(selectedBlock))
        {
            ColumnInfo sortci = getColumnInfo(parameters.sortby[0]);
            boolean asc = parameters.sortby.length == 1 || parameters.sortby[1].equalsIgnoreCase("asc");
            if(sortci != null)
                sortMd(sortci, asc);
        }
        
    }// function loadMd
    
 
    public static int getDefaultZoom(int xdim)
    {
        int x = Math.min(Math.max(xdim, MIN_SIZE), MAX_SIZE);
        float scale = (float) x / xdim;
        int zoom = (int) Math.ceil(scale * 100);
        return zoom;
    }

    public ColumnInfo getColumnInfo(String labelName) {
        for (ColumnInfo ci : labels) {
            if (ci.labelName.equals(labelName)) {
                return ci;
            }
        }
        return null;
    }
        
               
    public boolean isDisplayLabel()
    {
        return displaycis != null;
    }

   

    public String getDisplayLabel(long id)
    {
        String label = "";
        
        for(ColumnInfo ci: displaycis.values())
            label += ci.labelName + "=" + md.getValueString(ci.label, id) + ", ";
        if(!label.isEmpty())
            label = label.substring(0, label.length() - 2);
        return label;
    }

    /**
     * Load labels info in md, try to keep previous settings of render and
     * visible on same columns
     */
    public void loadLabels() {

        ColumnInfo ci;
        try {
            int[] labelids = md.getActiveLabels();
            ArrayList<ColumnInfo> newLabels = new ArrayList<ColumnInfo>(
                    labelids.length);
            ciFirstRender = null;
            ColumnInfo ciFirstRenderVisible = null;
            String inputRenderLabel = "";

            if (!renderLabel.equalsIgnoreCase("first")) {
                inputRenderLabel = renderLabel;
            }
            String sampleImage;
            ColumnInfo auxRender = null;
            for (int i = 0; i < labelids.length; ++i) {
                ci = initColumnInfo(labelids[i]);

                ci.render = isRenderLabel(ci);
                if(ci.render)
                    auxRender = ci;
                ci.visible = isVisibleLabel(ci);
                newLabels.add(ci);
                if (inputRenderLabel.equals(ci.labelName) && ci.render) {//render label specified and included on renders
                    ciFirstRender = ci;
                    if (ci.visible) {
                        ciFirstRenderVisible = ci;
                    }
                }
                

                if (ciFirstRender == null && ci.allowRender)
                {
                    sampleImage = getSampleImage(ci);
                    if(sampleImage != null)
                    {
                        ciFirstRender = ci;
                        if (ciFirstRenderVisible == null && ci.visible) 
                            ciFirstRenderVisible = ci;
                    }
                }
            }
            if(ciFirstRender == null)
                ciFirstRender = ciFirstRenderVisible = auxRender;//if there are no images found render none image on gallery mode
            if (ciFirstRenderVisible != null) {
                ciFirstRender = ciFirstRenderVisible;
            }
            
            // Add MDL_ENABLED if not present
            if (!md.containsLabel(MDLabel.MDL_ENABLED) && (md.containsLabel(MDLabel.MDL_IMAGE) || md.containsLabel(MDLabel.MDL_MICROGRAPH))) {
                newLabels.add(0, new ColumnInfo(MDLabel.MDL_ENABLED));
                md.addLabel(MDLabel.MDL_ENABLED);
                for (long id : ids) {
                    md.setEnabled(true, id);
                }
                // hasMdChanges = true;
            }
            

            labels = newLabels;
            orderLabels();
            if(displayLabels != null)
                for(String label: displayLabels)
                    setDisplayLabel(label, true);
//////            System.out.printf("render: %s %s \n", ciFirstRender, ciFirstRenderVisible);
        } catch (Exception e) {
            e.printStackTrace();
        }
    }// function loadLabels
    
    public String getSampleImage(ColumnInfo ci)
    {
        String imageFn, mddir = md.getBaseDir();
        for (int i = 0; i < ids.length; ++i)
        {
        	if( i == 100)
        		break;
            imageFn = getValueFromLabel(i, ci.label);
            if(imageFn != null)
            {
                imageFn = Filename.findImagePath(imageFn, mddir, true);
                if (imageFn != null && Filename.exists(imageFn))
                       return imageFn;
            }
        }
        return null;
    }
    
    public ColumnInfo initColumnInfo(int label)
    {
        return new ColumnInfo(label);
    }

    /**
     * Read metadata and store ids
     */
    private void readMetadata(String fn) {
        try {
            hasMdChanges = false;
            hasClassesChanges = false;
            md.read(fn);

        } catch (Exception e) {
            // TODO Auto-generated catch block
            e.printStackTrace();
            md = null;
            ids = null;
        }
    }

    /**
     * Sort the metadata by a given column. The sort could be ascending or
     * descending
     */
    public void sortMd(ColumnInfo sortci, boolean asc) {
        try {
            if(sortby == null)
                sortby = new String[2];
            sortby[0] = sortci.labelName;
            sortby[1] = (asc)? "ASC": "DESC";
            md.sort(sortci.label, asc);
            hasMdChanges = true;
            ids = md.findObjects();
        } catch (Exception e) {
            e.printStackTrace();
        }
    }
    
    

   

    /**
     * Reload current metadata from file
     */
    public void readMd() {
        if (filename != null) {
            readMetadata(getMdFilename());
        }
    }

    /**
     * Select one of the blocks
     */
    public void selectBlock(String block) {
        selectedBlock = block;
        selectedVolFn = ""; // Set to empty string to get the first vol
        readMd();
    }

    /**
     * defines how each row is rendered on ImageGalleryTableModel
     *
     * @return
     */
    public ImageGalleryTableModel createModel(boolean[] selection) {
    	
        try {
            switch (mode) {
                case GALLERY_VOL:
                    return new VolumeGalleryTableModel(this);
                case GALLERY_MD:
                    if (md.size() > 0 && hasRenderLabel()) {
                    	
                        return new MetadataGalleryTableModel(this, selection);
                    }
                // else fall in the next case
                case TABLE_MD:
                    mode = Mode.TABLE_MD; // this is necessary when coming from
                    // previous case
                    if (!md.isColumnFormat()) {
                        return  new MetadataRowTableModel(this);
                    }

                    return new MetadataTableModel(this, selection);
                
            }
        } catch (Exception e) {
            e.printStackTrace();
        }
        return null;
    }

    public int getNumberOfBlocks() {
        return mdBlocks != null ? mdBlocks.length : 0;
    }

   

    /**
     * Return the mode of the gallery
     */
    public Mode getMode() {
        return mode;
    }

    /**
     * Return true if there is a renderizable label in the metadata
     */
    public boolean hasRenderLabel() {
        return ciFirstRender != null;
    }

    /**
     * Return the label that is used for rendering
     */
    public int getRenderLabel() {
        return ciFirstRender.label;
    }

    /**
     * Return true if the gallery mode is allowed
     */
    public boolean allowGallery() {
        return hasRenderLabel();
    }

    // some mode shortcuts
    public boolean isGalleryMode() {
        return mode == Mode.GALLERY_MD || mode == Mode.GALLERY_VOL;
                
    }

    public boolean isVolumeMode() {
        return mode == Mode.GALLERY_VOL;
    }

    public boolean isTableMode() {
        return mode == Mode.TABLE_MD;
    }

    /**
     * Return true if the underlying metadata is in row format
     */
    public boolean isColumnFormat() {
        return md.isColumnFormat();
    }
    

    public boolean isMicrographsMode() {
        return md.containsMicrographsInfo();
    }

    // utility function to change of mode
    public void changeMode() {
        if (isGalleryMode()) {
            mode = Mode.TABLE_MD;
           
        } 
        else if ( isVolumeMd) 
            mode = Mode.GALLERY_VOL;
        else
            mode = Mode.GALLERY_MD;
    }

    /**
     * following function only should be used in VolumeGallery mode
     */
    public String getVolumeAt(int index) {
            return md.getValueString(ciFirstRender.label, ids[index]);
    }

    public boolean containsGeometryInfo() 
    {
        return containsGeometryInfo("2D");
    }

    // Check if the underlying data has geometrical information
    public boolean containsGeometryInfo(String type) 
    {
        try {
            return md.containsGeometryInfo(type);
        } catch (Exception e) {
            e.printStackTrace();
            return false;
        }
    }

    /**
     * Check if an item is enabled or not
     */
    public boolean isEnabled(int index) {
        try {
            if (isVolumeMode()) {
                return true;
            }
            return md.getEnabled(ids[index]);
        } catch (Exception e) {
            e.printStackTrace();
        }
        return true;
    }

    /**
     * Set enabled state
     */
    public void setEnabled(int index, boolean value) {
        try {
            if (!isVolumeMode()) { // slices in a volume are always enabled
                md.setEnabled(value, ids[index]);
                hasMdChanges = true;
            }
        } catch (Exception e) {
            e.printStackTrace();
        }
    }

    /**
     * Set all values coming from a row md
     */
    public void setRow(MDRow mdRow, long objId) {
        md.setRow(mdRow, objId);
        setMdChanges(true);
    }

    /**
     * This is only needed for metadata table galleries
     */
    public boolean isFile(ColumnInfo ci) {
        try {
            return MetaData.isPathField(ci.label);
        } catch (Exception e) {
            e.printStackTrace();
        }
        return false;
    }

    public boolean isFile(int col) {
        return isFile(labels.get(col));
    }

    public boolean isImageFile(int col) {
        return isImageFile(labels.get(col));
    }

    public boolean isImageFile(ColumnInfo ci) {
        try {
        		
            return ci.render;
        } catch (Exception e) {
            e.printStackTrace();
        }
        return false;
    }

    public boolean isClassificationMd() {
        return isClassification;
    }

    /**
     * Return true if current metadata comes from 2d classification
     */
    public boolean checkifIsClassificationMd() {
        try {
            boolean valid = selectedBlock.startsWith("classes")
                    && (md.containsLabel(MDLabel.MDL_REF) || md.containsLabel(MDLabel.MDL_REF3D))
                    && md.containsLabel(MDLabel.MDL_CLASS_COUNT);

            if (!valid) {
                return false;
            }

            refLabel = md.containsLabel(MDLabel.MDL_REF) ? MDLabel.MDL_REF : MDLabel.MDL_REF3D;

            for (long id : ids) {
                int ref = md.getValueInt(refLabel, id);
                long count = md.getValueLong(MDLabel.MDL_CLASS_COUNT, id);
                String s = Filename.getClassBlockName(ref);
                if (count > 0 && !containsBlock(s)) {
                    DEBUG.printFormat("2Dclass: for ref: %d, no block '%s'\n", ref, s);
                    return false;
                }
            }
        } catch (Exception e) {
            // TODO Auto-generated catch block
            e.printStackTrace();
        }
        return true;
    }

    /**
     * Get the assigned class of some element
     */
    public ClassInfo getItemClassInfo(int index) {
        if (isClassification && index < classes.length) {
            return classes[index];
        }
        return null;
    }

    /**
     * Set item class info in md
     */
    private void setItemClassInfo(long id, ClassInfo cli) {
        String comment = "None";
        int ref2 = -1;
        int color = -1;
        try {
            if (cli != null) {
                ref2 = cli.index + 1;
                color = cli.getColor().getRGB();
                comment = cli.getComment();
            }
            md.setValueInt(MDLabel.MDL_REF2, ref2, id);
            md.setValueString(MDLabel.MDL_KEYWORDS, comment, id);
            md.setValueInt(MDLabel.MDL_COLOR, color, id);
        } catch (Exception ex) {
            ex.printStackTrace();
        }
    }

    /**
     * Set the class of an element
     */
    public void setItemClass(int index, ClassInfo cli) {
        hasClassesChanges = true;
        classes[index] = cli;
        long id = ids[index];
        setItemClassInfo(id, cli);
    }

    public ClassInfo getClassInfo(int classNumber) {
        return classesArray.get(classNumber);
    }

    /**
     * Compute and update the number of classes and images assigned to this
     * superclass
     */
    public void updateClassesInfo() {
        try {
            int i = 0;
            for (ClassInfo cli : classesArray) {
                cli.numberOfClasses = 0;
                cli.numberOfImages = 0;
                cli.index = i++;
            }
            i = 0;
            for (long id : ids) { // iterate over all references
                long count = md.getValueLong(MDLabel.MDL_CLASS_COUNT, id);

                ClassInfo cli = getItemClassInfo(i);
                if (cli != null) {
                    cli.numberOfClasses += 1;
                    cli.numberOfImages += count;
                    hasMdChanges = true;
                }
                setItemClassInfo(id, cli);
                ++i;
            }
        } catch (Exception e) {
            // TODO Auto-generated catch block
            e.printStackTrace();
        }
    }// function upateClassesInfo

    /**
     * Load classes structure if previously stored
     */
    public void loadClassesInfo() {
        try {
            if (md.containsLabel(MDLabel.MDL_REF2)) {
                long id;
                int ref2;
                ClassInfo cli;

                for (int i = 0; i < ids.length; ++i) {
                    id = ids[i];
                    ref2 = md.getValueInt(MDLabel.MDL_REF2, id);

                    if (ref2 > 0) {
                        cli = null;

                        for (ClassInfo cli2 : classesArray) {
                            if (cli2.index == ref2) {
                                cli = cli2;
                                break;
                            }
                        }

                        if (cli == null) {
                            String comment = md.getValueString(
                                    MDLabel.MDL_KEYWORDS, id);
                            int color = md.getValueInt(MDLabel.MDL_COLOR, id);
                            cli = new ClassInfo(comment, new Color(color));
                            cli.index = ref2;
                            classesArray.add(cli);
                        }
                        classes[i] = cli;
                    }
                }
            }
        } catch (Exception e) {
            e.printStackTrace();
        }
    }// function loadClassesInfo

    

    /**
     * Create a metadata just with selected items
     */
    public MetaData getSelectionMd(boolean[] selection) {
        MetaData selectionMd = null;
        if (!isVolumeMode()) {
            long[] selectedIds = new long[selection.length];
            int count = 0;
            for (int i = 0; i < selection.length; i++) {
                if (selection[i]) {
                    selectedIds[count++] = ids[i];
                }
            }
            try {
                selectionMd = new MetaData();
                selectionMd.importObjects(md, selectedIds);
            } catch (Exception e) {
                e.printStackTrace();
            }
        }
        return selectionMd;
    }

    /**
     * Compute the metadatas
     */
    public MetaData[] getClassesMd() {
        try {
            if (!classesArray.isEmpty()) {
                updateClassesInfo();
                // Count the number of non-empty classes
                MetaData[] mds = new MetaData[classesArray.size() + 1];
                mds[0] = new MetaData();
                MetaData mdAux = mds[0];
                int i = 0;
                long id;
                // Md for classes block
                for (ClassInfo cli : classesArray) {
                    id = mdAux.addObject();
                    mdAux.setValueInt(MDLabel.MDL_REF, ++i, id);
                    mdAux.setValueLong(MDLabel.MDL_CLASS_COUNT,
                            cli.numberOfImages, id);
                    mdAux.setValueString(MDLabel.MDL_KEYWORDS,
                            cli.getComment(), id);
                    mds[i] = new MetaData();
                }
                i = 0;
                // Fill the classX_images blocks
                for (i = 0; i < ids.length; ++i) {
                    ClassInfo cli = getItemClassInfo(i);
                    if (cli != null) {
                        id = ids[i];
                        md.setValueInt(MDLabel.MDL_REF2, cli.index + 1, id);
                        md.setValueString(MDLabel.MDL_KEYWORDS,
                                cli.getComment(), id);
                        mdAux = getClassImages(i);
                        if (mdAux != null) {
                            mds[cli.index + 1].unionAll(mdAux);
                        }
                    }
                }
                return mds;
            }
        } catch (Exception e) {
            // TODO Auto-generated catch block
            e.printStackTrace();
        }
        return null;
    }

    /**
     * Get the metadata with assigned images to this classes
     */
    public MetaData getClassImages(int index) {
        try {
            long id = ids[index];
            int ref = md.getValueInt(refLabel, id);
            String blockName = Filename.getClassBlockName(ref);
            if (containsBlock(blockName)) {
                return new MetaData(blockName + Filename.SEPARATOR + filename);
            }
        } catch (Exception e) {
            e.printStackTrace();
        }
        return null;
    }

    /**
     * Get all the images assigned to all selected classes
     */
    public MetaData getClassesImages(boolean[] selection) {
        MetaData mdImages = new MetaData();
        MetaData md;
        for (int i = 0; i < selection.length; i++) {
            if (selection[i]) {
                md = getClassImages(i);
                if (md != null) {
                    mdImages.unionAll(md);
                    md.destroy();
                }
            }
        }
        return mdImages;
    }

    public MetaData getEnabledClassesImages() {
        MetaData mdImages = new MetaData();
        MetaData md;
        for (int i = 0; i < ids.length; ++i) {
            if (isEnabled(i)) {
                md = getClassImages(i);
                if (md != null) {
                    mdImages.unionAll(md);
                    md.destroy();
                }
            }
        }
        return mdImages;
    }
    

    /**
     * Check if a block is present, ignore case
     */
    public boolean containsBlock(String block) {
        if (mdBlocks != null) {
            for (String b : mdBlocks) {
                if (b.equalsIgnoreCase(block)) {
                    return true;
                }
            }
        }
        return false;
    }

    /**
     * Take an index counting only visible columns and translate into the
     * general column index
     *
     * @param col column index in visible counting
     * @return column index in general counting
     */
    public int getVisibleColumnIndex(int col) {
        int visibleIndex = 0;
        for (int i = 0; i < labels.size(); i++) {
            if (labels.get(i).visible) {
                if (col == visibleIndex) {
                    return i;
                }
                visibleIndex++;
            }
        }
        return -1;
    }

    public int getLabelFromCol(int col) {
        return labels.get(col).label;
    }

    public ColumnInfo getColumnInfo(int col) {
        return labels.get(col);
    }
    
    

    public String getValueFromCol(int index, int col) {
        if (!isColumnFormat()) {
            col = index;
            index = 0;
        }
        return getValueFromCol(index, labels.get(col));
    }

    public String getValueFromCol(int index, ColumnInfo ci) {
        try {
            return md.getValueString(ci.label, ids[index]);
        } catch (Exception e) {
            e.printStackTrace();
        }
        return null;
    }

    public String getValueFromLabel(int index, int label) {
        try {
            return md.getValueString(label, ids[index]);
        } catch (Exception e) {
            e.printStackTrace();
        }
        return null;
    }

    public void setValueToCol(int index, ColumnInfo ci, String value) {
        try {
            md.setValueString(ci.label, value, ids[index]);
            setMdChanges(true);
        } catch (Exception e) {
            e.printStackTrace();
        }
    }

    /**
     * Delete from metadata selected items
     */
    public void removeSelection(boolean[] selection) throws Exception {

        for (int i = 0; i < selection.length; i++) {
            if (selection[i]) {
                md.removeObject(ids[i]);
                hasMdChanges = true;
            }
        }
    }

    /**
     * Add a new class
     */
    public void addClass(ClassInfo ci) {
        classesArray.add(ci);
        hasClassesChanges = true;
    }

    /**
     * Remove a class from the selection
     */
    public void removeClass(int classNumber) {
        ClassInfo cli = getClassInfo(classNumber);
        for (int i = 0; i < ids.length; ++i) {
            if (getItemClassInfo(i) == cli) {
                setItemClass(i, null);
            }
        }
        classesArray.remove(classNumber);
        hasClassesChanges = true;
    }

    public boolean hasMdChanges() {
        return hasMdChanges;
    }

    public void setMdChanges(boolean value) {
        hasMdChanges = value;
    }

    public boolean hasClassesChanges() {
        return hasClassesChanges;
    }

    public boolean hasMicrographParticles() {
        return md.containsMicrographParticles();
    }

    public String getFileName() {
        return filename;

    }

    public String getBlock(int index) {
        int size = getNumberOfBlocks();
        if (size > 0 && index >= 0 && index < size) {
            return mdBlocks[index];
        }
        return null;
    }

    
    
    public MDRow[] getImages(MetaData md) {
        int idlabel = getRenderLabel();
        if (md == null) {
            return null;
        }
        if (!md.containsLabel(idlabel)) {
            return null;
        }

        MDRow mdRow = null;
        ArrayList<MDRow> imagesmd = new ArrayList<MDRow>();
        int index = 0;
        String imagepath;

        for (long id : md.findObjects()) {
            if (isEnabled(index)) {
                
                imagepath = md.getValueString(idlabel, id, true);
                if (imagepath != null && ImageGeneric.exists(imagepath)) {
                    mdRow = new MDRow();
                    
                    if (useGeo) {
                        
                        md.getRow(mdRow, id);
                        mdRow.setValueString(idlabel, imagepath);
                        
                    } else {
                        mdRow.setValueString(MDLabel.MDL_IMAGE, imagepath);
                    }
                    
                    imagesmd.add(mdRow);
                }
            }
            index++;
        }

        return imagesmd.toArray(new MDRow[]{});
    }

    public String getFileInfo() {
        File file = new File(getFileName());

        String fileInfo = "Path: " + file.getAbsolutePath() + "\n";

        fileInfo += "Last Modified: "
                + new Date(file.lastModified()) + "\n"
                + "Size: " + Filename.humanReadableByteCount(file.length());
        return fileInfo;
    }

    public void saveClassSelection(boolean[]selection, String path) {
        try {
            saveSelection(selection, "classes" + Filename.SEPARATOR + path, true);
            MetaData imagesmd;
            // Fill the classX_images blocks
                for (int i = 0; i < selection.length; i++) {
                    if (selection[i]) {
                        long id = ids[i];
                        int ref = md.getValueInt(MDLabel.MDL_REF, id);
                        String blockName = Filename.getClassBlockName(ref);
                        if (containsBlock(blockName)) {
                            imagesmd = new MetaData(blockName + Filename.SEPARATOR + filename);
                            imagesmd.writeBlock(blockName + Filename.SEPARATOR + path);
                            imagesmd.destroy();
                        }
                    }
                }

        } catch (Exception ex) {
            Logger.getLogger(GalleryJFrame.class.getName()).log(Level.SEVERE, null, ex);
        }
    }

    public boolean isCTFMd() {
        return md.isCTFMd();
    }

    /**
     * Save selected items as a metadata
     */
    public void saveSelection(boolean[] selection) throws Exception {

        SaveJDialog dlg = new SaveJDialog(window, "selection" + getFileExtension(), true);
        boolean save = dlg.showDialog();
        if (save) {
            boolean overwrite = dlg.isOverwrite();
            String path = dlg.getMdFilename();
            saveSelection(selection, path, overwrite);
        }

    }

    /**
     * Save selected items as a metadata
     */
    public void saveSelection(boolean[] selection, String path, boolean overwrite) throws Exception {
        MetaData md = getSelectionMd(selection);

        String file = path.substring(path.lastIndexOf("@") + 1, path.length());
        if (!new File(file).exists())// overwrite or append, save selection
        {
            md.write(path);
        } else {
            if (overwrite) {
                md.write(path);// overwrite with active block only, other
            } // blocks were dismissed
            else {
                md.writeBlock(path);// append selection
            }
        }

        md.destroy();
    }

    public int size() {
        return ids.length;
    }

    public Integer getZoom() {
        return zoom;
    }

    public boolean useGeo() {
        return useGeo;
    }

    public void fillConstant(int label, String value) {
        md.fillConstant(label, value);
    }

    public void fillLinear(int label, Double start, Double step) {
        md.fillLinear(label, start, step);
    }

    public void fillRandom(int label, String mode, double op1, double op2) {
        md.fillRandom(label, mode, op1, op2);
    }

    public void removeDisabled() {
        md.removeDisabled();
    }

    public void removeLabel(int label) {
        md.removeLabel(label);
    }

    public long[] getIds() {
        return ids;
    }

    public int[] getLabels() {
        return md.getActiveLabels();
    }

    public String getValueString(int label, long id) {
        return md.getValueString(label, id);
    }

    public boolean setValueString(int label, String newValue, long l) {
        return md.setValueString(label, newValue, l);
    }

    public Object getSelectedBlock() {
        return selectedBlock;
    }

    

    public String getSelVolumeFile() {
        return selectedVolFn;
    }

    public void setResliceView(int view) {
        resliceView = view;
    }

    public boolean isWrap() {
        return wrap;
    }

    public boolean renderImages() {
        return renderImages;
    }

    public int getResliceView() {
        return resliceView;
    }

    public boolean addObject() {
        AddObjectJDialog dlg = new AddObjectJDialog(window);
        if (dlg.showDialog()) {
            md.unionAll(dlg.md);
            return true;
        }
        return false;
    }

    public String[] getBlocks() {
        return mdBlocks;
    }

    public long getId(int i) {
        return ids[i];
    }

    public String createSortFile(String psdFile, int row) {

        MetaData mdRow = new MetaData();
        MDRow row2 = new MDRow();
        md.getRow(row2, getId(row));
        mdRow.setRow(row2, mdRow.addObject());
        String sortFn = psdFile.replace(".psd", ".xmd");
        mdRow.write(sortFn);
        mdRow.destroy();
        return sortFn;

    }

    public ArrayList<ClassInfo> getClasses() {
        return classesArray;
    }

    public List<ColumnInfo> getLabelsInfo() {
        return labels;
    }

    public MetaData getMetaDataRow() {
        return md.getMetaDataRow();
    }

    public String getLabel(long objId, int label) {
        try {
            if (isClassification) {
                int ref = md.getValueInt(MDLabel.MDL_REF, objId);
                long count = md.getValueLong(MDLabel.MDL_CLASS_COUNT, objId);
                return String.format("class %d (%d images)", ref, count);
            } else {
                return md.getValueString(label, objId);
            }
        } catch (Exception e) {
            e.printStackTrace();
        }
        return null;
    }

    public String getFileExtension() {
        if (getFileName() == null) {
            return "";
        }
        return XmippStringUtils.getFileExtension(filename);
    }

    public void saveAll(String path, boolean overwrite) throws Exception {
        String from = getFileName();
        String blockto = path;
        String to;
        String block;
        if (blockto.contains("@")) {
            int sep = blockto.lastIndexOf("@");
            block = blockto.substring(0, sep);
            to = blockto.substring(sep + 1, blockto.length());
        } else {
            to = blockto;
            blockto = selectedBlock + "@" + blockto;
            block = selectedBlock;
        }

        if (from != null) {
            MetaData md;
            Hashtable<String, MetaData> mds = new Hashtable<String, MetaData>();
            for (String blockit : getBlocks()) {
                mds.put(blockit, getMetaData(blockit));
            }
            File file = new File(to);
            if (overwrite) {
                file.delete();
            }
            if (!file.exists() && file.getParentFile() != null) {
                file.getParentFile().mkdirs();
            }
            for (String blockit : getBlocks()) {
                md = mds.get(blockit);
                if (blockit.equals(selectedBlock)) {
                    saveMd(blockto, true, overwrite);
                } else {
                    md.writeBlock(blockit + "@" + to);
                }
                md.destroy();
            }
        } else {
            saveMd(blockto, true, overwrite);
        }

        setMdChanges(false);
        setFileName(to);
        if (blockto.contains("@")) {
            selectBlock(block);
        }
    }

    public void saveMd(String path, boolean saveall, boolean isoverwrite) throws Exception {
        try {

            if (path == null) {
                throw new IllegalArgumentException();
            }

            boolean overwritewithblock;
            String file;
            if (path.contains("@")) {
                file = path.substring(path.lastIndexOf("@") + 1);
            } else {
                file = path;
                path = selectedBlock + "@" + file;
            }

            File iofile = new File(file);
            if (!iofile.exists())// overwrite or append, save active
            {
                if (iofile.getParentFile() != null) {
                    iofile.getParentFile().mkdirs();
                }
                md.write(path);
            } else {

                overwritewithblock = isoverwrite && !saveall;
                if (overwritewithblock) {
                    md.write(path);// overwrite with active block only,
                } // other blocks were dismissed
                else {
                    md.writeBlock(path);// either if save active block or all, save active, other blocks where already managed
                }
            }

        } catch (Exception e) {
            e.printStackTrace();
        }
    }// function saveMd

    public MetaData getMetaData(String block) {
        return new MetaData(block + "@" + filename);
    }

    public boolean hasClasses() {
        return isClassification;
    }

    public boolean getNormalized() {
        return normalize;
    }

   

    public MetaData getMd(List<Long> ids) {
        MetaData selmd = null;
        try {
            long[] ids2 = new long[ids.size()];
            for (int i = 0; i < ids.size(); i++) {
                ids2[i] = ids.get(i);
            }
            selmd = new MetaData();
            selmd.importObjects(md, ids2);
        } catch (Exception e) {
            e.printStackTrace();
        }
        return selmd;
    }

   
    public void setWindow(GalleryJFrame frame) {
        window = frame;
    }

    public void write(String path) {
        md.write(path);
    }

  

    public MetaData getMd() {
        return md;
    }

    public boolean isRenderLabel(ColumnInfo ci) {
        if(!renderImages)
            return false;
        if (renderLabel.equals("first") )
        {
            if(md instanceof ScipionMetaData)
                return ci.render && ci.visible;
            else
                return MetaData.isImage(ci.label) && ci.visible;
        }
        
        for (String i : getRenderLabels()) {
            if (i.equals(ci.labelName) && ci.visible) {
                return true;
            }
        }
        return false;
    }

    public boolean isVisibleLabel(ColumnInfo ci) {
        if (getVisibleLabels() == null) {
            return true;
        }
        for (String i : getVisibleLabels()) {
            if (i.equals(ci.labelName)) {
                return true;
            }
        }
        return false;
    }

    public void orderLabels() {
        String[] orderLabels = getOrderLabels();
        if (orderLabels == null) {
            return;
        }

        ColumnInfo aux;
        int j, k = 0;//k index added to avoid errors if some order columns are not present. This way order index is k not i
        for (int i = 0; i < orderLabels.length; i++) {
        	j = 0;
            for (ColumnInfo ci : labels) {
                if (ci.labelName.equals(orderLabels[i])) {

                    aux = labels.get(k);
                    labels.set(k, ci);
                    labels.set(j, aux);
                    k ++;
                }
                j ++;
            }
        }
    }

    public void removeCTF(int row) {
        md.removeCTF(ids[row]);
    }

    public boolean isRecalculateCTF(int row) {
        if(!isCTFMd())
            return false;
        long id = ids[row];
        if(md.containsCTF(id))
            return true;
        return false;
    }
    
    public boolean hasRecalculateCTF()
    {
        return md.hasRecalculateCTF();
    }
    
    public void recalculateCTF(int row, boolean[] selection, EllipseCTF ellipseCTF, String sortFn) 
    {
        if(isEnabled(row))
        {
            for(int i = 0; i <selection.length; i ++ )
                if(selection[i] && isEnabled(i))
                    md.putCTF(ids[i], ellipseCTF);
            EstimateFromCTFTask estimateFromCTFTask = new EstimateFromCTFTask(
                    ellipseCTF, 90 - ellipseCTF.getDefocusAngle(), 
                    md.getPSDFile(ids[row]), ellipseCTF.getD(), window.getTasksEngine(), row, sortFn);
            window.getTasksEngine().add(estimateFromCTFTask);
        }
    }
    
     public void showCTF(boolean profile, int row, boolean[] selection, TasksEngine ctfTasks) {
        try {
            long id = ids[row];
            
            String psd = md.getPSDFile(id);
            String psden = md.getPSDEnhanced(id);
            ImageGeneric img;
            if(psden != null)
                img = new ImageGeneric(psden);
            else
                img = new ImageGeneric(psd);
            ImagePlus imp = XmippImageConverter.readToImagePlus(img);
            
            
            if (profile) {
                if( psden == null)
                    new CTFAnalyzerJFrame(imp, md.getCTFDescription(id), psd, md.getEllipseCTF(id).getSamplingRate());
                else
                    new CTFAnalyzerJFrame(imp, md.getCTFFile(id), psd);
            } else {
                EllipseCTF ctfparams = md.getEllipseCTF(id, imp.getWidth());
                String sortfn = createSortFile(psd, row);
                XmippUtil.showImageJ(Tool.VIEWER);// removed Toolbar.FREEROI
                CTFRecalculateImageWindow ctfiw = new CTFRecalculateImageWindow(this, selection, imp, psd, ctfparams, ctfTasks, row, sortfn);
            }

        } catch (Exception e) {
            XmippDialog.showError(window, e.getMessage());
        }
    }
     
    public Geometry getGeometry(long id, ColumnInfo ci)
    {
        return getGeometry(id, "2D", ci);
    }

    
    public Geometry getGeometry(long id, String type, ColumnInfo ci)
    {
<<<<<<< HEAD

        if(ci.label != MDLabel.MDL_IMAGE)
        	return null;

=======
        if(md.containsLabel(MDLabel.MDL_IMAGE) && ci.label != MDLabel.MDL_IMAGE)
        	return null;
        
        if(md.containsLabel(MDLabel.RLN_IMAGE_NAME) && ci.label != MDLabel.RLN_IMAGE_NAME)
        	return null;
        
        
>>>>>>> 65c01d65
        double shiftx, shifty, psiangle, scaleFactor=1;
        boolean flip;
        
        if(md.containsLabel(MetaData.GEOMETRY_LABELS))
        {
	        shiftx = md.getValueDouble(MDLabel.MDL_SHIFT_X, id);
	        shifty = md.getValueDouble(MDLabel.MDL_SHIFT_Y, id);
	        psiangle = md.getValueDouble(MDLabel.MDL_ANGLE_PSI, id);
	        flip = md.getValueBoolean(MDLabel.MDL_FLIP, id);
	        
	        if(md.containsLabel(MDLabel.MDL_SCALE))
	        	scaleFactor = md.getValueDouble(MDLabel.MDL_SCALE, id);
        }
        else if(md.containsLabel(MetaData.GEOMETRY_RELION_LABELS))
        {
	        shiftx = md.getValueDouble(MDLabel.RLN_ORIENT_ORIGIN_X, id);
	        shifty = md.getValueDouble(MDLabel.RLN_ORIENT_ORIGIN_Y, id);
	        psiangle = md.getValueDouble(MDLabel.RLN_ORIENT_PSI, id);
	        flip = md.getValueBoolean(MDLabel.MDL_FLIP, id);
        }
        else
        	return null;
        
        return new Geometry(shiftx, shifty, psiangle, flip, scaleFactor);
    }
        
	public void setRenderLabels(String[] renderLabels) {
            this.renderLabels = renderLabels;
    }

    public void setVisibleLabels(String[] visibleLabels) {
        this.visibleLabels = visibleLabels;
    }

    public void setOrderLabels(String[] orderLabels) {
        this.orderLabels = orderLabels;
    }

    public void setRenderLabel(String renderLabel) {
        this.renderLabel = renderLabel;
    }
    
    
    public String[] getRenderLabels()
    {
       return renderLabels;
    }
   
   public String[] getVisibleLabels()
   {
       return visibleLabels;
   }
   
   public String[] getOrderLabels()
   {
       return orderLabels;
   }
    
   public Long getSelVolId()
   {
       if(selectedVolFn == null || selectedVolFn.isEmpty())
           return null;
       String vol;
       for(Long id: ids)
       {
           vol = md.getValueString(ciFirstRender.label, id);
           if(vol.equals(selectedVolFn))
               return id;
       }
       return null;
   }
   
   public MetaData getImagesMd() {
	   return getImagesMd(null, false);
   }
   
   public MetaData getImagesMd(boolean[] selection, boolean selected) {
        int idlabel = getRenderLabel();
        MDRow mdRow;
        MetaData imagesmd = new MetaData();
        int index = 0;
        String imagepath;
        long imageid;
        for (long id : md.findObjects()) {
            if (isEnabled(index) && (!selected || selection[index])) {
                imagepath = md.getValueString(idlabel, id, true);
                if (imagepath != null && ImageGeneric.exists(imagepath)) {
                    imageid = imagesmd.addObject();
                    if (useGeo()) 
                    {
                    	Geometry geo = getGeometry(id, ciFirstRender);
                        mdRow = new MDRow();
                        //md.getRow(mdRow, id);//copy geo info in mdRow
                        mdRow.setValueDouble(MDLabel.MDL_SHIFT_X, geo.shiftx);
                        mdRow.setValueDouble(MDLabel.MDL_SHIFT_Y, geo.shifty);
                        mdRow.setValueDouble(MDLabel.MDL_ANGLE_PSI, geo.psiangle);
                        mdRow.setValueBoolean(MDLabel.MDL_FLIP, geo.flip);
                        imagesmd.setRow(mdRow, imageid);
                    }
                    imagesmd.setValueString(MDLabel.MDL_IMAGE, imagepath, imageid);
                }
            }
            index++;
        }
        return imagesmd;
   }
   
    
    
    public String[] getSortBy()
    {
        return sortby;
    }
    
    
    public boolean isChimeraClient()
    {
        return parameters.getChimeraPort() != null;
    }
    
    public boolean hasDisabled()
    {
    	for(int i = 0; i < ids.length; i ++)
    		if(!isEnabled(i))
    			return true;
    	return false;
    }

	public int getEnabledCount()
	{
		int count = 0;
		for(int i = 0; i < ids.length; i ++)
    		if(isEnabled(i))
    			count ++;
		return count;
	}
    
	public String getPreffix() {
        return selectedBlock;
    }
    
	public void setZoom(int zoom)
	{
		this.zoom = zoom;
	}
        
	public boolean allowsVolumeMode()
	{
		boolean allowsVolumeMode = !selectedVolFn.isEmpty();
		return allowsVolumeMode;
	}
}// class GalleryData<|MERGE_RESOLUTION|>--- conflicted
+++ resolved
@@ -1776,20 +1776,13 @@
     
     public Geometry getGeometry(long id, String type, ColumnInfo ci)
     {
-<<<<<<< HEAD
-
-        if(ci.label != MDLabel.MDL_IMAGE)
-        	return null;
-
-=======
+
         if(md.containsLabel(MDLabel.MDL_IMAGE) && ci.label != MDLabel.MDL_IMAGE)
         	return null;
         
         if(md.containsLabel(MDLabel.RLN_IMAGE_NAME) && ci.label != MDLabel.RLN_IMAGE_NAME)
         	return null;
         
-        
->>>>>>> 65c01d65
         double shiftx, shifty, psiangle, scaleFactor=1;
         boolean flip;
         
