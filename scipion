--- conflicted
+++ resolved
@@ -39,13 +39,9 @@
     from configparser import ConfigParser, ParsingError  # Python 3
 
 
-__version__ = 'v1.2.1'
-__nickname__ = 'Claudio'
-<<<<<<< HEAD
+__version__ = 'v1.2.2-rc'
+__nickname__ = 'Constantino'
 __releasedate__ = ''
-=======
-__releasedate__ = '2018-10-01'
->>>>>>> c660eb9b
 
 
 # This script tries to run ok with any python version. So we cannot
@@ -636,7 +632,6 @@
     sys.exit(1)
 
 
-
 if __name__ == '__main__':
     try:
         main()
